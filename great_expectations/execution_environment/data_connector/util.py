--- conflicted
+++ resolved
@@ -1,5 +1,3 @@
-# -*- coding: utf-8 -*-
-
 # Utility methods for dealing with DataConnector objects
 
 import copy
@@ -11,24 +9,11 @@
 from pathlib import Path
 from typing import Any, Dict, List, Optional
 
-<<<<<<< HEAD
 from great_expectations.core.batch import BatchDefinition, BatchRequest
-=======
-import logging
-
-from great_expectations.core.batch import (
-    BatchRequest,
-    BatchDefinition
-)
->>>>>>> 57db1b46
 from great_expectations.core.id_dict import (
     PartitionDefinition,
     PartitionDefinitionSubset,
 )
-<<<<<<< HEAD
-=======
-from great_expectations.execution_environment.data_connector.sorter import Sorter
->>>>>>> 57db1b46
 from great_expectations.data_context.util import instantiate_class_from_config
 from great_expectations.execution_environment.data_connector.sorter import Sorter
 
@@ -58,14 +43,9 @@
             return False
 
     if batch_request.partition_request:
-<<<<<<< HEAD
-        assert isinstance(batch_request.partition_request, dict)
         partition_identifiers: Any = batch_request.partition_request.get(
             "partition_identifiers"
         )
-=======
-        partition_identifiers: Any = batch_request.partition_request.get("partition_identifiers")
->>>>>>> 57db1b46
         if partition_identifiers:
             if not isinstance(partition_identifiers, dict):
                 return False
@@ -136,7 +116,9 @@
 ) -> str:
 
     if not isinstance(batch_definition, BatchDefinition):
-        raise TypeError("batch_definition is not of an instance of type BatchDefinition")
+        raise TypeError(
+            "batch_definition is not of an instance of type BatchDefinition"
+        )
 
     data_asset_name: str = batch_definition.data_asset_name
     partition_definition: PartitionDefinition = batch_definition.partition_definition
@@ -223,7 +205,9 @@
     return data_reference_template
 
 
-def normalize_directory_path(dir_path: str, root_directory_path: Optional[str] = None) -> str:
+def normalize_directory_path(
+    dir_path: str, root_directory_path: Optional[str] = None
+) -> str:
     # If directory is a relative path, interpret it as relative to the root directory.
     if Path(dir_path).is_absolute() or root_directory_path is None:
         return dir_path
@@ -248,7 +232,9 @@
     return path_list
 
 
-def list_s3_keys(s3, query_options: dict, iterator_dict: dict, recursive: bool = False) -> str:
+def list_s3_keys(
+    s3, query_options: dict, iterator_dict: dict, recursive: bool = False
+) -> str:
     """
     For InferredAssetS3DataConnector, we take bucket and prefix and search for files using RegEx at and below the level
     specified by that bucket and prefix.  However, for ConfiguredAssetS3DataConnector, we take bucket and prefix and
@@ -266,9 +252,7 @@
         iterator_dict = {}
 
     if "continuation_token" in iterator_dict:
-        query_options.update(
-            {"ContinuationToken": iterator_dict["continuation_token"]}
-        )
+        query_options.update({"ContinuationToken": iterator_dict["continuation_token"]})
 
     logger.debug(f"Fetching objects from S3 with query options: {query_options}")
 
@@ -288,11 +272,21 @@
             query_options_tmp: dict = copy.deepcopy(query_options)
             query_options_tmp.update({"Prefix": prefix_info["Prefix"]})
             # Recursively fetch from updated prefix
-            yield from list_s3_keys(s3=s3, query_options=query_options_tmp, iterator_dict={}, recursive=recursive)
+            yield from list_s3_keys(
+                s3=s3,
+                query_options=query_options_tmp,
+                iterator_dict={},
+                recursive=recursive,
+            )
     if s3_objects_info["IsTruncated"]:
         iterator_dict["continuation_token"] = s3_objects_info["NextContinuationToken"]
         # Recursively fetch more
-        yield from list_s3_keys(s3=s3, query_options=query_options, iterator_dict=iterator_dict, recursive=recursive)
+        yield from list_s3_keys(
+            s3=s3,
+            query_options=query_options,
+            iterator_dict=iterator_dict,
+            recursive=recursive,
+        )
 
     if "continuation_token" in iterator_dict:
         # Make sure we clear the token once we've gotten fully through
@@ -312,11 +306,7 @@
                 return None
             if "name" not in sorter_config:
                 raise ValueError("Sorter config should have a name")
-<<<<<<< HEAD
-            sorter_name = sorter_config["name"]
-=======
-            sorter_name: str = sorter_config['name']
->>>>>>> 57db1b46
+            sorter_name: str = sorter_config["name"]
             new_sorter: Sorter = _build_sorter_from_config(sorter_config=sorter_config)
             sorter_dict[sorter_name] = new_sorter
     return sorter_dict
