--- conflicted
+++ resolved
@@ -1,11 +1,7 @@
 import os
 from pathlib import Path
 import itertools
-<<<<<<< HEAD
-from typing import List, Union, Any, Dict, Iterator
-=======
-from typing import List, Union, Any, Dict, Optional
->>>>>>> 6ea852db
+from typing import List, Union, Any, Dict, Optional, Iterator
 import os
 import copy
 
@@ -69,15 +65,8 @@
         assets: dict,
 
         glob_directive: str = "*",
-<<<<<<< HEAD
         sorters: list = None,
-        # partitioners: dict = {},
-        # default_partitioner_name: str = None,
-        # known_extensions: list = None,
-        # reader_options: dict = None,
-        # reader_method: str = None,
-=======
->>>>>>> 6ea852db
+
         execution_engine: ExecutionEngine = None,
         data_context_root_directory: str = None,
     ):
@@ -120,25 +109,9 @@
     def glob_directive(self) -> str:
         return self._glob_directive
 
-<<<<<<< HEAD
     @property
     def sorters(self) -> List[Sorter]:
         return self._sorters
-
-    # @property
-    # def reader_options(self) -> dict:
-    #     return self._reader_options
-
-    # @property
-    # def reader_method(self) -> str:
-    #     return self._reader_method
-
-    # @property
-    # def known_extensions(self) -> List[str]:
-    #     return self._known_extensions
-
-=======
->>>>>>> 6ea852db
     def _build_assets_from_config(self, config: Dict[str, dict]):
         for name, asset_config in config.items():
             if asset_config is None:
@@ -171,7 +144,6 @@
             )
         return asset
 
-<<<<<<< HEAD
     # Any because we can pass in a reference list in the case of custom_list_sorter
     def _build_sorters_from_config(self, config_list):
         if config_list is None:
@@ -212,8 +184,6 @@
         """
         return list(self.assets.keys())
 
-=======
->>>>>>> 6ea852db
     # TODO: <Alex>This code is broken; it is used only by deprecated classes and methods.</Alex>
     def _validate_sorters_configuration(self, partition_keys: List[str], num_actual_partition_keys: int):
         if self.sorters and len(self.sorters) > 0:
@@ -281,71 +251,7 @@
                 data_asset_path = os.path.join(self.base_directory, asset.base_directory)
 
         globbed_paths = Path(data_asset_path).glob(self._glob_directive)
-<<<<<<< HEAD
-        paths: List[str] = [os.path.relpath(str(posix_path), data_asset_path) for posix_path in globbed_paths]
-
-        return paths
-
-    # TODO: <Alex>Check and Cleanup</Alex>
-    # @staticmethod
-    # def _verify_file_paths(path_list: list) -> list:
-    #     if not all(
-    #         [not Path(path).is_dir() for path in path_list]
-    #     ):
-    #         raise ge_exceptions.DataConnectorError(
-    #             "All paths for a configured data asset must be files (a directory was detected)."
-    #         )
-    #     return path_list
-
-    # TODO: <Alex>Check and Cleanup</Alex>
-    # # NOTE Abe 20201015: This looks like dead code. <Alex>Not yet -- but it will need to be combined with another method.</Alex>
-    # def _get_valid_file_paths(self, base_directory: str = None) -> list:
-    #     if base_directory is None:
-    #         base_directory = self.base_directory
-    #     path_list: list = list(Path(base_directory).iterdir())
-    #     for path in path_list:
-    #         for extension in self.known_extensions:
-    #             if path.endswith(extension) and not path.startswith("."):
-    #                 path_list.append(path)
-    #             elif Path(path).is_dir:
-    #                 # Make sure there is at least one valid file inside the subdirectory.
-    #                 subdir_path_list: list = self._get_valid_file_paths(base_directory=path)
-    #                 if len(subdir_path_list) > 0:
-    #                     path_list.append(subdir_path_list)
-    #     return list(
-    #         set(
-    #             list(
-    #                 itertools.chain.from_iterable(
-    #                     [
-    #                         element for element in path_list
-    #                     ]
-    #                 )
-    #             )
-    #         )
-    #     )
-
-    # TODO: <Alex>Deprecated</Alex>
-    # def _build_batch_spec_from_partition(
-    #     self,
-    #     partition: Partition,
-    #     batch_request: BatchRequest,
-    #     batch_spec: BatchSpec
-    # ) -> PathBatchSpec:
-    #     """
-    #     Args:
-    #         partition:
-    #         batch_request:
-    #         batch_spec:
-    #     Returns:
-    #         batch_spec
-    #     """
-    #     if not batch_spec.get("path"):
-    #         path: str = os.path.join(self._base_directory, partition.data_reference)
-    #         batch_spec["path"] = path
-    #     return PathBatchSpec(batch_spec)
-=======
         path_list: List[str] = [os.path.relpath(str(posix_path), data_asset_path) for posix_path in globbed_paths]
->>>>>>> 6ea852db
 
         return path_list
 
@@ -473,41 +379,6 @@
 
     def _map_data_reference_to_batch_definition_list(
         self,
-<<<<<<< HEAD
-        data_reference: Any,
-        data_asset_name: str
-    ) -> Union[List[BatchDefinition], None]:
-
-        regex_config = copy.deepcopy(self._default_regex)
-
-        # Override the defaults
-        asset = self.assets[data_asset_name]
-        if asset.pattern:
-            regex_config["pattern"] = asset.pattern
-
-        if asset.group_names:
-            regex_config["group_names"] = asset.group_names
-
-        batch_request: BatchRequest = self.convert_data_reference_to_batch_request(
-            data_reference=data_reference,
-            pattern=regex_config["pattern"],
-            group_names=regex_config["group_names"],
-        )
-        if batch_request is None:
-            return None
-
-        return [
-            BatchDefinition(
-                execution_environment_name=self.execution_environment_name,
-                data_connector_name=self.name,
-                data_asset_name=data_asset_name,
-                partition_definition=PartitionDefinition(batch_request.partition_request),
-            )
-        ]
-
-    def _get_data_reference_list_from_cache_by_data_asset_name(self, data_asset_name: str) -> List[Any]:
-        batch_definition_list = self.get_batch_definition_list_from_batch_request(BatchRequest(
-=======
         data_reference: str,
         data_asset_name: str = None
     ) -> Optional[List[BatchDefinition]]:
@@ -523,7 +394,6 @@
         group_names: List[str] = regex_config["group_names"]
 
         return map_data_reference_string_to_batch_definition_list_using_regex(
->>>>>>> 6ea852db
             execution_environment_name=self.execution_environment_name,
             data_connector_name=self.name,
             data_asset_name=data_asset_name,
@@ -546,17 +416,11 @@
         pattern: str = regex_config["pattern"]
         group_names: List[str] = regex_config["group_names"]
 
-<<<<<<< HEAD
-        # TODO: Sort with a real sorter here
-        # Sorting is alread
-        data_reference_list.sort()
-=======
         return map_batch_definition_to_data_reference_string_using_regex(
             batch_definition=batch_definition,
             regex_pattern=pattern,
             group_names=group_names
         )
->>>>>>> 6ea852db
 
     def _generate_batch_spec_parameters_from_batch_definition(
         self,
@@ -573,4 +437,4 @@
             )
         return {
             "path": path
-        }
+        }