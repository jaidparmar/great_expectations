from typing import List, Any, Optional

import logging

from great_expectations.execution_engine import ExecutionEngine
from great_expectations.execution_environment.data_connector.data_connector import DataConnector
from great_expectations.core.batch import BatchRequest
from great_expectations.core.id_dict import (
    PartitionDefinitionSubset,
    PartitionDefinition
)
from great_expectations.execution_environment.types import InMemoryBatchSpec
from great_expectations.core.batch import BatchDefinition
from great_expectations.execution_environment.data_connector.util import batch_definition_matches_batch_request
import great_expectations.exceptions as ge_exceptions

logger = logging.getLogger(__name__)


DEFAULT_DATA_ASSET_NAME: str = "IN_MEMORY_DATA_ASSET"
DEFAULT_DELIMITER: str = "-"


# TODO: <Alex>We need a mechanism for specifying the data_asset_name for PipelineDataConnector (otherwise, it will always be the default).</Alex>
class PipelineDataConnector(DataConnector):

    def __init__(
        self,
        name: str,
        execution_environment_name: str,
        execution_engine: ExecutionEngine = None,
        runtime_keys: list = None,
    ):
        logger.debug(f'Constructing PipelineDataConnector "{name}".')

        super().__init__(
            name=name,
            execution_environment_name=execution_environment_name,
            execution_engine=execution_engine,
        )

        self._runtime_keys = runtime_keys

    def refresh_data_references_cache(self):
        """
        """
        # Map data_references to batch_definitions
        data_reference: str = self._get_data_reference_list()[0]
        mapped_batch_definition_list: List[BatchDefinition] = self._map_data_reference_to_batch_definition_list(
            data_reference=data_reference,
            data_asset_name=None
        )
        self._data_references_cache = {
            data_reference: mapped_batch_definition_list
        }

    def _get_data_reference_list(self, data_asset_name: Optional[str] = None) -> List[str]:
        """List objects in the underlying data store to create a list of data_references.

        This method is used to refresh the cache.
        """
        return [""]

    def _get_data_reference_list_from_cache_by_data_asset_name(self, data_asset_name: str) -> List[str]:
        """Fetch data_references corresponding to data_asset_name from the cache.
        """
        # TODO: <Alex>There is no reason for the BatchRequest semantics here; this should be replaced with a method that accepts just the required arguments.</Alex>
        batch_definition_list: List[BatchDefinition] = self.get_batch_definition_list_from_batch_request(
            batch_request=BatchRequest(
                execution_environment_name=self.execution_environment_name,
                data_connector_name=self.name,
                data_asset_name=data_asset_name,
            )
        )

        if len(batch_definition_list) == 0:
            return []
        return [
            self._map_batch_definition_to_data_reference(
                batch_definition=batch_definition,
            )
            for batch_definition in batch_definition_list
        ]

    def get_data_reference_list_count(self) -> int:
        return len(self._data_references_cache)

    def get_unmatched_data_references(self) -> List[str]:
        if self._data_references_cache is None:
            raise ValueError('_data_references_cache is None.  Have you called "refresh_data_references_cache()" yet?')

        return [k for k, v in self._data_references_cache.items() if v is None]

    def get_available_data_asset_names(self) -> List[str]:
        # This will fetch ALL batch_definitions in the cache
        batch_definition_list: List[BatchDefinition] = self.get_batch_definition_list_from_batch_request(
            batch_request=BatchRequest(
                execution_environment_name=self.execution_environment_name,
                data_connector_name=self.name,
            )
        )

        data_asset_names: set = set()
        for batch_definition in batch_definition_list:
            data_asset_names.add(batch_definition.data_asset_name)

        return list(data_asset_names)

    def get_batch_definition_list_from_batch_request(
        self,
        batch_request: BatchRequest,
    ) -> List[BatchDefinition]:
        self._validate_batch_request(batch_request=batch_request)
<<<<<<< HEAD

        self._validate_partition_request(
            partition_request=batch_request.partition_request
        )

        partition_request: dict = batch_request.partition_request
        if partition_request is None:
            partition_request = {}
=======
        if self._data_references_cache is None:
            self.refresh_data_references_cache()
>>>>>>> 62679ece

        batch_definition_list: List[BatchDefinition]

        batch_definition: BatchDefinition = BatchDefinition(
            execution_environment_name=self.execution_environment_name,
            data_connector_name=self.name,
            data_asset_name=DEFAULT_DATA_ASSET_NAME,
            partition_definition=PartitionDefinition(partition_request)
        )

        if batch_definition_matches_batch_request(
            batch_definition=batch_definition,
            batch_request=batch_request
        ):
            batch_definition_list = [batch_definition]
        else:
            batch_definition_list = []

        return batch_definition_list

    def _map_data_reference_to_batch_definition_list(
        self,
        data_reference: str,
        data_asset_name: Optional[str] = None
    ) -> Optional[List[BatchDefinition]]:
        if data_asset_name is None:
            data_asset_name = DEFAULT_DATA_ASSET_NAME
        return [
            BatchDefinition(
                execution_environment_name=self.execution_environment_name,
                data_connector_name=self.name,
                data_asset_name=data_asset_name,
                partition_definition=PartitionDefinition()
            )
        ]

    def _map_batch_definition_to_data_reference(
        self,
        batch_definition: BatchDefinition,
    ) -> str:
        if not isinstance(batch_definition, BatchDefinition):
            raise TypeError("batch_definition is not of an instance of type BatchDefinition")
        partition_definition: PartitionDefinition = batch_definition.partition_definition
        data_reference: str = self._get_data_reference_name(
            partition_request=partition_definition
        )
        return data_reference

    # This method is currently called called only in tests.
    def _generate_batch_spec_parameters_from_batch_definition(
        self,
        batch_definition: BatchDefinition
    ) -> dict:
        return {}

    # This method is currently called called only in tests.
    def _build_batch_spec_from_batch_definition(
        self,
        batch_definition: BatchDefinition
    ) -> InMemoryBatchSpec:
        batch_spec = super()._build_batch_spec_from_batch_definition(batch_definition=batch_definition)
        return InMemoryBatchSpec(batch_spec)

    @staticmethod
    def _get_data_reference_name(
        partition_request: PartitionDefinitionSubset
    ) -> str:
        if partition_request is None:
            partition_request = PartitionDefinitionSubset({})
        data_reference_name = DEFAULT_DELIMITER.join(
            [
                str(value) for value in partition_request.values()
            ]
        )
        return data_reference_name

    def _validate_batch_request(self, batch_request: BatchRequest):
        super()._validate_batch_request(batch_request=batch_request)

        # Insure that batch_data and batch_request satisfy the "if and only if" condition.
        if not (
            (batch_request.batch_data is None and batch_request.partition_request is None) or
            (batch_request.batch_data is not None and batch_request.partition_request)
        ):
            raise ge_exceptions.DataConnectorError(
                f'''PipelineDataConnector "{self.name}" requires batch_data and partition_request to be both present or
                both absent in the batch_request parameter.
                '''
            )

    def _validate_partition_request(self, partition_request: dict):
        """
        """
        if partition_request is None:
            partition_request = {}
        self._validate_runtime_keys_configuration(runtime_keys=list(partition_request.keys()))

    def _validate_runtime_keys_configuration(self, runtime_keys: List[str]):
        if runtime_keys and len(runtime_keys) > 0:
            if not (self._runtime_keys and set(runtime_keys) <= set(self._runtime_keys)):
                raise ge_exceptions.DataConnectorError(
                    f'''PipelineDataConnector "{self.name}" was invoked with one or more runtime keys that do not 
appear among the configured runtime keys.
                    '''
                )<|MERGE_RESOLUTION|>--- conflicted
+++ resolved
@@ -111,19 +111,15 @@
         batch_request: BatchRequest,
     ) -> List[BatchDefinition]:
         self._validate_batch_request(batch_request=batch_request)
-<<<<<<< HEAD
-
-        self._validate_partition_request(
-            partition_request=batch_request.partition_request
-        )
-
-        partition_request: dict = batch_request.partition_request
-        if partition_request is None:
-            partition_request = {}
-=======
-        if self._data_references_cache is None:
-            self.refresh_data_references_cache()
->>>>>>> 62679ece
+
+        partition_query: Optional[dict] = None
+        if batch_request.partition_request:
+            self._validate_partition_query(
+                partition_query=batch_request.partition_request.get("partition_query")
+            )
+            partition_query = batch_request.partition_request.get("partition_query")
+        if not partition_query:
+            partition_query = {}
 
         batch_definition_list: List[BatchDefinition]
 
@@ -131,7 +127,7 @@
             execution_environment_name=self.execution_environment_name,
             data_connector_name=self.name,
             data_asset_name=DEFAULT_DATA_ASSET_NAME,
-            partition_definition=PartitionDefinition(partition_request)
+            partition_definition=PartitionDefinition(partition_query)
         )
 
         if batch_definition_matches_batch_request(
@@ -168,7 +164,7 @@
             raise TypeError("batch_definition is not of an instance of type BatchDefinition")
         partition_definition: PartitionDefinition = batch_definition.partition_definition
         data_reference: str = self._get_data_reference_name(
-            partition_request=partition_definition
+            partition_query=partition_definition
         )
         return data_reference
 
@@ -189,13 +185,13 @@
 
     @staticmethod
     def _get_data_reference_name(
-        partition_request: PartitionDefinitionSubset
+        partition_query: PartitionDefinitionSubset
     ) -> str:
-        if partition_request is None:
-            partition_request = PartitionDefinitionSubset({})
+        if partition_query is None:
+            partition_query = PartitionDefinitionSubset({})
         data_reference_name = DEFAULT_DELIMITER.join(
             [
-                str(value) for value in partition_request.values()
+                str(value) for value in partition_query.values()
             ]
         )
         return data_reference_name
@@ -205,8 +201,18 @@
 
         # Insure that batch_data and batch_request satisfy the "if and only if" condition.
         if not (
-            (batch_request.batch_data is None and batch_request.partition_request is None) or
-            (batch_request.batch_data is not None and batch_request.partition_request)
+            (
+                batch_request.batch_data is None
+                and (
+                    batch_request.partition_request is None
+                    or not batch_request.partition_request.get("partition_query")
+                )
+            ) or
+            (
+                batch_request.batch_data is not None
+                and batch_request.partition_request and
+                batch_request.partition_request.get("partition_query")
+            )
         ):
             raise ge_exceptions.DataConnectorError(
                 f'''PipelineDataConnector "{self.name}" requires batch_data and partition_request to be both present or
@@ -214,12 +220,12 @@
                 '''
             )
 
-    def _validate_partition_request(self, partition_request: dict):
-        """
-        """
-        if partition_request is None:
-            partition_request = {}
-        self._validate_runtime_keys_configuration(runtime_keys=list(partition_request.keys()))
+    def _validate_partition_query(self, partition_query: dict):
+        """
+        """
+        if partition_query is None:
+            partition_query = {}
+        self._validate_runtime_keys_configuration(runtime_keys=list(partition_query.keys()))
 
     def _validate_runtime_keys_configuration(self, runtime_keys: List[str]):
         if runtime_keys and len(runtime_keys) > 0:
