<<<<<<< HEAD
=======
from typing import List, Any, Optional

>>>>>>> 2d776a95
import logging
from typing import Any, List, Union

<<<<<<< HEAD
from great_expectations.core.batch import BatchRequest
from great_expectations.core.id_dict import BatchSpec, PartitionDefinitionSubset
from great_expectations.execution_engine import ExecutionEngine
from great_expectations.execution_environment.data_connector.data_connector import (
    DataConnector,
)
from great_expectations.execution_environment.data_connector.partitioner.partition import (
    Partition,
)
from great_expectations.execution_environment.data_connector.partitioner.partition_request import (
    PartitionRequest,
)
from great_expectations.execution_environment.data_connector.partitioner.partitioner import (
    Partitioner,
=======
from great_expectations.execution_engine import ExecutionEngine
from great_expectations.execution_environment.data_connector.data_connector import DataConnector
from great_expectations.core.batch import BatchRequest
from great_expectations.core.id_dict import (
    PartitionDefinitionSubset,
    PartitionDefinition
>>>>>>> 2d776a95
)
from great_expectations.execution_environment.types import InMemoryBatchSpec
from great_expectations.core.batch import BatchDefinition
from great_expectations.execution_environment.data_connector.util import batch_definition_matches_batch_request
import great_expectations.exceptions as ge_exceptions

logger = logging.getLogger(__name__)


DEFAULT_DATA_ASSET_NAME: str = "IN_MEMORY_DATA_ASSET"
DEFAULT_DELIMITER: str = "-"


# TODO: <Alex>We need a mechanism for specifying the data_asset_name for PipelineDataConnector (otherwise, it will always be the default).</Alex>
class PipelineDataConnector(DataConnector):

    def __init__(
        self,
        name: str,
        execution_environment_name: str,
        execution_engine: ExecutionEngine = None,
<<<<<<< HEAD
        data_context_root_directory: str = None,
=======
        runtime_keys: list = None,
>>>>>>> 2d776a95
    ):
        logger.debug(f'Constructing PipelineDataConnector "{name}".')

        super().__init__(
            name=name,
            execution_environment_name=execution_environment_name,
            execution_engine=execution_engine,
<<<<<<< HEAD
            data_context_root_directory=data_context_root_directory,
        )

    def _get_available_partitions(
        self,
        partitioner: Partitioner,
        data_asset_name: str = None,
        batch_request: BatchRequest = None,
        partition_request: Union[PartitionRequest, None] = None,
        in_memory_dataset: Any = None,
        runtime_parameters: Union[PartitionDefinitionSubset, None] = None,
        repartition: bool = False,
    ) -> List[Partition]:
        # TODO: <Alex>TODO: Each specific data_connector should verify the given partitioner against the list of supported partitioners.</Alex>
        pipeline_data_asset_name: str = self.DEFAULT_DATA_ASSET_NAME
        if data_asset_name and self.assets and data_asset_name in self.assets:
            pipeline_data_asset_name = data_asset_name
        partition_name: Union[str, None] = None
        if partition_request:
            partition_name = partition_request.partition_name
        # TODO: <Alex>For the future multi-batch support, this can become a list of partition configurations.</Alex>
        partition_config: dict = {
            "name": partition_name,
            "data_asset_name": pipeline_data_asset_name,
            "definition": runtime_parameters,
            "data_reference": in_memory_dataset,
        }
        return partitioner.find_or_create_partitions(
            data_asset_name=data_asset_name,
            partition_request=partition_request,
            runtime_parameters=runtime_parameters,
            repartition=repartition,
            # The partition_config parameter is for the specific partitioners, working under the present data connector.
            partition_config=partition_config,
        )

    def _build_batch_spec_from_partition(
        self, partition: Partition, batch_request: BatchRequest, batch_spec: BatchSpec
=======
        )

        self._runtime_keys = runtime_keys

    def refresh_data_references_cache(self):
        """
        """
        # Map data_references to batch_definitions
        data_reference: str = self._get_data_reference_list()[0]
        mapped_batch_definition_list: List[BatchDefinition] = self._map_data_reference_to_batch_definition_list(
            data_reference=data_reference,
            data_asset_name=None
        )
        self._data_references_cache = {
            data_reference: mapped_batch_definition_list
        }

    def _get_data_reference_list(self, data_asset_name: Optional[str] = None) -> List[str]:
        """List objects in the underlying data store to create a list of data_references.

        This method is used to refresh the cache.
        """
        return [""]

    def _get_data_reference_list_from_cache_by_data_asset_name(self, data_asset_name: str) -> List[str]:
        """Fetch data_references corresponding to data_asset_name from the cache.
        """
        # TODO: <Alex>There is no reason for the BatchRequest semantics here; this should be replaced with a method that accepts just the required arguments.</Alex>
        batch_definition_list: List[BatchDefinition] = self.get_batch_definition_list_from_batch_request(
            batch_request=BatchRequest(
                execution_environment_name=self.execution_environment_name,
                data_connector_name=self.name,
                data_asset_name=data_asset_name,
            )
        )

        if len(batch_definition_list) == 0:
            return []
        return [
            self._map_batch_definition_to_data_reference(
                batch_definition=batch_definition,
            )
            for batch_definition in batch_definition_list
        ]

    def get_data_reference_list_count(self) -> int:
        return len(self._data_references_cache)

    def get_unmatched_data_references(self) -> List[str]:
        if self._data_references_cache is None:
            raise ValueError('_data_references_cache is None.  Have you called "refresh_data_references_cache()" yet?')

        return [k for k, v in self._data_references_cache.items() if v is None]

    def get_available_data_asset_names(self) -> List[str]:
        # This will fetch ALL batch_definitions in the cache
        batch_definition_list: List[BatchDefinition] = self.get_batch_definition_list_from_batch_request(
            batch_request=BatchRequest(
                execution_environment_name=self.execution_environment_name,
                data_connector_name=self.name,
            )
        )

        data_asset_names: set = set()
        for batch_definition in batch_definition_list:
            data_asset_names.add(batch_definition.data_asset_name)

        return list(data_asset_names)

    def get_batch_definition_list_from_batch_request(
        self,
        batch_request: BatchRequest,
    ) -> List[BatchDefinition]:
        self._validate_batch_request(batch_request=batch_request)

        partition_identifiers: Optional[dict] = None
        if batch_request.partition_request:
            self._validate_partition_identifiers(
                partition_identifiers=batch_request.partition_request.get("partition_identifiers")
            )
            partition_identifiers = batch_request.partition_request.get("partition_identifiers")
        if not partition_identifiers:
            partition_identifiers = {}

        batch_definition_list: List[BatchDefinition]

        batch_definition: BatchDefinition = BatchDefinition(
            execution_environment_name=self.execution_environment_name,
            data_connector_name=self.name,
            data_asset_name=DEFAULT_DATA_ASSET_NAME,
            partition_definition=PartitionDefinition(partition_identifiers)
        )

        if batch_definition_matches_batch_request(
            batch_definition=batch_definition,
            batch_request=batch_request
        ):
            batch_definition_list = [batch_definition]
        else:
            batch_definition_list = []

        return batch_definition_list

    def _map_data_reference_to_batch_definition_list(
        self,
        data_reference: str,
        data_asset_name: Optional[str] = None
    ) -> Optional[List[BatchDefinition]]:
        if data_asset_name is None:
            data_asset_name = DEFAULT_DATA_ASSET_NAME
        return [
            BatchDefinition(
                execution_environment_name=self.execution_environment_name,
                data_connector_name=self.name,
                data_asset_name=data_asset_name,
                partition_definition=PartitionDefinition()
            )
        ]

    def _map_batch_definition_to_data_reference(
        self,
        batch_definition: BatchDefinition,
    ) -> str:
        if not isinstance(batch_definition, BatchDefinition):
            raise TypeError("batch_definition is not of an instance of type BatchDefinition")
        partition_definition: PartitionDefinition = batch_definition.partition_definition
        data_reference: str = self._get_data_reference_name(
            partition_identifiers=partition_definition
        )
        return data_reference

    # This method is currently called called only in tests.
    def _generate_batch_spec_parameters_from_batch_definition(
        self,
        batch_definition: BatchDefinition
    ) -> dict:
        return {}

    # This method is currently called called only in tests.
    def _build_batch_spec_from_batch_definition(
        self,
        batch_definition: BatchDefinition
>>>>>>> 2d776a95
    ) -> InMemoryBatchSpec:
        batch_spec = super()._build_batch_spec_from_batch_definition(batch_definition=batch_definition)
        return InMemoryBatchSpec(batch_spec)

    @staticmethod
    def _get_data_reference_name(
        partition_identifiers: PartitionDefinitionSubset
    ) -> str:
        if partition_identifiers is None:
            partition_identifiers = PartitionDefinitionSubset({})
        data_reference_name = DEFAULT_DELIMITER.join(
            [
                str(value) for value in partition_identifiers.values()
            ]
        )
        return data_reference_name

    def _validate_batch_request(self, batch_request: BatchRequest):
        super()._validate_batch_request(batch_request=batch_request)

        # Insure that batch_data and batch_request satisfy the "if and only if" condition.
        if not (
            (
                batch_request.batch_data is None
                and (
                    batch_request.partition_request is None
                    or not batch_request.partition_request.get("partition_identifiers")
                )
            ) or
            (
                batch_request.batch_data is not None
                and batch_request.partition_request and
                batch_request.partition_request.get("partition_identifiers")
            )
        ):
            raise ge_exceptions.DataConnectorError(
                f'''PipelineDataConnector "{self.name}" requires batch_data and partition_request to be both present or
                both absent in the batch_request parameter.
                '''
            )

    def _validate_partition_identifiers(self, partition_identifiers: dict):
        """
        """
        if partition_identifiers is None:
            partition_identifiers = {}
        self._validate_runtime_keys_configuration(runtime_keys=list(partition_identifiers.keys()))

    def _validate_runtime_keys_configuration(self, runtime_keys: List[str]):
        if runtime_keys and len(runtime_keys) > 0:
            if not (self._runtime_keys and set(runtime_keys) <= set(self._runtime_keys)):
                raise ge_exceptions.DataConnectorError(
                    f'''PipelineDataConnector "{self.name}" was invoked with one or more runtime keys that do not 
appear among the configured runtime keys.
                    '''
                )<|MERGE_RESOLUTION|>--- conflicted
+++ resolved
@@ -1,34 +1,12 @@
-<<<<<<< HEAD
-=======
-from typing import List, Any, Optional
-
->>>>>>> 2d776a95
+from typing import List, Any, Optional, Union
 import logging
-from typing import Any, List, Union
-
-<<<<<<< HEAD
-from great_expectations.core.batch import BatchRequest
-from great_expectations.core.id_dict import BatchSpec, PartitionDefinitionSubset
-from great_expectations.execution_engine import ExecutionEngine
-from great_expectations.execution_environment.data_connector.data_connector import (
-    DataConnector,
-)
-from great_expectations.execution_environment.data_connector.partitioner.partition import (
-    Partition,
-)
-from great_expectations.execution_environment.data_connector.partitioner.partition_request import (
-    PartitionRequest,
-)
-from great_expectations.execution_environment.data_connector.partitioner.partitioner import (
-    Partitioner,
-=======
+
 from great_expectations.execution_engine import ExecutionEngine
 from great_expectations.execution_environment.data_connector.data_connector import DataConnector
 from great_expectations.core.batch import BatchRequest
 from great_expectations.core.id_dict import (
     PartitionDefinitionSubset,
     PartitionDefinition
->>>>>>> 2d776a95
 )
 from great_expectations.execution_environment.types import InMemoryBatchSpec
 from great_expectations.core.batch import BatchDefinition
@@ -50,11 +28,7 @@
         name: str,
         execution_environment_name: str,
         execution_engine: ExecutionEngine = None,
-<<<<<<< HEAD
-        data_context_root_directory: str = None,
-=======
         runtime_keys: list = None,
->>>>>>> 2d776a95
     ):
         logger.debug(f'Constructing PipelineDataConnector "{name}".')
 
@@ -62,46 +36,6 @@
             name=name,
             execution_environment_name=execution_environment_name,
             execution_engine=execution_engine,
-<<<<<<< HEAD
-            data_context_root_directory=data_context_root_directory,
-        )
-
-    def _get_available_partitions(
-        self,
-        partitioner: Partitioner,
-        data_asset_name: str = None,
-        batch_request: BatchRequest = None,
-        partition_request: Union[PartitionRequest, None] = None,
-        in_memory_dataset: Any = None,
-        runtime_parameters: Union[PartitionDefinitionSubset, None] = None,
-        repartition: bool = False,
-    ) -> List[Partition]:
-        # TODO: <Alex>TODO: Each specific data_connector should verify the given partitioner against the list of supported partitioners.</Alex>
-        pipeline_data_asset_name: str = self.DEFAULT_DATA_ASSET_NAME
-        if data_asset_name and self.assets and data_asset_name in self.assets:
-            pipeline_data_asset_name = data_asset_name
-        partition_name: Union[str, None] = None
-        if partition_request:
-            partition_name = partition_request.partition_name
-        # TODO: <Alex>For the future multi-batch support, this can become a list of partition configurations.</Alex>
-        partition_config: dict = {
-            "name": partition_name,
-            "data_asset_name": pipeline_data_asset_name,
-            "definition": runtime_parameters,
-            "data_reference": in_memory_dataset,
-        }
-        return partitioner.find_or_create_partitions(
-            data_asset_name=data_asset_name,
-            partition_request=partition_request,
-            runtime_parameters=runtime_parameters,
-            repartition=repartition,
-            # The partition_config parameter is for the specific partitioners, working under the present data connector.
-            partition_config=partition_config,
-        )
-
-    def _build_batch_spec_from_partition(
-        self, partition: Partition, batch_request: BatchRequest, batch_spec: BatchSpec
-=======
         )
 
         self._runtime_keys = runtime_keys
@@ -244,7 +178,6 @@
     def _build_batch_spec_from_batch_definition(
         self,
         batch_definition: BatchDefinition
->>>>>>> 2d776a95
     ) -> InMemoryBatchSpec:
         batch_spec = super()._build_batch_spec_from_batch_definition(batch_definition=batch_definition)
         return InMemoryBatchSpec(batch_spec)
