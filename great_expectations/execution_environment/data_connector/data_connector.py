import copy
import itertools
import json
import logging
<<<<<<< HEAD
from great_expectations.execution_environment.data_connector.asset.asset import Asset
import great_expectations.exceptions as ge_exceptions
=======
from typing import Any, Callable, Dict, List, Tuple, Union, Optional
>>>>>>> d5a21b43

from great_expectations.execution_engine import ExecutionEngine
from great_expectations.core.batch import BatchRequest
from great_expectations.core.id_dict import BatchSpec
from great_expectations.core.batch import (
    BatchMarkers,
    BatchDefinition,
)

logger = logging.getLogger(__name__)


class DataConnector:
    """
    DataConnectors produce identifying information, called "batch_spec" that ExecutionEngines
    can use to get individual batches of data. They add flexibility in how to obtain data
    such as with time-based partitioning, downsampling, or other techniques appropriate
    for the ExecutionEnvironment.

    For example, a DataConnector could produce a SQL query that logically represents "rows in
    the Events table with a timestamp on February 7, 2012," which a SqlAlchemyExecutionEnvironment
    could use to materialize a SqlAlchemyDataset corresponding to that batch of data and
    ready for validation.

    A batch is a sample from a data asset, sliced according to a particular rule. For
    example, an hourly slide of the Events table or “most recent `users` records.”

    A Batch is the primary unit of validation in the Great Expectations DataContext.
    Batches include metadata that identifies how they were constructed--the same “batch_spec”
    assembled by the data connector, While not every ExecutionEnvironment will enable re-fetching a
    specific batch of data, GE can store snapshots of batches or store metadata from an
    external data version control system.
    """
    def __init__(
        self,
        name: str,
        execution_environment_name: str,
        execution_engine: ExecutionEngine = None,
    ):
        self._name = name
        self._execution_environment_name = execution_environment_name
        self._execution_engine = execution_engine

        # This is a dictionary which maps data_references onto batch_requests.
        self._data_references_cache = None

    @property
    def name(self) -> str:
        return self._name

    @property
    def execution_environment_name(self) -> str:
        return self._execution_environment_name

    def get_batch_data_and_metadata_from_batch_definition(
        self, batch_definition: BatchDefinition,
    ) -> Tuple[
        Any,  # batch_data
        BatchSpec,
        BatchMarkers,
    ]:
        batch_spec: BatchSpec = self._build_batch_spec_from_batch_definition(
            batch_definition=batch_definition
        )
        batch_data, batch_markers = self._execution_engine.get_batch_data_and_markers(batch_spec=batch_spec)
        return (
            batch_data,
            batch_spec,
            batch_markers,
        )

    def _build_batch_spec_from_batch_definition(
        self, batch_definition: BatchDefinition
    ) -> BatchSpec:
        batch_spec_params: dict = self._generate_batch_spec_parameters_from_batch_definition(
            batch_definition=batch_definition
        )
        # TODO Abe 20201018: Decide if we want to allow batch_spec_passthrough parameters anywhere.
        batch_spec: BatchSpec = BatchSpec(
            **batch_spec_params
        )

        return batch_spec

    def refresh_data_references_cache(
        self,
    ):
        raise NotImplementedError

    def _get_data_reference_list(self, data_asset_name: Optional[str] = None) -> List[str]:
        """List objects in the underlying data store to create a list of data_references.	
        This method is used to refresh the cache.
        """
        raise NotImplementedError

    def _get_data_reference_list_from_cache_by_data_asset_name(self, data_asset_name: str) -> List[Any]:
        """
        Fetch data_references corresponding to data_asset_name from the cache.
        """
        raise NotImplementedError

    def get_data_reference_list_count(self) -> int:
        raise NotImplementedError

    def get_unmatched_data_references(self) -> List[Any]:
        raise NotImplementedError

    def get_available_data_asset_names(self) -> List[str]:
        """Return the list of asset names known by this data connector.

        Returns:
            A list of available names
        """
        raise NotImplementedError

    def get_batch_definition_list_from_batch_request(
        self,
        batch_request: BatchRequest,
    ) -> List[BatchDefinition]:
        raise NotImplementedError

    def _map_data_reference_to_batch_definition_list(
        self,
        data_reference: Any,
        data_asset_name: Optional[str] = None
    ) -> Optional[List[BatchDefinition]]:
        raise NotImplementedError

    def _map_batch_definition_to_data_reference(self, batch_definition: BatchDefinition) -> Any:
        raise NotImplementedError

    def _generate_batch_spec_parameters_from_batch_definition(
        self,
        batch_definition: BatchDefinition
    ) -> dict:
        raise NotImplementedError

    def self_check(
        self,
        pretty_print=True,
        max_examples=3
    ):
        if self._data_references_cache is None:
            self.refresh_data_references_cache()

        if pretty_print:
            print("\t" + self.name, ":", self.__class__.__name__)
            print()

        asset_names = self.get_available_data_asset_names()
        # <WILL> : do these need to be sorted using sorter? Sorters currently act on BatchDefinitions, and this returns a list of strings
        asset_names.sort()
        len_asset_names = len(asset_names)

        data_connector_obj = {
            "class_name": self.__class__.__name__,
            "data_asset_count": len_asset_names,
            "example_data_asset_names": asset_names[:max_examples],
            "data_assets": {}
            # "data_reference_count": self.
        }

        if pretty_print:
            print(f"\tAvailable data_asset_names ({min(len_asset_names, max_examples)} of {len_asset_names}):")

        for asset_name in asset_names[:max_examples]:
            data_reference_list = self._get_data_reference_list_from_cache_by_data_asset_name(asset_name)
            len_batch_definition_list = len(data_reference_list)
            example_data_references = data_reference_list[:max_examples]

            if pretty_print:
                print(
                    f"\t\t{asset_name} ({min(len_batch_definition_list, max_examples)} of {len_batch_definition_list}):",
                    example_data_references,
                )

            data_connector_obj["data_assets"][asset_name] = {
                "batch_definition_count": len_batch_definition_list,
                "example_data_references": example_data_references,
            }

        unmatched_data_references = self.get_unmatched_data_references()
        len_unmatched_data_references = len(unmatched_data_references)
        if pretty_print:
            print(f"\n\tUnmatched data_references ({min(len_unmatched_data_references, max_examples)} of {len_unmatched_data_references}):", unmatched_data_references[:max_examples])

        data_connector_obj["unmatched_data_reference_count"] = len_unmatched_data_references
        data_connector_obj["example_unmatched_data_references"] = unmatched_data_references[:max_examples]

        return data_connector_obj

    def _validate_batch_request(self, batch_request: BatchRequest):
        if not (
            batch_request.execution_environment_name is None
            or batch_request.execution_environment_name == self.execution_environment_name
        ):
            raise ValueError(
                f'''execution_envrironment_name in BatchRequest: "{batch_request.execution_environment_name}" does not 
match DataConnector execution_environment_name: "{self.execution_environment_name}".
                '''
            )
        if not (batch_request.data_connector_name is None or batch_request.data_connector_name == self.name):
            raise ValueError(
                f'''data_connector_name in BatchRequest: "{batch_request.data_connector_name}" does not match 
DataConnector name: "{self.name}".
                '''
            )
        if hasattr(self, "sorters") and self.sorters is not None and len(self.sorters) > 0:
            regex_config = self._default_regex
            if hasattr(self, "assets") and self.assets is not None:
                if batch_request.data_asset_name is not None and batch_request.data_asset_name in self.assets:
                    asset: Asset = self.assets[batch_request.data_asset_name]
                    if asset.group_names:
                        regex_config["group_names"] = asset.group_names
            group_names: List[str] = regex_config["group_names"]

            if any([sorter not in group_names for sorter in self.sorters]):
                raise ge_exceptions.DataConnectorError(
                    f'''FilesDataConnector "{self.name}" specifies one or more sort keys that do not appear among the
                    configured group_name.
                    '''
                )
            if len(group_names) < len(self.sorters):
                raise ge_exceptions.DataConnectorError(
                    f'''FilesDataConnector "{self.name}" is configured with {len(group_names)} group names; 
                        this is fewer than number of sorters specified, which is {len(self.sorters)}.
                      ''')

    def _validate_sorters_configuration(self):
        if len(self.sorters) > 0:
            regex_config = self._default_regex
            group_names: List[str] = regex_config["group_names"]
            if any([sorter not in group_names for sorter in self.sorters]):
                raise ge_exceptions.DataConnectorError(
                    f'''DataConnector "{self.name}" specifies one or more sort keys that do not appear among the
                  configured group_name.
                      '''
                )
            if len(group_names) < len(self.sorters):
                raise ge_exceptions.DataConnectorError(
                    f'''DataConnector "{self.name}" is configured with {len(group_names)} group names;
                        this is fewer than number of sorters specified, which is {len(self.sorters)}.
                      '''
                )<|MERGE_RESOLUTION|>--- conflicted
+++ resolved
@@ -2,12 +2,10 @@
 import itertools
 import json
 import logging
-<<<<<<< HEAD
+from typing import Any, Callable, Dict, List, Tuple, Union, Optional
+
 from great_expectations.execution_environment.data_connector.asset.asset import Asset
 import great_expectations.exceptions as ge_exceptions
-=======
-from typing import Any, Callable, Dict, List, Tuple, Union, Optional
->>>>>>> d5a21b43
 
 from great_expectations.execution_engine import ExecutionEngine
 from great_expectations.core.batch import BatchRequest
@@ -98,7 +96,7 @@
         raise NotImplementedError
 
     def _get_data_reference_list(self, data_asset_name: Optional[str] = None) -> List[str]:
-        """List objects in the underlying data store to create a list of data_references.	
+        """List objects in the underlying data store to create a list of data_references.
         This method is used to refresh the cache.
         """
         raise NotImplementedError
@@ -205,13 +203,13 @@
             or batch_request.execution_environment_name == self.execution_environment_name
         ):
             raise ValueError(
-                f'''execution_envrironment_name in BatchRequest: "{batch_request.execution_environment_name}" does not 
+                f'''execution_envrironment_name in BatchRequest: "{batch_request.execution_environment_name}" does not
 match DataConnector execution_environment_name: "{self.execution_environment_name}".
                 '''
             )
         if not (batch_request.data_connector_name is None or batch_request.data_connector_name == self.name):
             raise ValueError(
-                f'''data_connector_name in BatchRequest: "{batch_request.data_connector_name}" does not match 
+                f'''data_connector_name in BatchRequest: "{batch_request.data_connector_name}" does not match
 DataConnector name: "{self.name}".
                 '''
             )
@@ -232,7 +230,7 @@
                 )
             if len(group_names) < len(self.sorters):
                 raise ge_exceptions.DataConnectorError(
-                    f'''FilesDataConnector "{self.name}" is configured with {len(group_names)} group names; 
+                    f'''FilesDataConnector "{self.name}" is configured with {len(group_names)} group names;
                         this is fewer than number of sorters specified, which is {len(self.sorters)}.
                       ''')
 
