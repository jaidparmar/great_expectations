--- conflicted
+++ resolved
@@ -1,49 +1,15 @@
-<<<<<<< HEAD
 import copy
 import itertools
 import json
-=======
-# -*- coding: utf-8 -*-
-from typing import List, Any, Tuple, Optional
-
->>>>>>> 2d776a95
 import logging
 from typing import Any, Callable, Dict, List, Tuple, Union
 
-<<<<<<< HEAD
-from ruamel.yaml.comments import CommentedMap
-
-import great_expectations.exceptions as ge_exceptions
-from great_expectations.core.batch import BatchDefinition, BatchMarkers, BatchRequest
-from great_expectations.core.id_dict import (
-    BatchSpec,
-    PartitionDefinition,
-    PartitionDefinitionSubset,
-)
-from great_expectations.data_context.types.base import (
-    PartitionerConfig,
-    partitionerConfigSchema,
-)
-from great_expectations.data_context.util import instantiate_class_from_config
-from great_expectations.execution_engine import ExecutionEngine
-from great_expectations.execution_environment.data_connector.asset.asset import Asset
-from great_expectations.execution_environment.data_connector.partitioner.partition import (
-    Partition,
-)
-from great_expectations.execution_environment.data_connector.partitioner.partition_request import (
-    PartitionRequest,
-    build_partition_request,
-)
-from great_expectations.execution_environment.data_connector.partitioner.partitioner import (
-    Partitioner,
-=======
 from great_expectations.execution_engine import ExecutionEngine
 from great_expectations.core.batch import BatchRequest
 from great_expectations.core.id_dict import BatchSpec
 from great_expectations.core.batch import (
     BatchMarkers,
     BatchDefinition,
->>>>>>> 2d776a95
 )
 
 logger = logging.getLogger(__name__)
@@ -70,23 +36,11 @@
     specific batch of data, GE can store snapshots of batches or store metadata from an
     external data version control system.
     """
-<<<<<<< HEAD
-
-    DEFAULT_DATA_ASSET_NAME: str = "DEFAULT_DATA_ASSET"
-
-    _default_reader_options: dict = {}
-
-=======
->>>>>>> 2d776a95
     def __init__(
         self,
         name: str,
         execution_environment_name: str,
         execution_engine: ExecutionEngine = None,
-<<<<<<< HEAD
-        data_context_root_directory: str = None,
-=======
->>>>>>> 2d776a95
     ):
         self._name = name
         self._execution_environment_name = execution_environment_name
@@ -100,451 +54,15 @@
         return self._name
 
     @property
-<<<<<<< HEAD
-    def assets(self) -> Dict[str, Union[dict, Asset]]:
-        return self._assets
-
-    @property
-    def partitioners(self) -> Dict[str, Union[dict, Partitioner]]:
-        return self._partitioners
-
-    @property
-    def default_partitioner(self) -> Union[str, Partitioner]:
-        try:
-            return self.partitioners[self._default_partitioner_name]
-        except KeyError:
-            raise ValueError("No default partitioner has been set")
-
-    #     def _get_cached_partitions(
-    #         self,
-    #         data_asset_name: str = None,
-    #         runtime_parameters: Union[PartitionDefinitionSubset, None] = None
-    #     ) -> List[Partition]:
-    #         cached_partitions: List[Partition]
-    #         if data_asset_name is None:
-    #             cached_partitions = list(
-    #                 itertools.chain.from_iterable(
-    #                     [
-    #                         partitions for name, partitions in self._partitions_cache.items()
-    #                     ]
-    #                 )
-    #             )
-    #         else:
-    #             cached_partitions = self._partitions_cache.get(data_asset_name)
-    #         if runtime_parameters is None:
-    #             return cached_partitions
-    #         else:
-    #             if not cached_partitions:
-    #                 return []
-    #             return list(
-    #                 filter(
-    #                     lambda partition: self._cache_partition_runtime_parameters_filter(
-    #                         partition=partition,
-    #                         parameters=runtime_parameters
-    #                     ),
-    #                     cached_partitions
-    #                 )
-    #             )
-
-    #     @staticmethod
-    #     def _cache_partition_runtime_parameters_filter(partition: Partition, parameters: PartitionDefinitionSubset) -> bool:
-    #         partition_definition: PartitionDefinition = partition.definition
-    #         for key, value in parameters.items():
-    #             if not (key in partition_definition and partition_definition[key] == value):
-    #                 return False
-    #         return True
-
-    #     def update_partitions_cache(
-    #         self,
-    #         partitions: List[Partition],
-    #         partitioner_name: str,
-    #         runtime_parameters: PartitionDefinition,
-    #         allow_multipart_partitions: bool = False
-    #     ):
-    #         """
-    #         The cache of partitions (keyed by a data_asset_name) is identified by the combination of the following entities:
-    #         -- name of the partition (string)
-    #         -- data_asset_name (string)
-    #         -- partition definition (dictionary)
-    #         Configurably, these entities are either supplied by the user function or computed by the specific partitioner.
-
-    #         In order to serve as the identity of the Partition object, the above fields are hashed.  Hence, Partition
-    #         objects can be utilized in set operations, tested for presence in lists, containing multiple Partition objects,
-    #         and participate in any other logic operations, where equality checks play a role.  This is particularly
-    #         important, because one-to-many mappings (multiple "same" partition objects, differing only by the data_reference
-    #         property) especially if referencing different data objects, are illegal (unless configured otherwise).
-
-    #         In addition, it is considered illegal to have the same data_reference property in multiple Partition objects.
-
-    #         Note that the data_reference field of the Partition object does not participate in identifying a partition.
-    #         The reason for this is that data references can vary in type (files on a filesystem, S3 objects, Pandas or Spark
-    #         DataFrame objects, etc.) and maintaining references to them in general can result in large memory consumption.
-    #         Moreover, in the case of Pandas and Spark DataFrame objects (and other in-memory datasets), the metadata aspects
-    #         of the data object (as captured by the partition information) may remain the same, while the actual dataset
-    #         changes (e.g., the output of a processing stage of a data pipeline).  In such situations, if a new partition
-    #         is found to be identical to an existing partition, the data_reference property of the new partition is accepted.
-    #         """
-
-    #         ### <WILL> THIS IS WHERE THE LOGIC WILL BE PULLED OUT FROM
-    #         # Prevent non-unique partitions in submitted list of partitions.
-    #         if not allow_multipart_partitions and partitions and len(partitions) > len(set(partitions)):
-    #             raise ge_exceptions.PartitionerError(
-    #                 f'''Partitioner "{partitioner_name}" detected multiple data references in one or more partitions for the
-    # given data asset; however, allow_multipart_partitions is set to False.  Please consider modifying the directives, used
-    # to partition your dataset, or set allow_multipart_partitions to True, but be aware that unless you have a specific use
-    # case for multipart partitions, there is most likely a mismatch between the partitioning directives and the actual
-    # structure of data under consideration.
-    #                 '''
-    #             )
-    #         for partition in partitions:
-    #             data_asset_name: str = partition.data_asset_name
-    #             cached_partitions: List[Partition] = self._get_cached_partitions(
-    #                 data_asset_name=data_asset_name,
-    #                 runtime_parameters=runtime_parameters
-    #             )
-    #             if cached_partitions is None or len(cached_partitions) == 0:
-    #                 cached_partitions = []
-    #             if partition in cached_partitions:
-    #                 # Prevent non-unique partitions in anticipated list of partitions.
-    #                 non_unique_partitions: List[Partition] = [
-    #                     temp_partition
-    #                     for temp_partition in cached_partitions
-    #                     if temp_partition == partition
-    #                 ]
-    #                 if not allow_multipart_partitions and len(non_unique_partitions) > 1:
-    #                     raise ge_exceptions.PartitionerError(
-    #                         f'''Partitioner "{partitioner_name}" detected multiple data references for partition
-    # "{partition}" of data asset "{partition.data_asset_name}"; however, allow_multipart_partitions is set to
-    # False.  Please consider modifying the directives, used to partition your dataset, or set allow_multipart_partitions to
-    # True, but be aware that unless you have a specific use case for multipart partitions, there is most likely a mismatch
-    # between the partitioning directives and the actual structure of data under consideration.
-    #                         '''
-    #                     )
-    #                 # Attempt to update the data_reference property with that provided as part of the submitted partition.
-    #                 specific_partition_idx: int = cached_partitions.index(partition)
-    #                 specific_partition: Partition = cached_partitions[specific_partition_idx]
-    #                 if specific_partition.data_reference != partition.data_reference:
-    #                     specific_partition.data_reference = partition.data_reference
-    #             else:
-    #                 # Prevent the same data_reference property value to be represented by multiple partitions.
-    #                 partitions_with_given_data_reference: List[Partition] = [
-    #                     temp_partition
-    #                     for temp_partition in cached_partitions
-    #                     if temp_partition.data_reference == partition.data_reference
-    #                 ]
-    #                 if len(partitions_with_given_data_reference) > 0:
-    #                     raise ge_exceptions.PartitionerError(
-    #                         f'''Partitioner "{partitioner_name}" for data asset "{partition.data_asset_name}" detected
-    # multiple partitions, including "{partition}", for the same data reference -- this is illegal.
-    #                         '''
-    #                     )
-    #                 cached_partitions.append(partition)
-    #             self._partitions_cache[data_asset_name] = cached_partitions
-
-    #     def reset_partitions_cache(self, data_asset_name: str = None):
-    #         if data_asset_name is None:
-    #             self._partitions_cache = {}
-    #         else:
-    #             if data_asset_name in self._partitions_cache:
-    #                 self._partitions_cache[data_asset_name] = []
-
-    # def get_partitioner(self, name: str):
-    #     """Get the (named) Partitioner from a DataConnector)
-
-    #     Args:
-    #         name (str): name of Partitioner
-
-    #     Returns:
-    #         Partitioner (Partitioner)
-    #     """
-    #     if name in self._partitioners_cache:
-    #         return self._partitioners_cache[name]
-    #     elif name in self.partitioners:
-    #         partitioner_config: dict = copy.deepcopy(
-    #             self.partitioners[name]
-    #         )
-    #     else:
-    #         raise ge_exceptions.PartitionerError(
-    #             f'Unable to load partitioner "{name}" -- no configuration found or invalid configuration.'
-    #         )
-    #     partitioner_config: CommentedMap = partitionerConfigSchema.load(
-    #         partitioner_config
-    #     )
-    #     partitioner: Partitioner = self._build_partitioner_from_config(
-    #         name=name, config=partitioner_config
-    #     )
-    #     self._partitioners_cache[name] = partitioner
-    #     return partitioner
-
-    # TODO: <Alex>We should not need this method any more; hence, it should be deleted.</Alex>
-    # def add_partitioner(self, partitioner_name: str, partitioner_config: dict) -> Partitioner:
-    #     """Add a new Partitioner to the DataConnector and (for convenience) return the instantiated Partitioner object.
-    #
-    #     Args:
-    #         partitioner_name (str): a key for the new Store in in self._stores
-    #         partitioner_config (dict): a config for the Store to add
-    #
-    #     Returns:
-    #         partitioner (Partitioner)
-    #     """
-    #
-    #     new_partitioner = self._build_partitioner_from_config(partitioner_name, partitioner_config)
-    #     self.partitioners[partitioner_name] = new_partitioner
-    #
-    #     return new_partitioner
-
-    # Replaces the asset configuration with the corresponding Asset object in the assets dictionary.
-    def _build_assets_from_config(self, config: Dict[str, dict]):
-        for name, asset_config in config.items():
-            if asset_config is None:
-                raise ValueError("Asset config should not be None.")
-            new_asset: Asset = self._build_asset_from_config(
-                name=name, config=asset_config,
-            )
-            self.assets[name] = new_asset
-
-    def _build_asset_from_config(self, name: str, config: dict):
-        """Build an Asset using the provided configuration and return the newly-built Asset."""
-        runtime_environment: dict = {"name": name, "data_connector": self}
-        asset: Asset = instantiate_class_from_config(
-            config=config,
-            runtime_environment=runtime_environment,
-            config_defaults={
-                "module_name": "great_expectations.execution_environment.data_connector.asset",
-                "class_name": "Asset",
-            },
-        )
-        if not asset:
-            raise ge_exceptions.ClassInstantiationError(
-                module_name="great_expectations.execution_environment.data_connector.asset",
-                package_name=None,
-                class_name=config["class_name"],
-            )
-        return asset
-
-    # Replaces the partitoiner configuration with the corresponding Partitioner object in the partitioners dictionary.
-    def _build_partitioners_from_config(self, config: Dict[str, dict]):
-        for name, partitioner_config in config.items():
-            new_partitioner = self._build_partitioner_from_config(
-                name, partitioner_config,
-            )
-            self.partitioners[name] = new_partitioner
-
-    def _build_partitioner_from_config(self, name: str, config: dict):
-        """Build a Partitioner using the provided configuration and return the newly-built Partitioner."""
-        runtime_environment: dict = {"name": name, "data_connector": self}
-        partitioner: Partitioner = instantiate_class_from_config(
-            config=config,
-            runtime_environment=runtime_environment,
-            config_defaults={
-                "module_name": "great_expectations.execution_environment.data_connector.partitioner"
-            },
-        )
-        if not partitioner:
-            raise ge_exceptions.ClassInstantiationError(
-                module_name="great_expectations.execution_environment.data_connector.partitioner",
-                package_name=None,
-                class_name=config["class_name"],
-            )
-        return partitioner
-
-    def get_partitioner_for_data_asset(
-        self, data_asset_name: str = None
-    ) -> Partitioner:
-        partitioner_name: str
-        # data_asset_config_exists: bool = data_asset_name and self.assets and self.assets.get(data_asset_name)
-        data_asset_config_exists: bool = data_asset_name is not None and isinstance(
-            self.assets.get(data_asset_name), Asset
-        )
-        if data_asset_config_exists and self.assets[data_asset_name].partitioner_name:
-            partitioner_name = self.assets[data_asset_name].partitioner_name
-        else:
-            partitioner_name = self.default_partitioner.name
-        partitioner: Partitioner
-        if partitioner_name is None:
-            raise ge_exceptions.BatchSpecError(
-                message=f"""
-No partitioners found for data connector "{self.name}" -- at least one partitioner must be configured for a data
-connector and the default_partitioner_name is set to the name of one of the configured partitioners.
-                """
-            )
-        else:
-            partitioner = self.partitioners[partitioner_name]
-        return partitioner
-
-    # def _build_batch_spec(self, batch_request: BatchRequest, partition: Partition) -> BatchSpec:
-    #     if not batch_request.data_asset_name:
-    #         raise ge_exceptions.BatchSpecError("Batch request must have a data_asset_name.")
-
-    #     batch_spec_scaffold: BatchSpec
-    #     batch_spec_passthrough: BatchSpec = batch_request.batch_spec_passthrough
-    #     if batch_spec_passthrough is None:
-    #         batch_spec_scaffold = BatchSpec()
-    #     else:
-    #         batch_spec_scaffold = copy.deepcopy(batch_spec_passthrough)
-
-    #     data_asset_name: str = batch_request.data_asset_name
-    #     batch_spec_scaffold["data_asset_name"] = data_asset_name
-
-    #     batch_spec: BatchSpec = self._build_batch_spec_from_partition(
-    #         partition=partition, batch_request=batch_request, batch_spec=batch_spec_scaffold
-    #     )
-
-    #     return batch_spec
-
-    # def _build_batch_spec_from_partition(
-    #     self,
-    #     partition: Partition,
-    #     batch_request: BatchRequest,
-    #     batch_spec: BatchSpec
-    # ) -> BatchSpec:
-    #     raise NotImplementedError
-
-    def get_available_data_asset_names(self) -> List[str]:
-        """Return the list of asset names known by this data connector.
-
-        Returns:
-            A list of available names
-        """
-        raise NotImplementedError
-
-    def get_available_partitions(
-        self,
-        data_asset_name: str = None,
-        batch_request: BatchRequest = None,
-        partition_request: Union[
-            Dict[
-                str,
-                Union[
-                    int,
-                    list,
-                    tuple,
-                    slice,
-                    str,
-                    Union[Dict, PartitionDefinitionSubset],
-                    Callable,
-                    None,
-                ],
-            ],
-            None,
-        ] = None,
-        in_memory_dataset: Any = None,
-        runtime_parameters: Union[dict, None] = None,
-        repartition: bool = False,
-    ) -> List[Partition]:
-        partitioner: Partitioner = self.get_partitioner_for_data_asset(
-            data_asset_name=data_asset_name
-        )
-        partition_request_obj: PartitionRequest = build_partition_request(
-            partition_request_dict=partition_request
-        )
-        if runtime_parameters is not None:
-            runtime_parameters: PartitionDefinitionSubset = PartitionDefinitionSubset(
-                runtime_parameters
-            )
-        return self._get_available_partitions(
-            partitioner=partitioner,
-            data_asset_name=data_asset_name,
-            batch_request=batch_request,
-            partition_request=partition_request_obj,
-            in_memory_dataset=in_memory_dataset,
-            runtime_parameters=runtime_parameters,
-            repartition=repartition,
-        )
-
-    def _get_available_partitions(
-        self,
-        partitioner: Partitioner,
-        data_asset_name: str = None,
-        batch_request: BatchRequest = None,
-        partition_request: Union[PartitionRequest, None] = None,
-        in_memory_dataset: Any = None,
-        runtime_parameters: Union[PartitionDefinitionSubset, None] = None,
-        repartition: bool = False,
-    ) -> List[Partition]:
-        raise NotImplementedError
-
-    def _batch_definition_matches_batch_request(
-        self, batch_definition: BatchDefinition, batch_request: BatchRequest,
-    ) -> bool:
-        assert isinstance(batch_definition, BatchDefinition)
-        assert isinstance(batch_request, BatchRequest)
-        if batch_request.execution_environment_name:
-            if (
-                batch_request.execution_environment_name
-                != batch_definition.execution_environment_name
-            ):
-                return False
-        if batch_request.data_connector_name:
-            if (
-                batch_request.data_connector_name
-                != batch_definition.data_connector_name
-            ):
-                return False
-        if batch_request.data_asset_name:
-            if batch_request.data_asset_name != batch_definition.data_asset_name:
-                return False
-        # FIXME: This is too rigid. Needs to take into account ranges and stuff.
-        if batch_request.partition_request:
-            for k, v in batch_request.partition_request.items():
-                if (
-                    not k in batch_definition.partition_definition
-                ) or batch_definition.partition_definition[k] != v:
-                    return False
-        return True
-
-    def get_previous_batch_definition(
-        self, query_batch_definition: BatchDefinition = None
-    ) -> BatchDefinition:
-        print("I sortof work now will")
-
-        raise NotImplementedError
-
-    def get_batch_definition_list_from_batch_request(
-        self, batch_request: BatchRequest,
-    ) -> List[BatchDefinition]:
-        if batch_request.data_connector_name != self.name:
-            raise ValueError(
-                f"data_connector_name {batch_request.data_connector_name} does not match name {self.name}."
-            )
-
-        if self._data_references_cache == None:
-            self.refresh_data_references_cache()
-
-        # print("this is data_references_cache")
-        # print(self._data_references_cache)
-
-        batches = []
-        for data_reference, batch_definition in self._data_references_cache.items():
-            if batch_definition == None:
-                # The data_reference is unmatched.
-                continue
-            # print("this is batch_request")
-            # print(batch_request)
-            # print("this is batch_definition")
-
-            # print(batch_definition)
-            if self._batch_definition_matches_batch_request(
-                batch_definition, batch_request
-            ):
-                batches.append(batch_definition)
-
-        return batches
-=======
     def execution_environment_name(self) -> str:
         return self._execution_environment_name
->>>>>>> 2d776a95
 
     def get_batch_data_and_metadata_from_batch_definition(
         self, batch_definition: BatchDefinition,
     ) -> Tuple[
-<<<<<<< HEAD
-        Any, BatchSpec, BatchMarkers,  # batch_data
-=======
         Any,  # batch_data
         BatchSpec,
         BatchMarkers,
->>>>>>> 2d776a95
     ]:
         batch_spec: BatchSpec = self._build_batch_spec_from_batch_definition(
             batch_definition=batch_definition
@@ -563,29 +81,6 @@
             batch_definition=batch_definition
         )
         # TODO Abe 20201018: Decide if we want to allow batch_spec_passthrough parameters anywhere.
-<<<<<<< HEAD
-        batch_spec = BatchSpec(**batch_spec_params)
-
-        return batch_spec
-
-    def _generate_batch_spec_parameters_from_batch_definition(
-        self, batch_definition: BatchDefinition
-    ) -> dict:
-        raise NotImplementedError
-
-    def _generate_partition_definition_list_from_batch_request(
-        self, batch_request: BatchRequest
-    ) -> dict:
-        # FIXME: switch this to use the data_reference cache instead of the partition cache.
-        available_partitions = self.get_available_partitions(
-            data_asset_name=batch_request.data_asset_name,
-            batch_request=batch_request,
-            partition_request=batch_request.partition_request,
-        )
-        return [partition.definition for partition in available_partitions]
-
-    def refresh_data_references_cache(self,):
-=======
         batch_spec: BatchSpec = BatchSpec(
             **batch_spec_params
         )
@@ -604,65 +99,9 @@
         raise NotImplementedError
 
     def _get_data_reference_list_from_cache_by_data_asset_name(self, data_asset_name: str) -> List[Any]:
->>>>>>> 2d776a95
         """
         Fetch data_references corresponding to data_asset_name from the cache.
         """
-<<<<<<< HEAD
-        # Map data_references to batch_definitions
-        self._data_references_cache = {}
-
-        for data_reference in self._get_data_reference_list():
-            print("hi will")
-            print(data_reference)
-            mapped_batch_definition_list = self._map_data_reference_to_batch_definition_list(
-                data_reference,
-            )
-            self._data_references_cache[data_reference] = mapped_batch_definition_list
-
-    def get_unmatched_data_references(self):
-        if self._data_references_cache == None:
-            raise ValueError(
-                "_data_references_cache is None. Have you called refresh_data_references_cache yet?"
-            )
-
-        return [k for k, v in self._data_references_cache.items() if v == None]
-
-    def get_data_reference_list_count(self):
-        return len(self._data_references_cache)
-
-    # TODO Abe 20201015: This method is still somewhat janky. Needs better supporting methods, plus more thought and hardening.
-    def _map_data_reference_to_batch_definition_list(
-        self, data_reference,
-    ) -> List[BatchDefinition]:
-        # FIXME: Make this smarter about choosing the right partitioner
-        try:
-            self.default_partitioner
-        except ValueError:
-            raise ge_exceptions.DataConnectorError(
-                "Default Partitioner has not been set for data_connector"
-            )
-
-        batch_request = self.default_partitioner.convert_data_reference_to_batch_request(
-            data_reference
-        )
-        if batch_request == None:
-            return None
-        if batch_request.data_asset_name:
-            data_asset_name = batch_request.data_asset_name
-        # process assets to populate data_asset_name in batch_definition:
-        else:
-            data_asset_name = "FAKE_DATA_ASSET_NAME"
-        return BatchDefinition(
-            execution_environment_name=self.execution_environment_name,
-            data_connector_name=self.name,
-            data_asset_name=data_asset_name,
-            partition_definition=batch_request.partition_request,
-        )
-
-    def self_check(self, pretty_print=True, max_examples=3):
-        if self._data_references_cache == None:
-=======
         raise NotImplementedError
 
     def get_data_reference_list_count(self) -> int:
@@ -707,7 +146,6 @@
         max_examples=3
     ):
         if self._data_references_cache is None:
->>>>>>> 2d776a95
             self.refresh_data_references_cache()
 
         if pretty_print:
@@ -728,41 +166,12 @@
         }
 
         if pretty_print:
-<<<<<<< HEAD
-            print(
-                f"\tAvailable data_asset_names ({min(len_asset_names, max_examples)} of {len_asset_names}):"
-            )
-
-        for asset_name in asset_names[:max_examples]:
-            batch_definition_list = self.get_batch_definition_list_from_batch_request(
-                BatchRequest(
-                    execution_environment_name=self.execution_environment_name,
-                    data_connector_name=self.name,
-                    data_asset_name=asset_name,
-                )
-            )
-            len_batch_definition_list = len(batch_definition_list)
-
-            example_data_references = [
-                self.default_partitioner.convert_batch_request_to_data_reference(
-                    BatchRequest(
-                        execution_environment_name=batch_definition.execution_environment_name,
-                        data_connector_name=batch_definition.data_connector_name,
-                        data_asset_name=batch_definition.data_asset_name,
-                        partition_request=batch_definition.partition_definition,
-                    )
-                )
-                for batch_definition in batch_definition_list
-            ][:max_examples]
-            example_data_references.sort()
-=======
             print(f"\tAvailable data_asset_names ({min(len_asset_names, max_examples)} of {len_asset_names}):")
 
         for asset_name in asset_names[:max_examples]:
             data_reference_list = self._get_data_reference_list_from_cache_by_data_asset_name(asset_name)
             len_batch_definition_list = len(data_reference_list)
             example_data_references = data_reference_list[:max_examples]
->>>>>>> 2d776a95
 
             if pretty_print:
                 print(
@@ -778,24 +187,10 @@
         unmatched_data_references = self.get_unmatched_data_references()
         len_unmatched_data_references = len(unmatched_data_references)
         if pretty_print:
-<<<<<<< HEAD
-            print(
-                f"\n\tUnmatched data_references ({min(len_unmatched_data_references, max_examples)} of {len_unmatched_data_references}):",
-                unmatched_data_references[:max_examples],
-            )
-
-        data_connector_obj[
-            "unmatched_data_reference_count"
-        ] = len_unmatched_data_references
-        data_connector_obj[
-            "example_unmatched_data_references"
-        ] = unmatched_data_references[:max_examples]
-=======
             print(f"\n\tUnmatched data_references ({min(len_unmatched_data_references, max_examples)} of {len_unmatched_data_references}):", unmatched_data_references[:max_examples])
 
         data_connector_obj["unmatched_data_reference_count"] = len_unmatched_data_references
         data_connector_obj["example_unmatched_data_references"] = unmatched_data_references[:max_examples]
->>>>>>> 2d776a95
 
         return data_connector_obj
 
