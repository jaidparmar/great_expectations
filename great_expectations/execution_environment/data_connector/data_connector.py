--- conflicted
+++ resolved
@@ -1,13 +1,9 @@
 import logging
-from typing import Any, List, Tuple, Optional
-
+from typing import Any, List, Optional, Tuple
+
+from great_expectations.core.batch import BatchDefinition, BatchMarkers, BatchRequest
+from great_expectations.core.id_dict import BatchSpec
 from great_expectations.execution_engine import ExecutionEngine
-from great_expectations.core.batch import BatchRequest
-from great_expectations.core.id_dict import BatchSpec
-from great_expectations.core.batch import (
-    BatchMarkers,
-    BatchDefinition,
-)
 
 logger = logging.getLogger(__name__)
 
@@ -70,9 +66,7 @@
     ) -> Tuple[
         Any, BatchSpec, BatchMarkers,  # batch_data
     ]:
-        batch_spec: BatchSpec = self.build_batch_spec(
-            batch_definition=batch_definition
-        )
+        batch_spec: BatchSpec = self.build_batch_spec(batch_definition=batch_definition)
         batch_data, batch_markers = self._execution_engine.get_batch_data_and_markers(
             batch_spec=batch_spec
         )
@@ -82,39 +76,21 @@
             batch_markers,
         )
 
-    def build_batch_spec(
-        self, batch_definition: BatchDefinition
-    ) -> BatchSpec:
+    def build_batch_spec(self, batch_definition: BatchDefinition) -> BatchSpec:
         batch_spec_params: dict = self._generate_batch_spec_parameters_from_batch_definition(
             batch_definition=batch_definition
         )
         # TODO Abe 20201018: Decide if we want to allow batch_spec_passthrough parameters anywhere.
-<<<<<<< HEAD
         batch_spec: BatchSpec = BatchSpec(**batch_spec_params)
-
         return batch_spec
 
-    def refresh_data_references_cache(self,):
+    def _refresh_data_references_cache(self,):
         raise NotImplementedError
 
     def _get_data_reference_list(
         self, data_asset_name: Optional[str] = None
     ) -> List[str]:
-        """List objects in the underlying data store to create a list of data_references.	
-=======
-        batch_spec: BatchSpec = BatchSpec(
-            **batch_spec_params
-        )
-        return batch_spec
-
-    def _refresh_data_references_cache(
-        self,
-    ):
-        raise NotImplementedError
-
-    def _get_data_reference_list(self, data_asset_name: Optional[str] = None) -> List[str]:
         """List objects in the underlying data store to create a list of data_references.
->>>>>>> 57db1b46
         This method is used to refresh the cache.
         """
         raise NotImplementedError
@@ -189,11 +165,7 @@
 
         for asset_name in asset_names[:max_examples]:
             data_reference_list = self._get_data_reference_list_from_cache_by_data_asset_name(
-<<<<<<< HEAD
-                asset_name
-=======
                 data_asset_name=asset_name
->>>>>>> 57db1b46
             )
             len_batch_definition_list = len(data_reference_list)
             example_data_references = data_reference_list[:max_examples]
@@ -233,11 +205,7 @@
             == self.execution_environment_name
         ):
             raise ValueError(
-<<<<<<< HEAD
-                f"""execution_envrironment_name in BatchRequest: "{batch_request.execution_environment_name}" does not 
-=======
-                f'''execution_envrironment_name in BatchRequest: "{batch_request.execution_environment_name}" does not
->>>>>>> 57db1b46
+                f"""execution_envrironment_name in BatchRequest: "{batch_request.execution_environment_name}" does not
 match DataConnector execution_environment_name: "{self.execution_environment_name}".
                 """
             )
@@ -246,11 +214,7 @@
             or batch_request.data_connector_name == self.name
         ):
             raise ValueError(
-<<<<<<< HEAD
-                f"""data_connector_name in BatchRequest: "{batch_request.data_connector_name}" does not match 
-=======
-                f'''data_connector_name in BatchRequest: "{batch_request.data_connector_name}" does not match
->>>>>>> 57db1b46
+                f"""data_connector_name in BatchRequest: "{batch_request.data_connector_name}" does not match
 DataConnector name: "{self.name}".
                 """
             )