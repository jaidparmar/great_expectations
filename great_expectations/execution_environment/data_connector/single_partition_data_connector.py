--- conflicted
+++ resolved
@@ -1,4 +1,3 @@
-<<<<<<< HEAD
 from typing import List, Optional, Iterator
 import copy
 
@@ -7,14 +6,6 @@
 from great_expectations.execution_engine import ExecutionEngine
 from great_expectations.execution_environment.data_connector.data_connector import DataConnector
 from great_expectations.execution_environment.data_connector.sorter import Sorter
-=======
-import os
-from typing import List, Optional, Iterator
-from pathlib import Path
-import copy
-
-import logging
->>>>>>> 2d776a95
 from great_expectations.core.batch import (
     BatchRequest,
     BatchDefinition,
@@ -182,6 +173,7 @@
         else:
             return batch_definition_list
 
+    # TODO: <Alex>Opportunity to combine code with other connectors into a utility method.</Alex>
     def _validate_sorters_configuration(self):
         if len(self.sorters) > 0:
             regex_config = self._default_regex
@@ -189,14 +181,14 @@
             if any([sorter not in group_names for sorter in self.sorters]):
                 raise ge_exceptions.DataConnectorError(
                     f'''FilesDataConnector "{self.name}" specifies one or more sort keys that do not appear among the
-                  configured group_name.
-                      '''
+configured group_name.
+                    '''
                 )
             if len(group_names) < len(self.sorters):
                 raise ge_exceptions.DataConnectorError(
-                    f'''FilesDataConnector "{self.name}" is configured with {len(group_names)} group names;
-                        this is fewer than number of sorters specified, which is {len(self.sorters)}.
-                      '''
+                    f'''FilesDataConnector "{self.name}" is configured with {len(group_names)} group names; this is
+fewer than number of sorters specified, which is {len(self.sorters)}.
+                    '''
                 )
 
     def _sort_batch_definition_list(self, batch_definition_list):
@@ -318,8 +310,8 @@
         path: str = self._map_batch_definition_to_data_reference(batch_definition=batch_definition)
         if not path:
             raise ValueError(
-                f'''No data reference for data asset name "{batch_definition.data_asset_name}" matches the given partition 
-definition {batch_definition.partition_definition} from batch definition {batch_definition}.
+                f'''No data reference for data asset name "{batch_definition.data_asset_name}" matches the given
+partition definition {batch_definition.partition_definition} from batch definition {batch_definition}.
                 '''
             )
         return {
