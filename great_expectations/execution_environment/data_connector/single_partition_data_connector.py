--- conflicted
+++ resolved
@@ -89,64 +89,6 @@
     def _get_data_reference_list_from_cache_by_data_asset_name(self, data_asset_name:str) -> List[Any]:
         """Fetch data_references corresponding to data_asset_name from the cache.
         """
-
-<<<<<<< HEAD
-        if pretty_print:
-            print("\t"+self.name, ":", self.__class__.__name__)
-            print()
-
-        asset_names = self.get_available_data_asset_names()
-        asset_names.sort()
-        len_asset_names = len(asset_names)
-
-        data_connector_obj = {
-            "class_name": self.__class__.__name__,
-            "data_asset_count": len_asset_names,
-            "example_data_asset_names": asset_names[:max_examples],
-            "assets": {}
-            # "data_reference_count": self.
-        }
-
-        if pretty_print:
-            print(f"\tAvailable data_asset_names ({min(len_asset_names, max_examples)} of {len_asset_names}):")
-        for asset_name in asset_names[:max_examples]:
-            batch_definition_list = self.get_batch_definition_list_from_batch_request(BatchRequest(
-                execution_environment_name=self.execution_environment_name,
-                data_connector_name=self.name,
-                data_asset_name=asset_name,
-            ))
-            len_batch_definition_list = len(batch_definition_list)
-            example_data_references = [
-                convert_batch_request_to_data_reference_string_using_regex(
-                    batch_request=BatchRequest(
-                        execution_environment_name=batch_definition.execution_environment_name,
-                        data_connector_name=batch_definition.data_connector_name,
-                        data_asset_name=batch_definition.data_asset_name,
-                        partition_request=batch_definition.partition_definition,
-                    ),
-                    regex_pattern=self._default_regex["pattern"],
-                    group_names=self._default_regex["group_names"],
-                )
-                for batch_definition in batch_definition_list
-            ][:max_examples]
-            example_data_references.sort()
-
-            if pretty_print:
-                print(f"\t\t{asset_name} ({min(len_batch_definition_list, max_examples)} of {len_batch_definition_list}):", example_data_references)
-
-            data_connector_obj["assets"][asset_name] = {
-                "batch_definition_count": len_batch_definition_list,
-                "example_data_references": example_data_references
-            }
-
-        unmatched_data_references = self.get_unmatched_data_references()
-        len_unmatched_data_references = len(unmatched_data_references)
-        if pretty_print:
-            print(f"\n\tUnmatched data_references ({min(len_unmatched_data_references, max_examples)} of {len_unmatched_data_references}):", unmatched_data_references[:max_examples])
-        data_connector_obj["unmatched_data_reference_count"] = len_unmatched_data_references
-        data_connector_obj["example_unmatched_data_references"] = unmatched_data_references[:max_examples]
-        return data_connector_obj
-=======
         batch_definition_list = self.get_batch_definition_list_from_batch_request(BatchRequest(
             execution_environment_name=self.execution_environment_name,
             data_connector_name=self.name,
@@ -171,7 +113,6 @@
         data_reference_list.sort()
 
         return data_reference_list
->>>>>>> bf9a8429
 
     def refresh_data_references_cache(
         self,
