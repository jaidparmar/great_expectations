import os
<<<<<<< HEAD
from typing import Union, List, Any, Optional, Dict, Iterator
=======
from typing import List, Optional
>>>>>>> 73060ea1
from pathlib import Path
import copy

import logging

from great_expectations.core.batch import (
    BatchRequest,
    BatchDefinition,
)
<<<<<<< HEAD

from great_expectations.data_context.util import (
instantiate_class_from_config
)

from great_expectations.execution_engine import ExecutionEngine
=======
>>>>>>> 73060ea1
from great_expectations.execution_environment.data_connector.data_connector import DataConnector
from great_expectations.execution_environment.data_connector.sorter import Sorter
from great_expectations.execution_environment.data_connector.util import (
    batch_definition_matches_batch_request,
    map_data_reference_string_to_batch_definition_list_using_regex,
    map_batch_definition_to_data_reference_string_using_regex,
)

logger = logging.getLogger(__name__)


class SinglePartitionDataConnector(DataConnector):
    """SinglePartitionDataConnector is a base class for DataConnectors that require exactly one Partitioner be configured in the declaration.

    Instead, its data_references are stored in a data_reference_dictionary : {
        "pretend/path/A-100.csv" : pandas_df_A_100,
        "pretend/path/A-101.csv" : pandas_df_A_101,
        "pretend/directory/B-1.csv" : pandas_df_B_1,
        "pretend/directory/B-2.csv" : pandas_df_B_2,
        ...
    }
    """
    def __init__(
        self,
        name: str,
        execution_environment_name: str,
        default_regex: dict = None,
        base_directory: str = None,
        glob_directive: str = "*",
        sorters: list = None,
    ):
        logger.debug(f'Constructing SinglePartitionDataConnector "{name}".')

        self.base_directory = base_directory
        self.glob_directive = glob_directive
        if default_regex is None:
            default_regex = {}
        self._default_regex = default_regex

        _sorters: Dict[str, Sorter] = {}
        self._sorters = _sorters
        self._build_sorters_from_config(config_list=sorters)
        super().__init__(
            name=name,
            execution_environment_name=execution_environment_name,
            execution_engine=None,
        )

    # move to utils?
    # Any because we can pass in a reference list in the case of custom_list_sorter
    def _build_sorters_from_config(self, config_list: List[Dict[str, Any]]):
        if config_list is None:
            return
        # config: List[Dict[str, Any]]):
        for sorter_config in config_list:
            # if sorters were not configured
            if sorter_config is None:
                return
            if 'name' not in sorter_config:
                raise ValueError("Sorter config should have a name")
            sorter_name = sorter_config['name']
            new_sorter: Sorter = self._build_sorter_from_config(sorter_config=sorter_config)
            self._sorters[sorter_name] = new_sorter

    def _build_sorter_from_config(self, sorter_config) -> Sorter:
        """Build a Sorter using the provided configuration and return the newly-built Sorter."""
        runtime_environment: dict = {
            "name": sorter_config['name']
        }
        sorter: Sorter = instantiate_class_from_config(
            config=sorter_config,
            runtime_environment=runtime_environment,
            config_defaults={
                "module_name": "great_expectations.execution_environment.data_connector.sorter"
           },
        )
        return sorter

    def refresh_data_references_cache(self):
        """
        """
        # Map data_references to batch_definitions
        self._data_references_cache = {}

        for data_reference in self._get_data_reference_list():
            mapped_batch_definition_list: List[BatchDefinition] = self._map_data_reference_to_batch_definition_list(
                data_reference=data_reference,
                data_asset_name=None
            )
            self._data_references_cache[data_reference] = mapped_batch_definition_list

    def _get_data_reference_list_from_cache_by_data_asset_name(self, data_asset_name: str) -> List[str]:
        """Fetch data_references corresponding to data_asset_name from the cache.
        """
        # TODO: <Alex>There is no reason for the BatchRequest semantics here; this should be replaced with a method that accepts the requirement arguments.</Alex>
        # TODO: <Alex>See also the comment above batch_definition_matches_batch_request (in great_expectations/execution_environment/data_connector/util.py).</Alex>
        batch_definition_list: List[BatchDefinition] = self.get_batch_definition_list_from_batch_request(
            batch_request=BatchRequest(
                execution_environment_name=self.execution_environment_name,
                data_connector_name=self.name,
                data_asset_name=data_asset_name,
            )
        )

        regex_config: dict = copy.deepcopy(self._default_regex)
        pattern: str = regex_config["pattern"]
        group_names: List[str] = regex_config["group_names"]

        path_list: List[str] = [
            map_batch_definition_to_data_reference_string_using_regex(
                batch_definition=batch_definition,
                regex_pattern=pattern,
                group_names=group_names
            )
            for batch_definition in batch_definition_list
        ]

        # TODO: Sort with a real sorter here
        path_list.sort()

        return path_list

    # TODO: <Alex>This method should be implemented in every subclass.</Alex>
    # def _get_data_reference_list(self) -> List[str]:
    #     pass

    def get_data_reference_list_count(self) -> int:
        return len(self._data_references_cache)

    def get_unmatched_data_references(self) -> List[str]:
        if self._data_references_cache is None:
            raise ValueError('_data_references_cache is None.  Have you called "refresh_data_references_cache()" yet?')

        return [k for k, v in self._data_references_cache.items() if v is None]

    def get_available_data_asset_names(self) -> List[str]:
        if self._data_references_cache is None:
            self.refresh_data_references_cache()

        # This will fetch ALL batch_definitions in the cache
        batch_definition_list: List[BatchDefinition] = self.get_batch_definition_list_from_batch_request(
            batch_request=BatchRequest(
                execution_environment_name=self.execution_environment_name,
                data_connector_name=self.name,
            )
        )

        data_asset_names: set = set()
        for batch_definition in batch_definition_list:
            data_asset_names.add(batch_definition.data_asset_name)

        return list(data_asset_names)

    def get_batch_definition_list_from_batch_request(
        self,
        batch_request: BatchRequest,
    ) -> List[BatchDefinition]:
        if batch_request.data_connector_name != self.name:
            raise ValueError(
                f'data_connector_name "{batch_request.data_connector_name}" does not match name "{self.name}".'
            )

        if self._data_references_cache is None:
            self.refresh_data_references_cache()

        batch_definition_list: List[BatchDefinition] = list(
            filter(
                lambda batch_definition: batch_definition_matches_batch_request(
                    batch_definition=batch_definition,
                    batch_request=batch_request
<<<<<<< HEAD
                ):
                    batch_definition_list.append(batch_definition[0])

        if len(self._sorters) > 0:
            sorted_batch_definition_list = self._sort_batch_definition_list(batch_definition_list)
            return sorted_batch_definition_list
        else:
            return batch_definition_list

    def _sort_batch_definition_list(self, batch_definition_list):
        sorters_list = []
        for sorter in self._sorters.values():
            sorters_list.append(sorter)
        sorters: Iterator[Sorter] = reversed(sorters_list)
        for sorter in sorters:
            batch_definition_list = sorter.get_sorted_batch_definitions(batch_definitions=batch_definition_list)
=======
                ),
                [
                    batch_definitions[0]
                    for batch_definitions in self._data_references_cache.values()
                    if batch_definitions is not None
                ]
            )
        )

>>>>>>> 73060ea1
        return batch_definition_list

    # # TODO: <Alex>This method should be implemented in every subclass.</Alex>
    # def _map_data_reference_to_batch_definition_list(
    #     self,
    #     data_reference: str,
    #     data_asset_name: Optional[str] = None
    # ) -> Optional[List[BatchDefinition]]:
    #     pass

    # TODO: <Alex>This method should be implemented in every subclass.</Alex>
    # def _map_batch_definition_to_data_reference(self, batch_definition: BatchDefinition) -> str:
    #     pass

    # TODO: <Alex>This method should be implemented in every subclass.</Alex>
    # def _generate_batch_spec_parameters_from_batch_definition(
    #     self,
    #     batch_definition: BatchDefinition
    # ) -> dict:
    #     pass


# TODO: <Alex>Is this class still useful?  If not, we can deprecate it and replace it with SinglePartitionFileDataConnector in all the test modues.</Alex>
class SinglePartitionDictDataConnector(SinglePartitionDataConnector):
    def __init__(
        self,
        name: str,
        data_reference_dict: dict = None,
        # TODO: <Alex>Are these "kwargs" needed here?</Alex>
        sorters: Sorter = None,
        **kwargs,
    ):
        if data_reference_dict is None:
            data_reference_dict = {}
        logger.debug(f'Constructing SinglePartitionDictDataConnector "{name}".')
        super().__init__(
            name=name,
            sorters=sorters,
            **kwargs,
        )

        # This simulates the underlying filesystem
        self.data_reference_dict = data_reference_dict

    def _get_data_reference_list(self):
        """List objects in the underlying data store to create a list of data_references.

        This method is used to refresh the cache.
        """
        data_reference_keys = list(self.data_reference_dict.keys())
        data_reference_keys.sort()
        return data_reference_keys

    # TODO: <Alex>This method relies on data_reference values being string valued (as if they are file paths).</Alex>
    def _map_data_reference_to_batch_definition_list(
        self,
        data_reference: str,
        data_asset_name: Optional[str] = None
    ) -> Optional[List[BatchDefinition]]:
        regex_config: dict = copy.deepcopy(self._default_regex)
        pattern: str = regex_config["pattern"]
        group_names: List[str] = regex_config["group_names"]

        return map_data_reference_string_to_batch_definition_list_using_regex(
            execution_environment_name=self.execution_environment_name,
            data_connector_name=self.name,
            data_asset_name=data_asset_name,
            data_reference=data_reference,
            regex_pattern=pattern,
            group_names=group_names
        )


class SinglePartitionFileDataConnector(SinglePartitionDataConnector):
    def __init__(
        self,
        name: str,
        execution_environment_name: str,
        base_directory: str,
        default_regex: dict,
        glob_directive: str = "*",
        sorters: Sorter = None,
    ):
        logger.debug(f'Constructing SinglePartitionFileDataConnector "{name}".')

        self.glob_directive = glob_directive
        super().__init__(
            name=name,
            execution_environment_name=execution_environment_name,
            base_directory=base_directory,
            glob_directive=glob_directive,
            default_regex=default_regex,
            sorters=sorters,
        )

    def _get_data_reference_list(self):
        """List objects in the underlying data store to create a list of data_references.

        This method is used to refresh the cache.
        """
        globbed_paths = Path(self.base_directory).glob(self.glob_directive)
        path_list: List[str] = [os.path.relpath(str(posix_path), self.base_directory) for posix_path in globbed_paths]
        return path_list

    # TODO: <Alex>Why does this need to override SinglePartitionDataConnector.get_available_data_asset_names()?  The results must be identical.</Alex>
    def get_available_data_asset_names(self) -> List[str]:
        """Return the list of asset names known by this data connector.

        Returns:
            A list of available names
        """
        if self._data_references_cache is None:
            self.refresh_data_references_cache()

        available_data_asset_names: List[str] = []

        for k, v in self._data_references_cache.items():
            if v is not None:
                batch_definition: BatchDefinition = v[0]
                available_data_asset_names.append(batch_definition.data_asset_name)

        return list(set(available_data_asset_names))

    def _map_data_reference_to_batch_definition_list(
        self,
        data_reference: str,
        data_asset_name: Optional[str] = None
    ) -> Optional[List[BatchDefinition]]:
        regex_config: dict = copy.deepcopy(self._default_regex)
        pattern: str = regex_config["pattern"]
        group_names: List[str] = regex_config["group_names"]

        return map_data_reference_string_to_batch_definition_list_using_regex(
            execution_environment_name=self.execution_environment_name,
            data_connector_name=self.name,
            data_asset_name=data_asset_name,
            data_reference=data_reference,
            regex_pattern=pattern,
            group_names=group_names
        )<|MERGE_RESOLUTION|>--- conflicted
+++ resolved
@@ -1,9 +1,5 @@
 import os
-<<<<<<< HEAD
 from typing import Union, List, Any, Optional, Dict, Iterator
-=======
-from typing import List, Optional
->>>>>>> 73060ea1
 from pathlib import Path
 import copy
 
@@ -13,15 +9,12 @@
     BatchRequest,
     BatchDefinition,
 )
-<<<<<<< HEAD
 
 from great_expectations.data_context.util import (
 instantiate_class_from_config
 )
 
 from great_expectations.execution_engine import ExecutionEngine
-=======
->>>>>>> 73060ea1
 from great_expectations.execution_environment.data_connector.data_connector import DataConnector
 from great_expectations.execution_environment.data_connector.sorter import Sorter
 from great_expectations.execution_environment.data_connector.util import (
@@ -192,7 +185,6 @@
                 lambda batch_definition: batch_definition_matches_batch_request(
                     batch_definition=batch_definition,
                     batch_request=batch_request
-<<<<<<< HEAD
                 ):
                     batch_definition_list.append(batch_definition[0])
 
@@ -209,17 +201,6 @@
         sorters: Iterator[Sorter] = reversed(sorters_list)
         for sorter in sorters:
             batch_definition_list = sorter.get_sorted_batch_definitions(batch_definitions=batch_definition_list)
-=======
-                ),
-                [
-                    batch_definitions[0]
-                    for batch_definitions in self._data_references_cache.values()
-                    if batch_definitions is not None
-                ]
-            )
-        )
-
->>>>>>> 73060ea1
         return batch_definition_list
 
     # # TODO: <Alex>This method should be implemented in every subclass.</Alex>
