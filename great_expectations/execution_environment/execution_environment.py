import copy
import logging
from typing import Any, Dict, List, Optional, Union

from great_expectations.core.batch import (
    Batch,
    BatchDefinition,
    BatchMarkers,
    BatchRequest,
)
from great_expectations.execution_environment.data_connector import DataConnector
from great_expectations.data_context.util import instantiate_class_from_config
import great_expectations.exceptions as ge_exceptions

logger = logging.getLogger(__name__)


class ExecutionEnvironment:
    """
    An ExecutionEnvironment is the glue between an ExecutionEngine and a DataConnector.
    """

    recognized_batch_parameters: set = {"limit"}

    def __init__(
        self,
        name: str,
        execution_engine=None,
        data_connectors=None,
        data_context_root_directory: str = None,
    ):
        """
        Build a new ExecutionEnvironment.

        Args:
            name: the name for the datasource
            execution_engine (ClassConfig): the type of compute engine to produce
            data_connectors: DataConnectors to add to the datasource
        """
        self._name = name

        self._data_context_root_directory = data_context_root_directory

        self._execution_engine = instantiate_class_from_config(
            config=execution_engine,
            runtime_environment={},
            config_defaults={"module_name": "great_expectations.execution_engine"},
        )
        self._execution_environment_config = {"execution_engine": execution_engine}

        if data_connectors is None:
            data_connectors = {}
        self._execution_environment_config["data_connectors"] = data_connectors

        self._data_connectors_cache = {}

        self._build_data_connectors()

    def get_batch_from_batch_definition(
        self, batch_definition: BatchDefinition, batch_data: Any = None,
    ) -> Batch:
        """
        Note: this method should *not* be used when getting a Batch from a BatchRequest, since it does not capture BatchRequest metadata.
        """
        if not isinstance(batch_data, type(None)):
            # TODO: <Alex>Abe: Are the comments below still pertinent?  Or can they be deleted?</Alex>
            # NOTE Abe 20201014: Maybe do more careful type checking here?
            # Seems like we should verify that batch_data is compatible with the execution_engine...?
            batch_spec, batch_markers = None, None
        else:
            data_connector: DataConnector = self.get_data_connector(
                name=batch_definition.data_connector_name
            )
            batch_data, batch_spec, batch_markers = data_connector.get_batch_data_and_metadata(
                batch_definition=batch_definition
            )
        new_batch: Batch = Batch(
            data=batch_data,
            batch_request=None,
            batch_definition=batch_definition,
            batch_spec=batch_spec,
            batch_markers=batch_markers,
        )
        return new_batch

    def get_batch_list_from_batch_request(
        self, batch_request: BatchRequest
    ) -> List[Batch]:
        """
        Processes batch_request and returns the (possibly empty) list of batch objects.

        Args:
            :batch_request encapsulation of request parameters necessary to identify the (possibly multiple) batches
            :returns possibly empty list of batch objects; each batch object contains a dataset and associated metatada
        """
        self._validate_batch_request(batch_request=batch_request)

        data_connector: DataConnector = self.get_data_connector(
            name=batch_request.data_connector_name
        )
        batch_definition_list: List[
            BatchDefinition
        ] = data_connector.get_batch_definition_list_from_batch_request(
            batch_request=batch_request
        )

        if batch_request["batch_data"] is None:

            batches: List[Batch] = []
            for batch_definition in batch_definition_list:
                batch_data: Any
                batch_spec: PathBatchSpec
                batch_markers: BatchMarkers
                batch_data, batch_spec, batch_markers = data_connector.get_batch_data_and_metadata(
                    batch_definition=batch_definition
                )
                new_batch: Batch = Batch(
                    data=batch_data,
                    batch_request=batch_request,
                    batch_definition=batch_definition,
                    batch_spec=batch_spec,
                    batch_markers=batch_markers,
                )
                batches.append(new_batch)
            return batches

        else:
            #This is a runtime batchrequest

            if len(batch_definition_list) is not 1:
                raise ValueError("When batch_request includes batch_data, it must specify exactly one corresponding BatchDefinition")

            batch_definition = batch_definition_list[0]
            batch_data = batch_request["batch_data"]

            typed_batch_data, batch_spec, batch_markers = data_connector.get_batch_data_and_metadata(
                batch_definition=batch_definition,
                batch_data=batch_data,
            )

            new_batch: Batch = Batch(
                data=typed_batch_data,
                batch_request=batch_request,
                batch_definition=batch_definition,
                batch_spec=batch_spec,
                batch_markers=batch_markers,
            )

            return [new_batch]

    @property
    def name(self):
        """
        Property for datasource name
        """
        return self._name

    @property
    def execution_engine(self):
        return self._execution_engine

    @property
    def config(self):
        return copy.deepcopy(self._execution_environment_config)

    def _build_data_connectors(self):
        """
        Build DataConnector objects from the ExecutionEnvironment configuration.

        Returns:
            None
        """
        if "data_connectors" in self._execution_environment_config:
            for data_connector in self._execution_environment_config[
                "data_connectors"
            ].keys():
                self.get_data_connector(name=data_connector)

    # TODO Abe 10/6/2020: Should this be an internal method?
    def get_data_connector(self, name: str) -> DataConnector:
        """Get the (named) DataConnector from an ExecutionEnvironment)

        Args:
            name (str): name of DataConnector
            runtime_environment (dict):

        Returns:
            DataConnector (DataConnector)
        """
        data_connector: DataConnector
        if name in self._data_connectors_cache:
            return self._data_connectors_cache[name]
        elif (
            "data_connectors" in self._execution_environment_config
            and name in self._execution_environment_config["data_connectors"]
        ):
            data_connector_config: dict = copy.deepcopy(
                self._execution_environment_config["data_connectors"][name]
            )
        else:
            raise ge_exceptions.DataConnectorError(
                f'Unable to load data connector "{name}" -- no configuration found or invalid configuration.'
            )
        data_connector: DataConnector = self._build_data_connector_from_config(
            name=name, config=data_connector_config
        )
        self._data_connectors_cache[name] = data_connector
        return data_connector

    def _build_data_connector_from_config(
        self, name: str, config: Dict,
    ) -> DataConnector:
        """Build a DataConnector using the provided configuration and return the newly-built DataConnector."""
        data_connector: DataConnector = instantiate_class_from_config(
            config=config,
            runtime_environment={
                "name": name,
                "execution_environment_name": self.name,
                "data_context_root_directory": self._data_context_root_directory,
                "execution_engine": self.execution_engine,
            },
            config_defaults={
                "module_name": "great_expectations.execution_environment.data_connector"
            },
        )

        return data_connector

    # TODO Abe 10/6/2020: Should this be an internal method?<Alex>Pros/cons for either choice exist; happy to discuss.</Alex>
    def list_data_connectors(self) -> List[dict]:
        """List currently-configured DataConnector for this ExecutionEnvironment.

        Returns:
            List(dict): each dictionary includes "name" and "type" keys
        """
        data_connectors: List[dict] = []

        if "data_connectors" in self._execution_environment_config:
            for key, value in self._execution_environment_config[
                "data_connectors"
            ].items():
                data_connectors.append({"name": key, "class_name": value["class_name"]})

        return data_connectors

    def get_available_data_asset_names(
        self, data_connector_names: Optional[Union[list, str]] = None
    ) -> dict:
        """
        Returns a dictionary of data_asset_names that the specified data
        connector can provide. Note that some data_connectors may not be
        capable of describing specific named data assets, and some (such as
        inferred_asset_data_connector) require the user to configure
        data asset names.

        Args:
            data_connector_names: the DataConnector for which to get available data asset names.

        Returns:
            dictionary consisting of sets of data assets available for the specified data connectors:
            ::

                {
                  data_connector_name: {
                    names: [ (data_asset_1, data_asset_1_type), (data_asset_2, data_asset_2_type) ... ]
                  }
                  ...
                }
        """
        available_data_asset_names: dict = {}
        if data_connector_names is None:
            data_connector_names = self._data_connectors_cache.keys()
        elif isinstance(data_connector_names, str):
            data_connector_names = [data_connector_names]

        for data_connector_name in data_connector_names:
            data_connector: DataConnector = self.get_data_connector(
                name=data_connector_name
            )
            available_data_asset_names[
                data_connector_name
            ] = data_connector.get_available_data_asset_names()

        return available_data_asset_names

    def get_available_batch_definitions(
        self, batch_request: BatchRequest
    ) -> List[BatchDefinition]:
        self._validate_batch_request(batch_request=batch_request)

        data_connector: DataConnector = self.get_data_connector(
            name=batch_request.data_connector_name
        )
        batch_definition_list = data_connector.get_batch_definition_list_from_batch_request(
            batch_request=batch_request
        )

        return batch_definition_list

    def self_check(self, pretty_print=True, max_examples=3):
        report_object = {
            "execution_engine": {
                "class_name": self.execution_engine.__class__.__name__,
            }
        }

        if pretty_print:
            print(f"Execution engine: {self.execution_engine.__class__.__name__}")

        if pretty_print:
            print(f"Data connectors:")

        data_connector_list = self.list_data_connectors()
        data_connector_list.sort()
<<<<<<< HEAD
        report_object["data_connectors"] = {
            "count": len(data_connector_list)
        }
=======
        return_object["data_connectors"] = {"count": len(data_connector_list)}
>>>>>>> 72136dd3

        for data_connector in data_connector_list:
            data_connector_obj: DataConnector = self.get_data_connector(
                name=data_connector["name"]
            )
            data_connector_return_obj = data_connector_obj.self_check(
                pretty_print=pretty_print, max_examples=max_examples
            )
            report_object["data_connectors"][
                data_connector["name"]
            ] = data_connector_return_obj

        return report_object

    def _validate_batch_request(self, batch_request: BatchRequest):
        if not (
            batch_request.execution_environment_name is None
            or batch_request.execution_environment_name == self.name
        ):
            raise ValueError(
                f"""execution_envrironment_name in BatchRequest: "{batch_request.execution_environment_name}" does not
                match ExecutionEnvironment name: "{self.name}".
                """
            )<|MERGE_RESOLUTION|>--- conflicted
+++ resolved
@@ -312,13 +312,9 @@
 
         data_connector_list = self.list_data_connectors()
         data_connector_list.sort()
-<<<<<<< HEAD
         report_object["data_connectors"] = {
             "count": len(data_connector_list)
         }
-=======
-        return_object["data_connectors"] = {"count": len(data_connector_list)}
->>>>>>> 72136dd3
 
         for data_connector in data_connector_list:
             data_connector_obj: DataConnector = self.get_data_connector(
