--- conflicted
+++ resolved
@@ -1,58 +1,24 @@
 import copy
 import datetime
 import logging
-<<<<<<< HEAD
-from functools import partial, wraps
-from typing import Any, Callable, Dict, Iterable, List, Tuple
-=======
 from functools import partial
 from io import StringIO
 from typing import Any, Callable, Dict, Iterable, Tuple
->>>>>>> 4af15fd7
 
 import pandas as pd
 
-<<<<<<< HEAD
-from great_expectations.core.expectation_configuration import ExpectationConfiguration
-from great_expectations.data_asset.util import DocInherit, parse_result_format
-from great_expectations.dataset.util import (
-    _scipy_distribution_positional_args_from_dict,
-    is_valid_continuous_partition_object,
-    validate_distribution_parameters,
-)
-from great_expectations.execution_environment.types import (
-    BatchMarkers,
-    InMemoryBatchSpec,
-    PathBatchSpec,
-    S3BatchSpec,
-)
-from great_expectations.expectations.registry import register_metric
-from great_expectations.validator.validator import Validator
-
-# TODO: <Alex>See the cleanup notes in "great_expectations/core/batch.py" and "great_expectations/execution_environment/types/batch_spec.py".</Alex>
-from ..core.batch import Batch, BatchRequest
-=======
 from great_expectations.execution_environment.types import PathBatchSpec, S3BatchSpec
 
 from ..core.batch import Batch, BatchMarkers
->>>>>>> 4af15fd7
 from ..core.id_dict import BatchSpec
 from ..exceptions import BatchSpecError, ValidationError
 from ..execution_environment.util import hash_pandas_dataframe
-<<<<<<< HEAD
-from ..validator.validation_graph import MetricEdgeKey
-=======
 from ..validator.validation_graph import MetricConfiguration
->>>>>>> 4af15fd7
 from .execution_engine import ExecutionEngine
 
 logger = logging.getLogger(__name__)
 
 HASH_THRESHOLD = 1e9
-<<<<<<< HEAD
-
-=======
->>>>>>> 4af15fd7
 
 
 class PandasExecutionEngine(ExecutionEngine):
@@ -89,32 +55,6 @@
 --ge-feature-maturity-info--
     """
 
-<<<<<<< HEAD
-    # this is necessary to subclass pandas in a proper way.
-    # NOTE: specifying added properties in this way means that they will NOT be carried over when
-    # the dataframe is manipulated, which we might want. To specify properties that are carried over
-    # to manipulation results, we would just use `_metadata = ['row_count', ...]` here. The most likely
-    # case is that we want the former, but also want to re-initialize these values to None so we don't
-    # get an attribute error when trying to access them (I think this could be done in __finalize__?)
-    # noinspection PyProtectedMember
-    _internal_names = pd.DataFrame._internal_names + [
-        "_batch_spec",
-        "_batch_markers",
-        "_batch_request",
-        "_batch_id",
-        "_expectation_suite",
-        "_config",
-        "caching",
-        "default_expectation_args",
-        "discard_subset_failing_expectations",
-    ]
-    _internal_names_set = set(_internal_names)
-
-    recognized_batch_request_keys = {"limit"}
-
-    # TODO: <Alex>Is this used in the new design?</Alex>
-=======
->>>>>>> 4af15fd7
     recognized_batch_spec_defaults = {
         "reader_method",
         "reader_options",
@@ -126,13 +66,10 @@
             "discard_subset_failing_expectations", False
         )
 
-<<<<<<< HEAD
-=======
     def configure_validator(self, validator):
         super().configure_validator(validator)
         validator.expose_dataframe_methods = True
 
->>>>>>> 4af15fd7
     def load_batch(self, batch_spec: BatchSpec = None) -> Batch:
         """
         Utilizes the provided batch spec to load a batch using the appropriate file reader and the given file path.
@@ -201,29 +138,8 @@
         else:
             batch = self.batches.get(batch_id)
 
-<<<<<<< HEAD
-        self._loaded_batch_id = batch_id
-=======
         self._active_batch_data_id = batch_id
->>>>>>> 4af15fd7
         return batch
-
-    def get_batch_data_and_markers(
-        self, path: str, reader_method: str = "read_csv", reader_options: dict = {}
-    ) -> Tuple[Any, BatchMarkers]:  # batch_data
-
-        reader_fn = self._get_reader_fn(reader_method, path)
-        batch_data = reader_fn(path, **reader_options)
-
-        batch_markers = BatchMarkers(
-            {
-                "ge_load_time": datetime.datetime.now(datetime.timezone.utc).strftime(
-                    "%Y%m%dT%H%M%S.%fZ"
-                )
-            }
-        )
-
-        return batch_data, batch_markers
 
     @property
     def dataframe(self):
@@ -303,20 +219,16 @@
 
         raise BatchSpecError(f'Unable to determine reader method from path: "{path}".')
 
-    def process_batch_request(self, batch_request: BatchRequest, batch_spec: BatchSpec):
-        """Takes in a batch request and batch spec. If the batch request has a limit, uses it to initialize the
+    def process_batch_definition(self, batch_definition, batch_spec):
+        """Takes in a batch definition and batch spec. If the batch definition has a limit, uses it to initialize the
         number of rows to process for the batch spec in obtaining a batch
         Args:
-            batch_request (dict) - The batch request as defined by the user
+            batch_definition (dict) - The batch definition as defined by the user
             batch_spec (dict) - The batch spec used to query the backend
         Returns:
              batch_spec (dict) - The batch spec used to query the backend, with the added row limit
         """
-<<<<<<< HEAD
-        limit = batch_request.limit
-=======
         limit = batch_definition.get("limit")
->>>>>>> 4af15fd7
         if limit is not None:
             if not batch_spec.get("reader_options"):
                 batch_spec["reader_options"] = {}
