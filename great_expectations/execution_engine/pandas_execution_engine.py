--- conflicted
+++ resolved
@@ -35,65 +35,29 @@
 class PandasBatchData:
     def __init__(
         self,
-        dataframe: pd.DataFrame = None,
-        dataframe_dict: Dict[str, pd.DataFrame] = None,
-        default_table_name=None,
-    ):
-        print("AAA")
-        print(dataframe is None)
-        print("BBB")
-        print(dataframe_dict is None)
-        print("CCC")
-
-        if (dataframe is None) and (dataframe_dict is None):
-            raise ValueError("dataframe or dataframe_dict is required")
-
-        if (dataframe is not None) and (dataframe_dict is not None):
-            raise ValueError("dataframe and dataframe_dict may not both be specified")
-
-        if dataframe is not None:
-            dataframe_dict = {"": dataframe}
-            default_table_name = ""
-
-        self._dataframe_dict = dataframe_dict
-        self._default_table_name = default_table_name
+        dataframe: pd.DataFrame,
+        record_set_name: str = None,
+    ):
+        if not isinstance(dataframe, pd.DataFrame):
+            raise TypeError(
+                f"batch_data must be an instance of type DataFrame, not {batch_data.__class__.__name__}"
+            )
+
+        self._dataframe = dataframe
+        self._record_set_name = record_set_name or "great_expectations_dataframe"
 
     @property
-    def default_dataframe(self):
-        if self._default_table_name in self._dataframe_dict:
-            return self._dataframe_dict[self._default_table_name]
-
-        return None
-
-
-class PandasBatchData:
-    def __init__(
-        self,
-        dataframe: pd.DataFrame = None,
-        dataframe_dict: Dict[str, pd.DataFrame] = None,
-        default_table_name=None,
-    ):
-        assert (
-            dataframe is not None or dataframe_dict is not None
-        ), "dataframe or dataframe_dict is required"
-        assert (
-            not dataframe and dataframe_dict
-        ), "dataframe and dataframe_dict may not both be specified"
-
-        if dataframe is not None:
-            dataframe_dict = {"": dataframe}
-            default_table_name = ""
-
-        self._dataframe_dict = dataframe_dict
-        self._default_table_name = default_table_name
-
-    @property
-    def default_dataframe(self):
-        if self._default_table_name in self._dataframe_dict:
-            return self._dataframe_dict[self._default_table_name]
-
-        return None
-
+    def record_set_name(self):
+        return self._record_set_name
+
+    def head(self, n=10, fetch_all=False):
+        if fetch_all:
+            return self._dataframe
+        else:
+            return self._dataframe.head(n=n)
+
+    def row_count(self):
+        return self._dataframe.shape[0]
 
 class PandasExecutionEngine(ExecutionEngine):
     """
@@ -209,10 +173,14 @@
             raise BatchSpecError(
                 f"batch_spec must be of type RuntimeDataBatchSpec, PathBatchSpec, or S3BatchSpec, not {batch_spec.__class__.__name__}"
             )
+        
         batch_data = self._apply_splitting_and_sampling_methods(batch_spec, batch_data)
         if batch_data.memory_usage().sum() < HASH_THRESHOLD:
             batch_markers["pandas_data_fingerprint"] = hash_pandas_dataframe(batch_data)
-        return batch_data, batch_markers
+
+        typed_batch_data = self._get_typed_batch_data(batch_data)
+
+        return typed_batch_data, batch_markers
 
     def _apply_splitting_and_sampling_methods(self, batch_spec, batch_data):
         if batch_spec.get("splitter_method"):
@@ -227,22 +195,10 @@
         return batch_data
 
     def _get_typed_batch_data(self, batch_data):
-        if not isinstance(batch_data, pd.DataFrame):
-            raise TypeError(
-                f"batch_data must be an instance of type DataFrame, not {batch_data.__class__.__name__}"
-            )
-
-<<<<<<< HEAD
-        # NOTE: Once the class works properly, we should wrap batch_data as a PandasBatchData object.
-=======
         typed_batch_data = PandasBatchData(
             dataframe = batch_data
         )
-
-        return typed_batch_data, batch_markers
->>>>>>> fc1412aa
-
-        return batch_data
+        return typed_batch_data
 
     @property
     def dataframe(self):
