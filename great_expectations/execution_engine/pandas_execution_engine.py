--- conflicted
+++ resolved
@@ -10,15 +10,9 @@
 import pandas as pd
 
 from great_expectations.execution_environment.types import (
-<<<<<<< HEAD
     PathBatchSpec,
     S3BatchSpec,
     RuntimeDataBatchSpec,
-=======
-    InMemoryBatchSpec,
-    PathBatchSpec,
-    S3BatchSpec,
->>>>>>> 7d919d70
 )
 
 from ..core.batch import Batch, BatchMarkers, BatchRequest
@@ -110,7 +104,6 @@
     def configure_validator(self, validator):
         super().configure_validator(validator)
         validator.expose_dataframe_methods = True
-<<<<<<< HEAD
         
     # TODO: <Alex>Is this method still needed?  The method "get_batch_data_and_markers()" seems to accoplish the needed functionality.</Alex>
     def load_batch(self, batch_spec: BatchSpec = None) -> Batch:
@@ -205,14 +198,6 @@
         Any,  # batch_data
         BatchMarkers
     ]:
-=======
-
-    def get_batch_data_and_markers(
-        self, batch_spec: BatchSpec
-    ) -> Tuple[Any, BatchMarkers]:  # batch_data
-        batch_data: Any = None
-
->>>>>>> 7d919d70
         # We need to build a batch_markers to be used in the dataframe
         batch_markers: BatchMarkers = BatchMarkers(
             {
@@ -222,21 +207,12 @@
             }
         )
 
-<<<<<<< HEAD
         if isinstance(batch_spec, RuntimeDataBatchSpec):
             batch_data = batch_spec.batch_data
 
         elif isinstance(batch_spec, PathBatchSpec):
             reader_method: str = batch_spec.get("reader_method")
             reader_options: dict = batch_spec.get("reader_options") or {}
-=======
-        if isinstance(batch_spec, InMemoryBatchSpec):
-            raise BatchSpecError(
-                """The batch_spec argument must not have the type InMemoryBatchSpec when calling
-"get_batch_data_and_markers()"."
-                """
-            )
->>>>>>> 7d919d70
 
             path: str = batch_spec["path"]
             reader_fn: Callable = self._get_reader_fn(reader_method, path)
@@ -263,19 +239,11 @@
                 f"batch_spec must be of type RuntimeDataBatchSpec, PathBatchSpec, or S3BatchSpec, not {batch_spec.__class__.__name__}"
             )
 
-<<<<<<< HEAD
         splitter_method: str = batch_spec.get("splitter_method") or None
         splitter_kwargs: str = batch_spec.get("splitter_kwargs") or {}
         if splitter_method:
             splitter_fn = getattr(self, splitter_method)
             batch_data = splitter_fn(batch_data, **splitter_kwargs)
-=======
-        if batch_data is not None:
-            if batch_data.memory_usage().sum() < HASH_THRESHOLD:
-                batch_markers["pandas_data_fingerprint"] = hash_pandas_dataframe(
-                    batch_data
-                )
->>>>>>> 7d919d70
 
         sampling_method: str = batch_spec.get("sampling_method") or None
         sampling_kwargs: str = batch_spec.get("sampling_kwargs") or {}
@@ -283,40 +251,10 @@
             sampling_fn = getattr(self, sampling_method)
             batch_data = sampling_fn(batch_data, **sampling_kwargs)
 
-<<<<<<< HEAD
         if batch_data.memory_usage().sum() < HASH_THRESHOLD:
             batch_markers["pandas_data_fingerprint"] = hash_pandas_dataframe(batch_data)
 
         return batch_data, batch_markers
-=======
-    @staticmethod
-    def get_batch_markers_and_update_batch_spec_for_batch_data(
-        batch_data: pd.DataFrame, batch_spec: BatchSpec
-    ) -> BatchMarkers:
-        """
-        Computes batch_markers in the case of user-provided batch_data (e.g., in the case of a data pipeline).
-
-        :param batch_data -- user-provided dataframe
-        :param batch_spec -- BatchSpec (must be previously instantiated/initialized by PipelineDataConnector)
-        :returns computed batch_markers specific to this execution engine
-        """
-        batch_markers: BatchMarkers = BatchMarkers(
-            {
-                "ge_load_time": datetime.datetime.now(datetime.timezone.utc).strftime(
-                    "%Y%m%dT%H%M%S.%fZ"
-                )
-            }
-        )
-        if batch_data is not None:
-            if batch_data.memory_usage().sum() < HASH_THRESHOLD:
-                batch_markers["pandas_data_fingerprint"] = hash_pandas_dataframe(
-                    batch_data
-                )
-            # we do not want to store the actual dataframe in batch_spec
-            # hence, marking that this is a PandasInMemoryDF instead
-            batch_spec["PandasInMemoryDF"] = True
-        return batch_markers
->>>>>>> 7d919d70
 
     @property
     def dataframe(self):
