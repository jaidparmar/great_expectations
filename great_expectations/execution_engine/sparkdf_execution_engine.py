import copy
import datetime
import logging
import uuid
import hashlib

from typing import Any, Callable, Dict, Iterable, Tuple, Union

logger = logging.getLogger(__name__)

try:
    import pyspark
    import pyspark.sql.functions as F
    from pyspark.sql import SparkSession
    from pyspark.sql.types import (
        StructType,
        StructField,
        IntegerType,
        FloatType,
        StringType,
        DateType,
        BooleanType,
    )
except ImportError:
    F = None
    pyspark = None
    SparkSession = None
    logger.debug(
        "Unable to load pyspark; install optional spark dependency for support."
    )

from great_expectations.core.id_dict import IDDict
from great_expectations.core.batch import BatchSpec, Batch, BatchMarkers

from ..execution_environment.util import hash_spark_dataframe
from great_expectations.execution_environment.types.batch_spec import(
    PathBatchSpec,
    S3BatchSpec,
    RuntimeDataBatchSpec,
)
<<<<<<< HEAD

from ..exceptions import BatchKwargsError, GreatExpectationsError, ValidationError, BatchSpecError
=======
from ..exceptions import BatchKwargsError, GreatExpectationsError, ValidationError
>>>>>>> 72136dd3
from ..expectations.row_conditions import parse_condition_to_spark
from ..validator.validation_graph import MetricConfiguration
from .execution_engine import ExecutionEngine


<<<<<<< HEAD
HASH_THRESHOLD = 1e9
=======
try:
    from pyspark.sql import DataFrame, SparkSession
except ImportError:
    DataFrame = None
    SparkSession = None
    logger.debug(
        "Unable to load pyspark; install optional spark dependency for support."
    )
>>>>>>> 72136dd3


class SparkDFBatchData:
    def __init__(
        self,
        dataframe: DataFrame = None,
        dataframe_dict: Dict[str, DataFrame] = None,
        default_table_name=None,
    ):
        assert (
            dataframe is not None or dataframe_dict is not None
        ), "dataframe or dataframe_dict is required"
        assert (
            not dataframe and dataframe_dict
        ), "dataframe and dataframe_dict may not both be specified"

        if dataframe is not None:
            dataframe_dict = {"": dataframe}
            default_table_name = ""

        self._dataframe_dict = dataframe_dict
        self._default_table_name = default_table_name

    @property
    def default(self):
        if self._default_table_name in self._dataframe_dict:
            return self._dataframe_dict[self._default_table_name]
        return None

    def __getattr__(self, item):
        return self._dataframe_dict.get(item)

    def __getitem__(self, item):
        return self._dataframe_dict.get(item)


class SparkDFExecutionEngine(ExecutionEngine):
    """
This class holds an attribute `spark_df` which is a spark.sql.DataFrame.

--ge-feature-maturity-info--

    id: validation_engine_pyspark_self_managed
    title: Validation Engine - pyspark - Self-Managed
    icon:
    short_description: Use Spark DataFrame to validate data
    description: Use Spark DataFrame to validate data
    how_to_guide_url: https://docs.greatexpectations.io/en/latest/how_to_guides/creating_batches/how_to_load_a_spark_dataframe_as_a_batch.html
    maturity: Production
    maturity_details:
        api_stability: Stable
        implementation_completeness: Moderate
        unit_test_coverage: Complete
        integration_infrastructure_test_coverage: N/A -> see relevant Datasource evaluation
        documentation_completeness: Complete
        bug_risk: Low/Moderate
        expectation_completeness: Moderate

    id: validation_engine_databricks
    title: Validation Engine - Databricks
    icon:
    short_description: Use Spark DataFrame in a Databricks cluster to validate data
    description: Use Spark DataFrame in a Databricks cluster to validate data
    how_to_guide_url: https://docs.greatexpectations.io/en/latest/how_to_guides/creating_batches/how_to_load_a_spark_dataframe_as_a_batch.html
    maturity: Beta
    maturity_details:
        api_stability: Stable
        implementation_completeness: Low (dbfs-specific handling)
        unit_test_coverage: N/A -> implementation not different
        integration_infrastructure_test_coverage: Minimal (we've tested a bit, know others have used it)
        documentation_completeness: Moderate (need docs on managing project configuration via dbfs/etc.)
        bug_risk: Low/Moderate
        expectation_completeness: Moderate

    id: validation_engine_emr_spark
    title: Validation Engine - EMR - Spark
    icon:
    short_description: Use Spark DataFrame in an EMR cluster to validate data
    description: Use Spark DataFrame in an EMR cluster to validate data
    how_to_guide_url: https://docs.greatexpectations.io/en/latest/how_to_guides/creating_batches/how_to_load_a_spark_dataframe_as_a_batch.html
    maturity: Experimental
    maturity_details:
        api_stability: Stable
        implementation_completeness: Low (need to provide guidance on "known good" paths, and we know there are many "knobs" to tune that we have not explored/tested)
        unit_test_coverage: N/A -> implementation not different
        integration_infrastructure_test_coverage: Unknown
        documentation_completeness: Low (must install specific/latest version but do not have docs to that effect or of known useful paths)
        bug_risk: Low/Moderate
        expectation_completeness: Moderate

    id: validation_engine_spark_other
    title: Validation Engine - Spark - Other
    icon:
    short_description: Use Spark DataFrame to validate data
    description: Use Spark DataFrame to validate data
    how_to_guide_url: https://docs.greatexpectations.io/en/latest/how_to_guides/creating_batches/how_to_load_a_spark_dataframe_as_a_batch.html
    maturity: Experimental
    maturity_details:
        api_stability: Stable
        implementation_completeness: Other (we haven't tested possibility, known glue deployment)
        unit_test_coverage: N/A -> implementation not different
        integration_infrastructure_test_coverage: Unknown
        documentation_completeness: Low (must install specific/latest version but do not have docs to that effect or of known useful paths)
        bug_risk: Low/Moderate
        expectation_completeness: Moderate

--ge-feature-maturity-info--
    """

    recognized_batch_definition_keys = {"limit"}

    recognized_batch_spec_defaults = {
        "reader_method",
        "reader_options",
    }

    def __init__(self, *args, **kwargs):
        # Creation of the Spark DataFrame is done outside this class
        self._persist = kwargs.pop("persist", True)
        self._spark_config = kwargs.pop("spark_config", {})
        try:
            builder = SparkSession.builder
            app_name: Union[str, None] = self._spark_config.pop("spark.app.name", None)
            if app_name:
                builder.appName(app_name)
            for k, v in self._spark_config.items():
                builder.config(k, v)
            self.spark = builder.getOrCreate()
        except AttributeError:
            logger.error(
                "Unable to load spark context; install optional spark dependency for support."
            )
            self.spark = None

        super().__init__(*args, **kwargs)

    def load_batch(self, batch_spec: BatchSpec = None) -> Batch:
        """
        Utilizes the provided batch spec to load a batch using the appropriate file reader and the given file path.
        :arg batch_spec the parameters used to build the batch
        :returns Batch
        """
        batch_spec._id_ignore_keys = {"dataset"}

        try:
            batch_id = batch_spec.to_id()
        except:
            batch_id = IDDict({"data_asset_name": batch_spec.get("data_asset_name")}).to_id()

        # We need to build a batch_markers to be used in the dataframe
        batch_markers = BatchMarkers(
            {
                "ge_load_time": datetime.datetime.now(datetime.timezone.utc).strftime(
                    "%Y%m%dT%H%M%S.%fZ"
                )
            }
        )

        if isinstance(batch_spec, RuntimeDataBatchSpec):
            # We do not want to store the actual dataframe in batch_spec (mark that this is SparkDFRef instead).
            batch_data = batch_spec.pop("batch_data")
            batch_spec["SparkInMemoryDF"] = True
            if batch_data is not None:
                if batch_spec.get("data_asset_name"):
                    df = batch_data
                else:
                    raise ValueError("To pass an batch_data, you must also a data_asset_name as well.")
        else:
            reader = self.spark.read
            reader_method = batch_spec.get("reader_method")
            reader_options = batch_spec.get("reader_options") or {}
            for option in reader_options.items():
                reader = reader.option(*option)
            if isinstance(batch_spec, PathBatchSpec):
                path = batch_spec["path"]
                reader_fn = self._get_reader_fn(reader, reader_method, path)
                df = reader_fn(path)
            elif isinstance(batch_spec, S3BatchSpec):
                # TODO: <Alex>The job of S3DataConnector is to supply the URL and the S3_OBJECT (like FilesystemDataConnector supplies the PATH).</Alex>
                # TODO: <Alex>Move the code below to S3DataConnector (which will update batch_spec with URL and S3_OBJECT values.</Alex>
                # url, s3_object = data_connector.get_s3_object(batch_spec=batch_spec)
                # reader_fn = self._get_reader_fn(reader, reader_method, url.key)
                # df = reader_fn(
                #     StringIO(
                #         s3_object["Body"]
                #         .read()
                #         .decode(s3_object.get("ContentEncoding", "utf-8"))
                #     ),
                #     **reader_options,
                # )
                pass
            else:
                raise BatchSpecError(
                    "Invalid batch_spec: file path, s3 path, or df is required for a SparkDFExecutionEngine to operate."
                )

        limit = batch_spec.get("limit")
        if limit:
            df = df.limit(limit)

        if self._persist:
            df.persist()
        batch = Batch(
            data=df,
            batch_spec=batch_spec,
            batch_markers=batch_markers,
        )
        return batch

    @property
    def dataframe(self):
        """If a batch has been loaded, returns a Spark Dataframe containing the data within the loaded batch"""
        if not self.active_batch_data:
            raise ValueError(
                "Batch has not been loaded - please run load_batch() to load a batch."
            )

        return self.active_batch_data


    def get_batch_data(
        self,
        batch_spec: BatchSpec,
    ) -> Any :
        """Interprets batch_data and returns the appropriate data.

        This method is primarily useful for utility cases (e.g. testing) where
        data is being fetched without a DataConnector and metadata like
        batch_markers is unwanted

        Note: this method is currently a thin wrapper for get_batch_data_and_markers.
        It simply suppresses the batch_markers.
        """
        batch_data, _ = self.get_batch_data_and_markers(batch_spec)
        return batch_data

    def get_batch_data_and_markers(
        self,
        batch_spec: BatchSpec
    ) -> Tuple[
        Any,  # batch_data
        BatchMarkers
    ]:
        batch_data: Any = None

        # We need to build a batch_markers to be used in the dataframe
        batch_markers: BatchMarkers = BatchMarkers(
            {
                "ge_load_time": datetime.datetime.now(datetime.timezone.utc).strftime(
                    "%Y%m%dT%H%M%S.%fZ"
                )
            }
        )
        if isinstance(batch_spec, RuntimeDataBatchSpec):
            batch_data = batch_spec.batch_data
        else:
            raise BatchSpecError(
            """
                Invalid batch_spec: batch_data is required for a SparkDFExecutionEngine to operate.
            """
            )
        splitter_method: str = batch_spec.get("splitter_method") or None
        splitter_kwargs: str = batch_spec.get("splitter_kwargs") or {}
        if splitter_method:
            splitter_fn = getattr(self, splitter_method)
            batch_data = splitter_fn(batch_data, **splitter_kwargs)
        sampling_method: str = batch_spec.get("sampling_method") or None
        sampling_kwargs: str = batch_spec.get("sampling_kwargs") or {}
        if sampling_method:
            sampling_fn = getattr(self, sampling_method)
            batch_data = sampling_fn(batch_data, **sampling_kwargs)

        if batch_data is not None:
            # <WILL> 20201110 find Spark equivalent of this
            # if batch_data.memory_usage().sum() < HASH_THRESHOLD:
            batch_markers["sparkdf_data_fingerprint"] = hash_spark_dataframe(batch_data)
        return batch_data, batch_markers

    @staticmethod
    def guess_reader_method_from_path(path):
        """Based on a given filepath, decides a reader method. Currently supports tsv, csv, and parquet. If none of these
        file extensions are used, returns BatchKwargsError stating that it is unable to determine the current path.

        Args:
            path - A given file path

        Returns:
            A dictionary entry of format {'reader_method': reader_method}

        """
        if path.endswith(".csv") or path.endswith(".tsv"):
            return {"reader_method": "csv"}
        elif path.endswith(".parquet"):
            return {"reader_method": "parquet"}

        raise BatchKwargsError(
            "Unable to determine reader method from path: %s" % path, {"path": path}
        )

    def _get_reader_fn(self, reader, reader_method=None, path=None):
        """Static helper for providing reader_fn

        Args:
            reader: the base spark reader to use; this should have had reader_options applied already
            reader_method: the name of the reader_method to use, if specified
            path (str): the path to use to guess reader_method if it was not specified

        Returns:
            ReaderMethod to use for the filepath

        """
        if reader_method is None and path is None:
            raise BatchKwargsError(
                "Unable to determine spark reader function without reader_method or path.",
                {"reader_method": reader_method},
            )

        if reader_method is None:
            reader_method = self.guess_reader_method_from_path(path=path)[
                "reader_method"
            ]

        try:
            if reader_method.lower() == "delta":
                return reader.format("delta").load

            return getattr(reader, reader_method)
        except AttributeError:
            raise BatchKwargsError(
                "Unable to find reader_method %s in spark." % reader_method,
                {"reader_method": reader_method},
            )

    def process_batch_definition(self, batch_definition, batch_spec):
        """Given that the batch definition has a limit state, transfers the limit dictionary entry from the batch_definition
        to the batch_spec.
        Args:
            batch_definition: The batch definition to use in configuring the batch spec's limit
            batch_spec: a batch_spec dictionary whose limit needs to be configured
        Returns:
            ReaderMethod to use for the filepath
        """
        limit = batch_definition.get("limit")
        if limit is not None:
            if not batch_spec.get("limit"):
                batch_spec["limit"] = limit
        return batch_spec

    def get_compute_domain(
        self, domain_kwargs: dict
    ) -> Tuple["pyspark.sql.DataFrame", dict, dict]:
        """Uses a given batch dictionary and domain kwargs (which include a row condition and a condition parser)
        to obtain and/or query a batch. Returns in the format of a Pandas Series if only a single column is desired,
        or otherwise a Data Frame.

        Args:
            domain_kwargs (dict) - A dictionary consisting of the domain kwargs specifying which data to obtain
            batches (dict) - A dictionary specifying batch id and which batches to obtain

        Returns:
            A tuple including:
              - a DataFrame (the data on which to compute)
              - a dictionary of compute_domain_kwargs, describing the DataFrame
              - a dictionary of accessor_domain_kwargs, describing any accessors needed to
                identify the domain within the compute domain
        """
        batch_id = domain_kwargs.get("batch_id")
        if batch_id is None:
            # We allow no batch id specified if there is only one batch
            if self.active_batch_data:
                data = self.active_batch_data
            else:
                raise ValidationError(
                    "No batch is specified, but could not identify a loaded batch."
                )
        else:
            if batch_id in self.loaded_batch_data:
                data = self.loaded_batch_data[batch_id]
            else:
                raise ValidationError(f"Unable to find batch with batch_id {batch_id}")

        compute_domain_kwargs = copy.deepcopy(domain_kwargs)
        accessor_domain_kwargs = dict()
        table = domain_kwargs.get("table", None)
        if table:
            raise ValueError(
                "SparkExecutionEngine does not currently support multiple named tables."
            )

        row_condition = domain_kwargs.get("row_condition", None)
        if row_condition:
            condition_parser = domain_kwargs.get("condition_parser", None)
            if condition_parser == "spark":
                data = data.filter(row_condition)
            elif condition_parser == "great_expectations__experimental__":
                parsed_condition = parse_condition_to_spark(row_condition)
                data = data.filter(parsed_condition)
            else:
                raise GreatExpectationsError(
                    f"unrecognized condition_parser {str(condition_parser)}for Spark execution engine"
                )

        if "column" in compute_domain_kwargs:
            accessor_domain_kwargs["column"] = compute_domain_kwargs.pop("column")

        return data, compute_domain_kwargs, accessor_domain_kwargs

    def _get_eval_column_name(self, column):
        """Given the name of a column (string), returns the name of the corresponding eval column"""
        return "__eval_col_" + column.replace(".", "__").replace("`", "_")

    def resolve_metric_bundle(
        self, metric_fn_bundle: Iterable[Tuple[MetricConfiguration, Callable, dict]],
    ) -> dict:
        """For each metric name in the given metric_fn_bundle, finds the domain of the metric and calculates it using a
        metric function from the given provider class.

                Args:
                    metric_fn_bundle - A batch containing MetricEdgeKeys and their corresponding functions
                    metrics (dict) - A dictionary containing metrics and corresponding parameters

                Returns:
                    A dictionary of the collected metrics over their respective domains
                """

        resolved_metrics = dict()
        aggregates: Dict[Tuple, dict] = dict()
        for (
            metric_to_resolve,
            metric_provider,
            metric_provider_kwargs,
        ) in metric_fn_bundle:
            assert (
                metric_provider.metric_fn_type == "aggregate_fn"
            ), "resolve_metric_bundle only supports aggregate metrics"
            # batch_id and table are the only determining factors for bundled metrics
            column_aggregate, domain_kwargs = metric_provider(**metric_provider_kwargs)
            if not isinstance(domain_kwargs, IDDict):
                domain_kwargs = IDDict(domain_kwargs)
            domain_id = domain_kwargs.to_id()
            if domain_id not in aggregates:
                aggregates[domain_id] = {
                    "column_aggregates": [],
                    "ids": [],
                    "domain_kwargs": domain_kwargs,
                }
            aggregates[domain_id]["column_aggregates"].append(column_aggregate)
            aggregates[domain_id]["ids"].append(metric_to_resolve.id)
        for aggregate in aggregates.values():
            df, compute_domain_kwargs, _ = self.get_compute_domain(
                aggregate["domain_kwargs"]
            )
            assert (
                compute_domain_kwargs == aggregate["domain_kwargs"]
            ), "Invalid compute domain returned from a bundled metric. Verify that its target compute domain is a valid compute domain."
            assert len(aggregate["column_aggregates"]) == len(aggregate["ids"])
            condition_ids = []
            aggregate_cols = []
            for idx in range(len(aggregate["column_aggregates"])):
                column_aggregate = aggregate["column_aggregates"][idx]
                aggregate_id = str(uuid.uuid4())
                condition_ids.append(aggregate_id)
                aggregate_cols.append(column_aggregate)
            res = df.agg(*aggregate_cols).collect()
            assert (
                len(res) == 1
            ), "all bundle-computed metrics must be single-value statistics"
            assert len(aggregate["ids"]) == len(
                res[0]
            ), "unexpected number of metrics returned"
            logger.warning(
                f"SparkDFExecutionEngine computed {len(res[0])} metrics on domain_id {domain_id}"
            )
            for idx, id in enumerate(aggregate["ids"]):
                resolved_metrics[id] = res[0][idx]

        return resolved_metrics

    def head(self, n=5):
        """Returns dataframe head. Default is 5"""
        return self.dataframe.limit(n).toPandas()

    @staticmethod
    def _split_on_whole_table(
        df,
    ):
        return df

    @staticmethod
    def _split_on_column_value(
        df,
        column_name: str,
        partition_definition: dict,
    ):
        return df.filter(F.col(column_name) == partition_definition[column_name])

    @staticmethod
    def _split_on_converted_datetime(
        df,
        column_name: str,
        partition_definition: dict,
        date_format_string: str='yyyy-MM-dd',
    ):
        matching_string = partition_definition[column_name]
        res = df.withColumn("date_time_tmp", F.from_unixtime(F.col(column_name), date_format_string)) \
            .filter(F.col("date_time_tmp") == matching_string) \
            .drop("date_time_tmp")
        return res

    @staticmethod
    def _split_on_divided_integer(
        df,
        column_name: str,
        divisor: int,
        partition_definition: dict,
    ):
        """Divide the values in the named column by `divisor`, and split on that"""
        matching_divisor = partition_definition[column_name]
        res = df.withColumn("div_temp", (F.col(column_name) / divisor).cast(IntegerType())) \
            .filter(F.col("div_temp") == matching_divisor) \
            .drop("div_temp")
        return res

    @staticmethod
    def _split_on_mod_integer(
        df,
        column_name: str,
        mod: int,
        partition_definition: dict,
    ):
        """Divide the values in the named column by `divisor`, and split on that"""
        matching_mod_value = partition_definition[column_name]
        res = df.withColumn("mod_temp", (F.col(column_name) % mod).cast(IntegerType())) \
            .filter(F.col("mod_temp") == matching_mod_value) \
            .drop("mod_temp")
        return res

    @staticmethod
    def _split_on_multi_column_values(
            df,
            partition_definition: dict,
    ):
        """Split on the joint values in the named columns"""
        for column_name, value in partition_definition.items():
            df = df.filter(F.col(column_name) == value)
        return df

    @staticmethod
    def _split_on_hashed_column(
            df,
            column_name: str,
            hash_digits: int,
            partition_definition: dict,
    ):
        """Split on the hashed value of the named column"""
        def encrypt_value_sha256(to_encode):
            sha_value = hashlib.sha256(to_encode.encode()).hexdigest()[-1 * hash_digits:]
            return sha_value
        spark_udf = F.udf(encrypt_value_sha256, StringType())
        res = df.withColumn('encrypted_value', spark_udf(column_name)) \
            .filter(F.col("encrypted_value") == partition_definition["hash_value"]) \
            .drop("encrypted_value")
        return res

    ### Sampling methods ###
    @staticmethod
    def _sample_using_random(
        df,
        p: float = .1,
        seed: int = 1
    ):
        """Take a random sample of rows, retaining proportion p
        """
        res = df.withColumn('rand',  F.rand(seed=seed)) \
            .filter(F.col("rand") < p) \
            .drop("rand")
        return res

    @staticmethod
    def _sample_using_mod(
        df,
        column_name: str,
        mod: int,
        value: int,
    ):
        """Take the mod of named column, and only keep rows that match the given value"""
        res = df.withColumn("mod_temp", (F.col(column_name) % mod).cast(IntegerType())) \
            .filter(F.col("mod_temp") == value) \
            .drop("mod_temp")
        return res

    @staticmethod
    def _sample_using_a_list(
        df,
        column_name: str,
        value_list: list,
    ):
        """Match the values in the named column against value_list, and only keep the matches"""
        return df.where(F.col(column_name).isin(value_list))

    @staticmethod
    def _sample_using_md5(
        df,
        column_name: str,
        hash_digits: int = 1,
        hash_value: str = 'f',
    ):
        def _encrypt_value_md5(to_encode):
            to_encode_str = str(to_encode)
            sha_value = hashlib.md5(to_encode_str.encode()).hexdigest()[-1 * hash_digits:]
            return sha_value
        encrypt_value_md5_udf = F.udf(_encrypt_value_md5, StringType())
        res = df.withColumn('encrypted_value', encrypt_value_md5_udf(column_name)) \
            .filter(F.col("encrypted_value") == hash_value) \
            .drop("encrypted_value")
        return res
<|MERGE_RESOLUTION|>--- conflicted
+++ resolved
@@ -38,20 +38,13 @@
     S3BatchSpec,
     RuntimeDataBatchSpec,
 )
-<<<<<<< HEAD
 
 from ..exceptions import BatchKwargsError, GreatExpectationsError, ValidationError, BatchSpecError
-=======
-from ..exceptions import BatchKwargsError, GreatExpectationsError, ValidationError
->>>>>>> 72136dd3
 from ..expectations.row_conditions import parse_condition_to_spark
 from ..validator.validation_graph import MetricConfiguration
 from .execution_engine import ExecutionEngine
 
 
-<<<<<<< HEAD
-HASH_THRESHOLD = 1e9
-=======
 try:
     from pyspark.sql import DataFrame, SparkSession
 except ImportError:
@@ -60,7 +53,6 @@
     logger.debug(
         "Unable to load pyspark; install optional spark dependency for support."
     )
->>>>>>> 72136dd3
 
 
 class SparkDFBatchData:
@@ -676,4 +668,4 @@
         res = df.withColumn('encrypted_value', encrypt_value_md5_udf(column_name)) \
             .filter(F.col("encrypted_value") == hash_value) \
             .drop("encrypted_value")
-        return res
+        return res