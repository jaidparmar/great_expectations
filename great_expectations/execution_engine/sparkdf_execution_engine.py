import copy
import datetime
import logging
import uuid
from typing import Any, Callable, Dict, Iterable, Tuple, Union

try:
    import pyspark.sql.functions as F
except ImportError:
    F = None

from great_expectations.core.id_dict import IDDict

<<<<<<< HEAD
from great_expectations.core.batch import BatchSpec, Batch
from great_expectations.execution_environment.types import (
    PathBatchSpec,
    S3BatchSpec,
    RuntimeDataBatchSpec,
)
RuntimeDataBatchSpec, PathBatchSpec, S3BatchSpec
=======
>>>>>>> 7d919d70
from ..exceptions import BatchKwargsError, GreatExpectationsError, ValidationError
from ..expectations.row_conditions import parse_condition_to_spark
from ..validator.validation_graph import MetricConfiguration
from .execution_engine import ExecutionEngine

logger = logging.getLogger(__name__)

try:
    from pyspark.sql import DataFrame, SparkSession
except ImportError:
    DataFrame = None
    SparkSession = None
    logger.debug(
        "Unable to load pyspark; install optional spark dependency for support."
    )


class SparkDFBatchData:
    def __init__(
        self,
        dataframe: DataFrame = None,
        dataframe_dict: Dict[str, DataFrame] = None,
        default_table_name=None,
    ):
        assert (
            dataframe is not None or dataframe_dict is not None
        ), "dataframe or dataframe_dict is required"
        assert (
            not dataframe and dataframe_dict
        ), "dataframe and dataframe_dict may not both be specified"

        if dataframe is not None:
            dataframe_dict = {"": dataframe}
            default_table_name = ""

        self._dataframe_dict = dataframe_dict
        self._default_table_name = default_table_name

    @property
    def default(self):
        if self._default_table_name in self._dataframe_dict:
            return self._dataframe_dict[self._default_table_name]
        return None

    def __getattr__(self, item):
        return self._dataframe_dict.get(item)

    def __getitem__(self, item):
        return self._dataframe_dict.get(item)


class SparkDFExecutionEngine(ExecutionEngine):
    """
This class holds an attribute `spark_df` which is a spark.sql.DataFrame.

--ge-feature-maturity-info--

    id: validation_engine_pyspark_self_managed
    title: Validation Engine - pyspark - Self-Managed
    icon:
    short_description: Use Spark DataFrame to validate data
    description: Use Spark DataFrame to validate data
    how_to_guide_url: https://docs.greatexpectations.io/en/latest/how_to_guides/creating_batches/how_to_load_a_spark_dataframe_as_a_batch.html
    maturity: Production
    maturity_details:
        api_stability: Stable
        implementation_completeness: Moderate
        unit_test_coverage: Complete
        integration_infrastructure_test_coverage: N/A -> see relevant Datasource evaluation
        documentation_completeness: Complete
        bug_risk: Low/Moderate
        expectation_completeness: Moderate

    id: validation_engine_databricks
    title: Validation Engine - Databricks
    icon:
    short_description: Use Spark DataFrame in a Databricks cluster to validate data
    description: Use Spark DataFrame in a Databricks cluster to validate data
    how_to_guide_url: https://docs.greatexpectations.io/en/latest/how_to_guides/creating_batches/how_to_load_a_spark_dataframe_as_a_batch.html
    maturity: Beta
    maturity_details:
        api_stability: Stable
        implementation_completeness: Low (dbfs-specific handling)
        unit_test_coverage: N/A -> implementation not different
        integration_infrastructure_test_coverage: Minimal (we've tested a bit, know others have used it)
        documentation_completeness: Moderate (need docs on managing project configuration via dbfs/etc.)
        bug_risk: Low/Moderate
        expectation_completeness: Moderate

    id: validation_engine_emr_spark
    title: Validation Engine - EMR - Spark
    icon:
    short_description: Use Spark DataFrame in an EMR cluster to validate data
    description: Use Spark DataFrame in an EMR cluster to validate data
    how_to_guide_url: https://docs.greatexpectations.io/en/latest/how_to_guides/creating_batches/how_to_load_a_spark_dataframe_as_a_batch.html
    maturity: Experimental
    maturity_details:
        api_stability: Stable
        implementation_completeness: Low (need to provide guidance on "known good" paths, and we know there are many "knobs" to tune that we have not explored/tested)
        unit_test_coverage: N/A -> implementation not different
        integration_infrastructure_test_coverage: Unknown
        documentation_completeness: Low (must install specific/latest version but do not have docs to that effect or of known useful paths)
        bug_risk: Low/Moderate
        expectation_completeness: Moderate

    id: validation_engine_spark_other
    title: Validation Engine - Spark - Other
    icon:
    short_description: Use Spark DataFrame to validate data
    description: Use Spark DataFrame to validate data
    how_to_guide_url: https://docs.greatexpectations.io/en/latest/how_to_guides/creating_batches/how_to_load_a_spark_dataframe_as_a_batch.html
    maturity: Experimental
    maturity_details:
        api_stability: Stable
        implementation_completeness: Other (we haven't tested possibility, known glue deployment)
        unit_test_coverage: N/A -> implementation not different
        integration_infrastructure_test_coverage: Unknown
        documentation_completeness: Low (must install specific/latest version but do not have docs to that effect or of known useful paths)
        bug_risk: Low/Moderate
        expectation_completeness: Moderate

--ge-feature-maturity-info--
    """

    recognized_batch_definition_keys = {"limit"}

    recognized_batch_spec_defaults = {
        "reader_method",
        "reader_options",
    }

    def __init__(self, *args, **kwargs):
        # Creation of the Spark DataFrame is done outside this class
        self._persist = kwargs.pop("persist", True)

        self._spark_config = kwargs.pop("spark_config ", {})
        try:
            builder = SparkSession.builder
            app_name: Union[str, None] = self._spark_config.pop("spark.app.name", None)
            if app_name:
                builder.appName(app_name)
            for k, v in self._spark_config.items():
                builder.config(k, v)
            self.spark = builder.getOrCreate()
        except AttributeError:
            logger.error(
                "Unable to load spark context; install optional spark dependency for support."
            )
            self.spark = None

        super().__init__(*args, **kwargs)

<<<<<<< HEAD
    def load_batch(self, batch_spec: BatchSpec = None) -> Batch:
        """
        Utilizes the provided batch spec to load a batch using the appropriate file reader and the given file path.
        :arg batch_spec the parameters used to build the batch
        :returns Batch
        """
        batch_spec._id_ignore_keys = {"dataset"}
        batch_id = batch_spec.to_id()

        # We need to build a batch_markers to be used in the dataframe
        batch_markers = BatchMarkers(
            {
                "ge_load_time": datetime.datetime.now(datetime.timezone.utc).strftime(
                    "%Y%m%dT%H%M%S.%fZ"
                )
            }
        )

        if isinstance(batch_spec, RuntimeDataBatchSpec):
            # We do not want to store the actual dataframe in batch_spec (mark that this is SparkDFRef instead).
            batch_data = batch_spec.pop("batch_data")
            batch_spec["SparkInMemoryDF"] = True
            if batch_data is not None:
                if batch_spec.get("data_asset_name"):
                    df = batch_data
                else:
                    raise ValueError("To pass an batch_data, you must also a data_asset_name as well.")
        else:
            reader = self.spark.read
            reader_method = batch_spec.get("reader_method")
            reader_options = batch_spec.get("reader_options") or {}
            for option in reader_options.items():
                reader = reader.option(*option)
            if isinstance(batch_spec, PathBatchSpec):
                path = batch_spec["path"]
                reader_fn = self._get_reader_fn(reader, reader_method, path)
                df = reader_fn(path)
            elif isinstance(batch_spec, S3BatchSpec):
                # TODO: <Alex>The job of S3DataConnector is to supply the URL and the S3_OBJECT (like FilesystemDataConnector supplies the PATH).</Alex>
                # TODO: <Alex>Move the code below to S3DataConnector (which will update batch_spec with URL and S3_OBJECT values.</Alex>
                # url, s3_object = data_connector.get_s3_object(batch_spec=batch_spec)
                # reader_fn = self._get_reader_fn(reader, reader_method, url.key)
                # df = reader_fn(
                #     StringIO(
                #         s3_object["Body"]
                #         .read()
                #         .decode(s3_object.get("ContentEncoding", "utf-8"))
                #     ),
                #     **reader_options,
                # )
                pass
            else:
                raise BatchSpecError(
                    "Invalid batch_spec: file path, s3 path, or df is required for a SparkDFExecutionEngine to operate."
                )

        limit = batch_spec.get("limit")
        if limit:
            df = df.limit(limit)

        if self._persist:
            df.persist()

        if not self.batches.get(batch_id) or self.batches.get(batch_id).batch_spec != batch_spec:
            batch = Batch(
                data=df,
                batch_spec=batch_spec,
                batch_markers=batch_markers,
            )
            self.batches[batch_id] = batch
        else:
            batch = self.batches.get(batch_id)

        self._loaded_batch_id = batch_id
        return batch

=======
>>>>>>> 7d919d70
    @property
    def dataframe(self):
        """If a batch has been loaded, returns a Spark Dataframe containing the data within the loaded batch"""
        if not self.active_batch_data:
            raise ValueError(
                "Batch has not been loaded - please run load_batch() to load a batch."
            )

        return self.active_batch_data

    @staticmethod
    def guess_reader_method_from_path(path):
        """Based on a given filepath, decides a reader method. Currently supports tsv, csv, and parquet. If none of these
        file extensions are used, returns BatchKwargsError stating that it is unable to determine the current path.

        Args:
            path - A given file path

        Returns:
            A dictionary entry of format {'reader_method': reader_method}

        """
        if path.endswith(".csv") or path.endswith(".tsv"):
            return {"reader_method": "csv"}
        elif path.endswith(".parquet"):
            return {"reader_method": "parquet"}

        raise BatchKwargsError(
            "Unable to determine reader method from path: %s" % path, {"path": path}
        )

    def _get_reader_fn(self, reader, reader_method=None, path=None):
        """Static helper for providing reader_fn

        Args:
            reader: the base spark reader to use; this should have had reader_options applied already
            reader_method: the name of the reader_method to use, if specified
            path (str): the path to use to guess reader_method if it was not specified

        Returns:
            ReaderMethod to use for the filepath

        """
        if reader_method is None and path is None:
            raise BatchKwargsError(
                "Unable to determine spark reader function without reader_method or path.",
                {"reader_method": reader_method},
            )

        if reader_method is None:
            reader_method = self.guess_reader_method_from_path(path=path)[
                "reader_method"
            ]

        try:
            if reader_method.lower() == "delta":
                return reader.format("delta").load

            return getattr(reader, reader_method)
        except AttributeError:
            raise BatchKwargsError(
                "Unable to find reader_method %s in spark." % reader_method,
                {"reader_method": reader_method},
            )

    def process_batch_definition(self, batch_definition, batch_spec):
        """Given that the batch definition has a limit state, transfers the limit dictionary entry from the batch_definition
        to the batch_spec.
        Args:
            batch_definition: The batch definition to use in configuring the batch spec's limit
            batch_spec: a batch_spec dictionary whose limit needs to be configured
        Returns:
            ReaderMethod to use for the filepath
        """
        limit = batch_definition.get("limit")
        if limit is not None:
            if not batch_spec.get("limit"):
                batch_spec["limit"] = limit
        return batch_spec

    def get_compute_domain(
        self, domain_kwargs: dict
    ) -> Tuple["pyspark.sql.DataFrame", dict, dict]:
        """Uses a given batch dictionary and domain kwargs (which include a row condition and a condition parser)
        to obtain and/or query a batch. Returns in the format of a Pandas Series if only a single column is desired,
        or otherwise a Data Frame.

        Args:
            domain_kwargs (dict) - A dictionary consisting of the domain kwargs specifying which data to obtain
            batches (dict) - A dictionary specifying batch id and which batches to obtain

        Returns:
            A tuple including:
              - a DataFrame (the data on which to compute)
              - a dictionary of compute_domain_kwargs, describing the DataFrame
              - a dictionary of accessor_domain_kwargs, describing any accessors needed to
                identify the domain within the compute domain
        """
        batch_id = domain_kwargs.get("batch_id")
        if batch_id is None:
            # We allow no batch id specified if there is only one batch
            if self.active_batch_data:
                data = self.active_batch_data
            else:
                raise ValidationError(
                    "No batch is specified, but could not identify a loaded batch."
                )
        else:
            if batch_id in self.loaded_batch_data:
                data = self.loaded_batch_data[batch_id]
            else:
                raise ValidationError(f"Unable to find batch with batch_id {batch_id}")

        compute_domain_kwargs = copy.deepcopy(domain_kwargs)
        accessor_domain_kwargs = dict()
        table = domain_kwargs.get("table", None)
        if table:
            raise ValueError(
                "SparkExecutionEngine does not currently support multiple named tables."
            )

        row_condition = domain_kwargs.get("row_condition", None)
        if row_condition:
            condition_parser = domain_kwargs.get("condition_parser", None)
            if condition_parser == "spark":
                data = data.filter(row_condition)
            elif condition_parser == "great_expectations__experimental__":
                parsed_condition = parse_condition_to_spark(row_condition)
                data = data.filter(parsed_condition)
            else:
                raise GreatExpectationsError(
                    f"unrecognized condition_parser {str(condition_parser)}for Spark execution engine"
                )

        if "column" in compute_domain_kwargs:
            accessor_domain_kwargs["column"] = compute_domain_kwargs.pop("column")

        return data, compute_domain_kwargs, accessor_domain_kwargs

    def _get_eval_column_name(self, column):
        """Given the name of a column (string), returns the name of the corresponding eval column"""
        return "__eval_col_" + column.replace(".", "__").replace("`", "_")

    def resolve_metric_bundle(
        self, metric_fn_bundle: Iterable[Tuple[MetricConfiguration, Callable, dict]],
    ) -> dict:
        """For each metric name in the given metric_fn_bundle, finds the domain of the metric and calculates it using a
        metric function from the given provider class.

                Args:
                    metric_fn_bundle - A batch containing MetricEdgeKeys and their corresponding functions
                    metrics (dict) - A dictionary containing metrics and corresponding parameters

                Returns:
                    A dictionary of the collected metrics over their respective domains
                """

        resolved_metrics = dict()
        aggregates: Dict[Tuple, dict] = dict()
        for (
            metric_to_resolve,
            metric_provider,
            metric_provider_kwargs,
        ) in metric_fn_bundle:
            assert (
                metric_provider.metric_fn_type == "aggregate_fn"
            ), "resolve_metric_bundle only supports aggregate metrics"
            # batch_id and table are the only determining factors for bundled metrics
            column_aggregate, domain_kwargs = metric_provider(**metric_provider_kwargs)
            if not isinstance(domain_kwargs, IDDict):
                domain_kwargs = IDDict(domain_kwargs)
            domain_id = domain_kwargs.to_id()
            if domain_id not in aggregates:
                aggregates[domain_id] = {
                    "column_aggregates": [],
                    "ids": [],
                    "domain_kwargs": domain_kwargs,
                }
            aggregates[domain_id]["column_aggregates"].append(column_aggregate)
            aggregates[domain_id]["ids"].append(metric_to_resolve.id)
        for aggregate in aggregates.values():
            df, compute_domain_kwargs, _ = self.get_compute_domain(
                aggregate["domain_kwargs"]
            )
            assert (
                compute_domain_kwargs == aggregate["domain_kwargs"]
            ), "Invalid compute domain returned from a bundled metric. Verify that its target compute domain is a valid compute domain."
            assert len(aggregate["column_aggregates"]) == len(aggregate["ids"])
            condition_ids = []
            aggregate_cols = []
            for idx in range(len(aggregate["column_aggregates"])):
                column_aggregate = aggregate["column_aggregates"][idx]
                aggregate_id = str(uuid.uuid4())
                condition_ids.append(aggregate_id)
                aggregate_cols.append(column_aggregate)
            res = df.agg(*aggregate_cols).collect()
            assert (
                len(res) == 1
            ), "all bundle-computed metrics must be single-value statistics"
            assert len(aggregate["ids"]) == len(
                res[0]
            ), "unexpected number of metrics returned"
            logger.warning(
                f"SparkDFExecutionEngine computed {len(res[0])} metrics on domain_id {domain_id}"
            )
            for idx, id in enumerate(aggregate["ids"]):
                resolved_metrics[id] = res[0][idx]

        return resolved_metrics

    def head(self, n=5):
        """Returns dataframe head. Default is 5"""
        return self.dataframe.limit(n).toPandas()<|MERGE_RESOLUTION|>--- conflicted
+++ resolved
@@ -11,16 +11,12 @@
 
 from great_expectations.core.id_dict import IDDict
 
-<<<<<<< HEAD
 from great_expectations.core.batch import BatchSpec, Batch
 from great_expectations.execution_environment.types import (
     PathBatchSpec,
     S3BatchSpec,
     RuntimeDataBatchSpec,
 )
-RuntimeDataBatchSpec, PathBatchSpec, S3BatchSpec
-=======
->>>>>>> 7d919d70
 from ..exceptions import BatchKwargsError, GreatExpectationsError, ValidationError
 from ..expectations.row_conditions import parse_condition_to_spark
 from ..validator.validation_graph import MetricConfiguration
@@ -173,7 +169,6 @@
 
         super().__init__(*args, **kwargs)
 
-<<<<<<< HEAD
     def load_batch(self, batch_spec: BatchSpec = None) -> Batch:
         """
         Utilizes the provided batch spec to load a batch using the appropriate file reader and the given file path.
@@ -250,8 +245,6 @@
         self._loaded_batch_id = batch_id
         return batch
 
-=======
->>>>>>> 7d919d70
     @property
     def dataframe(self):
         """If a batch has been loaded, returns a Spark Dataframe containing the data within the loaded batch"""
