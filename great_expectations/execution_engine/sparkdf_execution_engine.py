import copy
import datetime
import logging
import uuid
<<<<<<< HEAD
from typing import Any, Callable, Dict, Iterable, Optional, Tuple, Union
=======
import hashlib
>>>>>>> 57db1b46

from typing import Any, Callable, Dict, Iterable, Tuple, Optional

from .execution_engine import ExecutionEngine
from great_expectations.core.id_dict import IDDict
from great_expectations.core.batch import BatchSpec, BatchMarkers
from great_expectations.execution_environment.types.batch_spec import(
    PathBatchSpec,
    S3BatchSpec,
    RuntimeDataBatchSpec,
)
from ..exceptions import BatchKwargsError, GreatExpectationsError, ValidationError, BatchSpecError
from ..expectations.row_conditions import parse_condition_to_spark
from ..validator.validation_graph import MetricConfiguration
<<<<<<< HEAD
from .execution_engine import ExecutionEngine, MetricDomainTypes
=======
from great_expectations.exceptions import exceptions as ge_exceptions

>>>>>>> 57db1b46

logger = logging.getLogger(__name__)

try:
    import pyspark
    from pyspark.sql import (
        SparkSession,
        DataFrame,
    )
    import pyspark.sql.functions as F
    from pyspark.sql.types import (
        StructType,
        StructField,
        IntegerType,
        FloatType,
        StringType,
        DateType,
        BooleanType,
    )
except ImportError:
    pyspark = None
    SparkSession = None
    DataFrame = None
    F = None
    StructType = None,
    StructField = None,
    IntegerType = None,
    FloatType = None,
    StringType = None,
    DateType = None,
    BooleanType = None,
    logger.debug(
        "Unable to load pyspark; install optional spark dependency for support."
    )


class SparkDFBatchData:
    def __init__(
        self,
        dataframe: DataFrame = None,
        dataframe_dict: Dict[str, DataFrame] = None,
        default_table_name=None,
    ):
        assert (
            dataframe is not None or dataframe_dict is not None
        ), "dataframe or dataframe_dict is required"
        assert (
            not dataframe and dataframe_dict
        ), "dataframe and dataframe_dict may not both be specified"

        if dataframe is not None:
            dataframe_dict = {"": dataframe}
            default_table_name = ""

        self._dataframe_dict = dataframe_dict
        self._default_table_name = default_table_name

    @property
    def default(self):
        if self._default_table_name in self._dataframe_dict:
            return self._dataframe_dict[self._default_table_name]
        return None

    def __getattr__(self, item):
        return self._dataframe_dict.get(item)

    def __getitem__(self, item):
        return self._dataframe_dict.get(item)


class SparkDFExecutionEngine(ExecutionEngine):
    """
This class holds an attribute `spark_df` which is a spark.sql.DataFrame.

--ge-feature-maturity-info--

    id: validation_engine_pyspark_self_managed
    title: Validation Engine - pyspark - Self-Managed
    icon:
    short_description: Use Spark DataFrame to validate data
    description: Use Spark DataFrame to validate data
    how_to_guide_url: https://docs.greatexpectations.io/en/latest/how_to_guides/creating_batches/how_to_load_a_spark_dataframe_as_a_batch.html
    maturity: Production
    maturity_details:
        api_stability: Stable
        implementation_completeness: Moderate
        unit_test_coverage: Complete
        integration_infrastructure_test_coverage: N/A -> see relevant Datasource evaluation
        documentation_completeness: Complete
        bug_risk: Low/Moderate
        expectation_completeness: Moderate

    id: validation_engine_databricks
    title: Validation Engine - Databricks
    icon:
    short_description: Use Spark DataFrame in a Databricks cluster to validate data
    description: Use Spark DataFrame in a Databricks cluster to validate data
    how_to_guide_url: https://docs.greatexpectations.io/en/latest/how_to_guides/creating_batches/how_to_load_a_spark_dataframe_as_a_batch.html
    maturity: Beta
    maturity_details:
        api_stability: Stable
        implementation_completeness: Low (dbfs-specific handling)
        unit_test_coverage: N/A -> implementation not different
        integration_infrastructure_test_coverage: Minimal (we've tested a bit, know others have used it)
        documentation_completeness: Moderate (need docs on managing project configuration via dbfs/etc.)
        bug_risk: Low/Moderate
        expectation_completeness: Moderate

    id: validation_engine_emr_spark
    title: Validation Engine - EMR - Spark
    icon:
    short_description: Use Spark DataFrame in an EMR cluster to validate data
    description: Use Spark DataFrame in an EMR cluster to validate data
    how_to_guide_url: https://docs.greatexpectations.io/en/latest/how_to_guides/creating_batches/how_to_load_a_spark_dataframe_as_a_batch.html
    maturity: Experimental
    maturity_details:
        api_stability: Stable
        implementation_completeness: Low (need to provide guidance on "known good" paths, and we know there are many "knobs" to tune that we have not explored/tested)
        unit_test_coverage: N/A -> implementation not different
        integration_infrastructure_test_coverage: Unknown
        documentation_completeness: Low (must install specific/latest version but do not have docs to that effect or of known useful paths)
        bug_risk: Low/Moderate
        expectation_completeness: Moderate

    id: validation_engine_spark_other
    title: Validation Engine - Spark - Other
    icon:
    short_description: Use Spark DataFrame to validate data
    description: Use Spark DataFrame to validate data
    how_to_guide_url: https://docs.greatexpectations.io/en/latest/how_to_guides/creating_batches/how_to_load_a_spark_dataframe_as_a_batch.html
    maturity: Experimental
    maturity_details:
        api_stability: Stable
        implementation_completeness: Other (we haven't tested possibility, known glue deployment)
        unit_test_coverage: N/A -> implementation not different
        integration_infrastructure_test_coverage: Unknown
        documentation_completeness: Low (must install specific/latest version but do not have docs to that effect or of known useful paths)
        bug_risk: Low/Moderate
        expectation_completeness: Moderate

--ge-feature-maturity-info--
    """

    recognized_batch_definition_keys = {"limit"}

    recognized_batch_spec_defaults = {
        "reader_method",
        "reader_options",
    }

    def __init__(self, *args, **kwargs):
        # Creation of the Spark DataFrame is done outside this class
        self._persist = kwargs.pop("persist", True)
        self._spark_config = kwargs.pop("spark_config", {})
        try:
            builder = SparkSession.builder
            app_name: Optional[str] = self._spark_config.pop("spark.app.name", None)
            if app_name:
                builder.appName(app_name)
            for k, v in self._spark_config.items():
                builder.config(k, v)
            self.spark = builder.getOrCreate()
        except AttributeError:
            logger.error(
                "Unable to load spark context; install optional spark dependency for support."
            )
            self.spark = None

        super().__init__(*args, **kwargs)

    @property
    def dataframe(self):
        """If a batch has been loaded, returns a Spark Dataframe containing the data within the loaded batch"""
        if not self.active_batch_data:
            raise ValueError(
                "Batch has not been loaded - please run load_batch() to load a batch."
            )

        return self.active_batch_data

    def get_batch_data_and_markers(
        self,
        batch_spec: BatchSpec
    ) -> Tuple[
        Any,  # batch_data
        BatchMarkers
    ]:
        batch_data: Any = None

        # We need to build a batch_markers to be used in the dataframe
        batch_markers: BatchMarkers = BatchMarkers(
            {
                "ge_load_time": datetime.datetime.now(datetime.timezone.utc).strftime(
                    "%Y%m%dT%H%M%S.%fZ"
                )
            }
        )
        if isinstance(batch_spec, RuntimeDataBatchSpec):
            batch_data = batch_spec.batch_data
        elif isinstance(batch_spec, PathBatchSpec):
            reader_method: str = batch_spec.get("reader_method")
            reader_options: dict = batch_spec.get("reader_options") or {}

            path: str = batch_spec["path"]
            reader = self.spark.read
            reader_fn: Callable = self._get_reader_fn(reader, reader_method, path)
            batch_data = reader_fn(path, **reader_options)
        elif isinstance(batch_spec, S3BatchSpec):

            reader_method = batch_spec.get("reader_method")
            reader_options: dict = batch_spec.get("reader_options") or {}
            url = batch_spec.get("s3")
            reader_fn = self._get_reader_fn(reader=self.spark.read, reader_method=reader_method, path=url)
            batch_data = reader_fn(path=url, **reader_options)

        else:
            raise BatchSpecError(
            """
                Invalid batch_spec: batch_data is required for a SparkDFExecutionEngine to operate.
            """
            )
        batch_data = self._apply_splitting_and_sampling_methods(batch_spec, batch_data)
        return batch_data, batch_markers

    def _apply_splitting_and_sampling_methods(self, batch_spec, batch_data):
        if batch_spec.get("splitter_method"):
            splitter_fn = getattr(self, batch_spec.get("splitter_method"))
            splitter_kwargs: str = batch_spec.get("splitter_kwargs") or {}
            batch_data = splitter_fn(batch_data, **splitter_kwargs)

        if batch_spec.get("sampling_method"):
            sampling_fn = getattr(self, batch_spec.get("sampling_method"))
            sampling_kwargs: str = batch_spec.get("sampling_kwargs") or {}
            batch_data = sampling_fn(batch_data, **sampling_kwargs)
        return batch_data

    @staticmethod
    def guess_reader_method_from_path(path):
        """Based on a given filepath, decides a reader method. Currently supports tsv, csv, and parquet. If none of these
        file extensions are used, returns BatchKwargsError stating that it is unable to determine the current path.

        Args:
            path - A given file path

        Returns:
            A dictionary entry of format {'reader_method': reader_method}

        """
        if path.endswith(".csv") or path.endswith(".tsv"):
            return {"reader_method": "csv"}
        elif path.endswith(".parquet"):
            return {"reader_method": "parquet"}

        raise BatchKwargsError(
            "Unable to determine reader method from path: %s" % path, {"path": path}
        )

    def _get_reader_fn(self, reader, reader_method=None, path=None):
        """Static helper for providing reader_fn

        Args:
            reader: the base spark reader to use; this should have had reader_options applied already
            reader_method: the name of the reader_method to use, if specified
            path (str): the path to use to guess reader_method if it was not specified

        Returns:
            ReaderMethod to use for the filepath

        """
        if reader_method is None and path is None:
            raise BatchKwargsError(
                "Unable to determine spark reader function without reader_method or path.",
                {"reader_method": reader_method},
            )

        if reader_method is None:
            reader_method = self.guess_reader_method_from_path(path=path)[
                "reader_method"
            ]

        try:
            if reader_method.lower() == "delta":
                return reader.format("delta").load
            return getattr(reader, reader_method)
        except AttributeError:
            raise BatchKwargsError(
                "Unable to find reader_method %s in spark." % reader_method,
                {"reader_method": reader_method},
            )

    def process_batch_definition(self, batch_definition, batch_spec):
        """Given that the batch definition has a limit state, transfers the limit dictionary entry from the batch_definition
        to the batch_spec.
        Args:
            batch_definition: The batch definition to use in configuring the batch spec's limit
            batch_spec: a batch_spec dictionary whose limit needs to be configured
        Returns:
            ReaderMethod to use for the filepath
        """
        limit = batch_definition.get("limit")
        if limit is not None:
            if not batch_spec.get("limit"):
                batch_spec["limit"] = limit
        return batch_spec

    def get_compute_domain(
        self,
        domain_kwargs: dict,
        domain_type: Union[str, "MetricDomainTypes"],
        accessor_keys: Optional[Iterable[str]] = [],
    ) -> Tuple["pyspark.sql.DataFrame", dict, dict]:
        """Uses a given batch dictionary and domain kwargs (which include a row condition and a condition parser)
        to obtain and/or query a batch. Returns in the format of a Pandas Series if only a single column is desired,
        or otherwise a Data Frame.

        Args:
            domain_kwargs (dict) - A dictionary consisting of the domain kwargs specifying which data to obtain
            domain_type (str or "MetricDomainTypes") - an Enum value indicating which metric domain the user would
            like to be using, or a corresponding string value representing it. String types include "identity", "column",
            "column_pair", "table" and "other". Enum types include capitalized versions of these from the class
            MetricDomainTypes.
            accessor_keys (str iterable) - keys that are part of the compute domain but should be ignored when describing
            the domain and simply transferred with their associated values into accessor_domain_kwargs.

        Returns:
            A tuple including:
              - a DataFrame (the data on which to compute)
              - a dictionary of compute_domain_kwargs, describing the DataFrame
              - a dictionary of accessor_domain_kwargs, describing any accessors needed to
                identify the domain within the compute domain
        """
        # Extracting value from enum if it is given for future computation
        domain_type = MetricDomainTypes(domain_type)

        batch_id = domain_kwargs.get("batch_id")
        if batch_id is None:
            # We allow no batch id specified if there is only one batch
            if self.active_batch_data:
                data = self.active_batch_data
            else:
                raise ValidationError(
                    "No batch is specified, but could not identify a loaded batch."
                )
        else:
            if batch_id in self.loaded_batch_data:
                data = self.loaded_batch_data[batch_id]
            else:
                raise ValidationError(f"Unable to find batch with batch_id {batch_id}")

        compute_domain_kwargs = copy.deepcopy(domain_kwargs)
        accessor_domain_kwargs = dict()
        table = domain_kwargs.get("table", None)
        if table:
            raise ValueError(
                "SparkExecutionEngine does not currently support multiple named tables."
            )

        row_condition = domain_kwargs.get("row_condition", None)
        if row_condition:
            condition_parser = domain_kwargs.get("condition_parser", None)
            if condition_parser == "spark":
                data = data.filter(row_condition)
            elif condition_parser == "great_expectations__experimental__":
                parsed_condition = parse_condition_to_spark(row_condition)
                data = data.filter(parsed_condition)
            else:
                raise GreatExpectationsError(
                    f"unrecognized condition_parser {str(condition_parser)}for Spark execution engine"
                )

        # Warning user if accessor keys are in any domain that is not of type table, will be ignored
        if (
            domain_type != MetricDomainTypes.TABLE
            and accessor_keys is not None
            and len(accessor_keys) > 0
        ):
            logger.warning(
                "Accessor keys ignored since Metric Domain Type is not 'table"
            )

        if domain_type == MetricDomainTypes.TABLE:
            if accessor_keys is not None and len(accessor_keys) > 0:
                for key in accessor_keys:
                    accessor_domain_kwargs[key] = compute_domain_kwargs.pop(key)
            if len(compute_domain_kwargs.keys()) > 0:
                for key in compute_domain_kwargs.keys():
                    # Warning user if kwarg not "normal"
                    if key not in [
                        "batch_id",
                        "table",
                        "row_condition",
                        "condition_parser",
                    ]:
                        logger.warning(
                            f"Unexpected key {key} found in domain_kwargs for domain type {domain_type.value}"
                        )
            return data, compute_domain_kwargs, accessor_domain_kwargs

        # If user has stated they want a column, checking if one is provided, and
        elif domain_type == MetricDomainTypes.COLUMN:
            if "column" in compute_domain_kwargs:
                accessor_domain_kwargs["column"] = compute_domain_kwargs.pop("column")
            else:
                # If column not given
                raise GreatExpectationsError(
                    "Column not provided in compute_domain_kwargs"
                )

        # Else, if column pair values requested
        elif domain_type == MetricDomainTypes.COLUMN_PAIR:
            # Ensuring column_A and column_B parameters provided
            if (
                "column_A" in compute_domain_kwargs
                and "column_B" in compute_domain_kwargs
            ):
                accessor_domain_kwargs["column_A"] = compute_domain_kwargs.pop(
                    "column_A"
                )
                accessor_domain_kwargs["column_B"] = compute_domain_kwargs.pop(
                    "column_B"
                )
            else:
                raise GreatExpectationsError(
                    "column_A or column_B not found within compute_domain_kwargs"
                )

        # Checking if table or identity or other provided, column is not specified. If it is, warning the user
        elif domain_type == MetricDomainTypes.MULTICOLUMN:
            if "columns" in compute_domain_kwargs:
                # If columns exist
                accessor_domain_kwargs["columns"] = compute_domain_kwargs.pop("columns")

        # Filtering if identity
        elif domain_type == MetricDomainTypes.IDENTITY:

            # If we would like our data to become a single column
            if "column" in compute_domain_kwargs:
                data = data.select(compute_domain_kwargs["column"])

            # If we would like our data to now become a column pair
            elif ("column_A" in compute_domain_kwargs) and (
                "column_B" in compute_domain_kwargs
            ):
                data = data.select(
                    compute_domain_kwargs["column_A"], compute_domain_kwargs["column_B"]
                )
            else:

                # If we would like our data to become a multicolumn
                if "columns" in compute_domain_kwargs:
                    data = data.select(compute_domain_kwargs["columns"])

        return data, compute_domain_kwargs, accessor_domain_kwargs

    def add_column_row_condition(
        self, domain_kwargs, column_name=None, filter_null=True, filter_nan=False
    ):
        if filter_nan is False:
            return super().add_column_row_condition(
                domain_kwargs=domain_kwargs,
                column_name=column_name,
                filter_null=filter_null,
                filter_nan=filter_nan,
            )

        # We explicitly handle filter_nan for spark using a spark-native condition
        if "row_condition" in domain_kwargs and domain_kwargs["row_condition"]:
            raise GreatExpectationsError(
                "ExecutionEngine does not support updating existing row_conditions."
            )

        new_domain_kwargs = copy.deepcopy(domain_kwargs)
        assert "column" in domain_kwargs or column_name is not None
        if column_name is not None:
            column = column_name
        else:
            column = domain_kwargs["column"]
        if filter_null and filter_nan:
            new_domain_kwargs[
                "row_condition"
            ] = f"NOT isnan({column}) AND {column} IS NOT NULL"
        elif filter_null:
            new_domain_kwargs["row_condition"] = f"{column} IS NOT NULL"
        elif filter_nan:
            new_domain_kwargs["row_condition"] = f"NOT isnan({column})"
        else:
            logger.warning(
                "add_column_row_condition called without specifying a desired row condition"
            )

        new_domain_kwargs["condition_parser"] = "spark"
        return new_domain_kwargs

    def resolve_metric_bundle(
        self, metric_fn_bundle: Iterable[Tuple[MetricConfiguration, Callable, dict]],
    ) -> dict:
        """For each metric name in the given metric_fn_bundle, finds the domain of the metric and calculates it using a
        metric function from the given provider class.

                Args:
                    metric_fn_bundle - A batch containing MetricEdgeKeys and their corresponding functions
                    metrics (dict) - A dictionary containing metrics and corresponding parameters

                Returns:
                    A dictionary of the collected metrics over their respective domains
                """

        resolved_metrics = dict()
        aggregates: Dict[Tuple, dict] = dict()
        for (
            metric_to_resolve,
            engine_fn,
            compute_domain_kwargs,
            accessor_domain_kwargs,
            metric_provider_kwargs,
        ) in metric_fn_bundle:
            if not isinstance(compute_domain_kwargs, IDDict):
                compute_domain_kwargs = IDDict(compute_domain_kwargs)
            domain_id = compute_domain_kwargs.to_id()
            if domain_id not in aggregates:
                aggregates[domain_id] = {
                    "column_aggregates": [],
                    "ids": [],
                    "domain_kwargs": compute_domain_kwargs,
                }
            aggregates[domain_id]["column_aggregates"].append(engine_fn)
            aggregates[domain_id]["ids"].append(metric_to_resolve.id)
        for aggregate in aggregates.values():
            compute_domain_kwargs = aggregate["domain_kwargs"]
            df, _, _ = self.get_compute_domain(
                compute_domain_kwargs, domain_type="identity"
            )
            assert len(aggregate["column_aggregates"]) == len(aggregate["ids"])
            condition_ids = []
            aggregate_cols = []
            for idx in range(len(aggregate["column_aggregates"])):
                column_aggregate = aggregate["column_aggregates"][idx]
                aggregate_id = str(uuid.uuid4())
                condition_ids.append(aggregate_id)
                aggregate_cols.append(column_aggregate)
            res = df.agg(*aggregate_cols).collect()
            assert (
                len(res) == 1
            ), "all bundle-computed metrics must be single-value statistics"
            assert len(aggregate["ids"]) == len(
                res[0]
            ), "unexpected number of metrics returned"
            logger.debug(
                f"SparkDFExecutionEngine computed {len(res[0])} metrics on domain_id {IDDict(compute_domain_kwargs).to_id()}"
            )
            for idx, id in enumerate(aggregate["ids"]):
                resolved_metrics[id] = res[0][idx]

        return resolved_metrics

    def head(self, n=5):
        """Returns dataframe head. Default is 5"""
        return self.dataframe.limit(n).toPandas()

    @staticmethod
    def _split_on_whole_table(
        df,
    ):
        return df

    @staticmethod
    def _split_on_column_value(
        df,
        column_name: str,
        partition_definition: dict,
    ):
        return df.filter(F.col(column_name) == partition_definition[column_name])

    @staticmethod
    def _split_on_converted_datetime(
        df,
        column_name: str,
        partition_definition: dict,
        date_format_string: str='yyyy-MM-dd',
    ):
        matching_string = partition_definition[column_name]
        res = df.withColumn("date_time_tmp", F.from_unixtime(F.col(column_name), date_format_string)) \
            .filter(F.col("date_time_tmp") == matching_string) \
            .drop("date_time_tmp")
        return res

    @staticmethod
    def _split_on_divided_integer(
        df,
        column_name: str,
        divisor: int,
        partition_definition: dict,
    ):
        """Divide the values in the named column by `divisor`, and split on that"""
        matching_divisor = partition_definition[column_name]
        res = df.withColumn("div_temp", (F.col(column_name) / divisor).cast(IntegerType())) \
            .filter(F.col("div_temp") == matching_divisor) \
            .drop("div_temp")
        return res

    @staticmethod
    def _split_on_mod_integer(
        df,
        column_name: str,
        mod: int,
        partition_definition: dict,
    ):
        """Divide the values in the named column by `divisor`, and split on that"""
        matching_mod_value = partition_definition[column_name]
        res = df.withColumn("mod_temp", (F.col(column_name) % mod).cast(IntegerType())) \
            .filter(F.col("mod_temp") == matching_mod_value) \
            .drop("mod_temp")
        return res

    @staticmethod
    def _split_on_multi_column_values(
            df,
            column_names: list,
            partition_definition: dict,
    ):
        """Split on the joint values in the named columns"""
        for column_name in column_names:
            value = partition_definition.get(column_name)
            if not value:
                raise ValueError(f"In order for SparkExecutionEngine to `_split_on_multi_column_values`, "
                                 f"all values in  column_names must also exist in partition_definition. "
                                 f"{column_name} was not found in partition_definition.")
            df = df.filter(F.col(column_name) == value)
        return df

    @staticmethod
    def _split_on_hashed_column(
            df,
            column_name: str,
            hash_digits: int,
            partition_definition: dict,
            hash_function_name: str = "sha256",
    ):
        """Split on the hashed value of the named column"""
        try:
            getattr(hashlib, hash_function_name)
        except (TypeError, AttributeError) as e:
            raise (ge_exceptions.ExecutionEngineError(
                f'''The splitting method used with SparkDFExecutionEngine has a reference to an invalid hash_function_name.
                    Reference to {hash_function_name} cannot be found.'''))

        def _encrypt_value(to_encode):
            hash_func = getattr(hashlib, hash_function_name)
            hashed_value = hash_func(to_encode.encode()).hexdigest()[-1 * hash_digits:]
            return hashed_value

        encrypt_udf = F.udf(_encrypt_value, StringType())
        res = df.withColumn('encrypted_value', encrypt_udf(column_name)) \
            .filter(F.col("encrypted_value") == partition_definition["hash_value"]) \
            .drop("encrypted_value")
        return res

    ### Sampling methods ###
    @staticmethod
    def _sample_using_random(
        df,
        p: float = .1,
        seed: int = 1
    ):
        """Take a random sample of rows, retaining proportion p
        """
        res = df.withColumn('rand',  F.rand(seed=seed)) \
            .filter(F.col("rand") < p) \
            .drop("rand")
        return res

    @staticmethod
    def _sample_using_mod(
        df,
        column_name: str,
        mod: int,
        value: int,
    ):
        """Take the mod of named column, and only keep rows that match the given value"""
        res = df.withColumn("mod_temp", (F.col(column_name) % mod).cast(IntegerType())) \
            .filter(F.col("mod_temp") == value) \
            .drop("mod_temp")
        return res

    @staticmethod
    def _sample_using_a_list(
        df,
        column_name: str,
        value_list: list,
    ):
        """Match the values in the named column against value_list, and only keep the matches"""
        return df.where(F.col(column_name).isin(value_list))

    @staticmethod
    def _sample_using_hash(
        df,
        column_name: str,
        hash_digits: int = 1,
        hash_value: str = 'f',
        hash_function_name: str = "md5"
    ):
        try:
            getattr(hashlib, str(hash_function_name))
        except (TypeError, AttributeError) as e:
            raise (ge_exceptions.ExecutionEngineError(
                f'''The sampling method used with SparkDFExecutionEngine has a reference to an invalid hash_function_name.
                    Reference to {hash_function_name} cannot be found.'''))

        def _encrypt_value(to_encode):
            to_encode_str = str(to_encode)
            hash_func = getattr(hashlib, hash_function_name)
            hashed_value = hash_func(to_encode_str.encode()).hexdigest()[-1 * hash_digits:]
            return hashed_value

        encrypt_udf = F.udf(_encrypt_value, StringType())
        res = df.withColumn('encrypted_value', encrypt_udf(column_name)) \
            .filter(F.col("encrypted_value") == hash_value) \
            .drop("encrypted_value")
        return res<|MERGE_RESOLUTION|>--- conflicted
+++ resolved
@@ -1,63 +1,56 @@
 import copy
 import datetime
+import hashlib
 import logging
 import uuid
-<<<<<<< HEAD
-from typing import Any, Callable, Dict, Iterable, Optional, Tuple, Union
-=======
-import hashlib
->>>>>>> 57db1b46
-
-from typing import Any, Callable, Dict, Iterable, Tuple, Optional
-
-from .execution_engine import ExecutionEngine
+from typing import Any, Callable, Dict, Iterable, Optional, Tuple
+
+from great_expectations.core.batch import BatchMarkers, BatchSpec
 from great_expectations.core.id_dict import IDDict
-from great_expectations.core.batch import BatchSpec, BatchMarkers
-from great_expectations.execution_environment.types.batch_spec import(
+from great_expectations.exceptions import exceptions as ge_exceptions
+from great_expectations.execution_environment.types.batch_spec import (
     PathBatchSpec,
+    RuntimeDataBatchSpec,
     S3BatchSpec,
-    RuntimeDataBatchSpec,
 )
-from ..exceptions import BatchKwargsError, GreatExpectationsError, ValidationError, BatchSpecError
+
+from ..exceptions import (
+    BatchKwargsError,
+    BatchSpecError,
+    GreatExpectationsError,
+    ValidationError,
+)
 from ..expectations.row_conditions import parse_condition_to_spark
 from ..validator.validation_graph import MetricConfiguration
-<<<<<<< HEAD
 from .execution_engine import ExecutionEngine, MetricDomainTypes
-=======
-from great_expectations.exceptions import exceptions as ge_exceptions
-
->>>>>>> 57db1b46
 
 logger = logging.getLogger(__name__)
 
 try:
     import pyspark
-    from pyspark.sql import (
-        SparkSession,
-        DataFrame,
-    )
     import pyspark.sql.functions as F
+    from pyspark.sql import DataFrame, SparkSession
     from pyspark.sql.types import (
+        BooleanType,
+        DateType,
+        FloatType,
+        IntegerType,
+        StringType,
+        StructField,
         StructType,
-        StructField,
-        IntegerType,
-        FloatType,
-        StringType,
-        DateType,
-        BooleanType,
     )
 except ImportError:
     pyspark = None
     SparkSession = None
     DataFrame = None
     F = None
-    StructType = None,
-    StructField = None,
-    IntegerType = None,
-    FloatType = None,
-    StringType = None,
-    DateType = None,
-    BooleanType = None,
+    StructType = (None,)
+    StructField = (None,)
+    IntegerType = (None,)
+    FloatType = (None,)
+    StringType = (None,)
+    DateType = (None,)
+    BooleanType = (None,)
     logger.debug(
         "Unable to load pyspark; install optional spark dependency for support."
     )
@@ -208,12 +201,8 @@
         return self.active_batch_data
 
     def get_batch_data_and_markers(
-        self,
-        batch_spec: BatchSpec
-    ) -> Tuple[
-        Any,  # batch_data
-        BatchMarkers
-    ]:
+        self, batch_spec: BatchSpec
+    ) -> Tuple[Any, BatchMarkers]:  # batch_data
         batch_data: Any = None
 
         # We need to build a batch_markers to be used in the dataframe
@@ -239,12 +228,14 @@
             reader_method = batch_spec.get("reader_method")
             reader_options: dict = batch_spec.get("reader_options") or {}
             url = batch_spec.get("s3")
-            reader_fn = self._get_reader_fn(reader=self.spark.read, reader_method=reader_method, path=url)
+            reader_fn = self._get_reader_fn(
+                reader=self.spark.read, reader_method=reader_method, path=url
+            )
             batch_data = reader_fn(path=url, **reader_options)
 
         else:
             raise BatchSpecError(
-            """
+                """
                 Invalid batch_spec: batch_data is required for a SparkDFExecutionEngine to operate.
             """
             )
@@ -587,16 +578,12 @@
         return self.dataframe.limit(n).toPandas()
 
     @staticmethod
-    def _split_on_whole_table(
-        df,
-    ):
+    def _split_on_whole_table(df,):
         return df
 
     @staticmethod
     def _split_on_column_value(
-        df,
-        column_name: str,
-        partition_definition: dict,
+        df, column_name: str, partition_definition: dict,
     ):
         return df.filter(F.col(column_name) == partition_definition[column_name])
 
@@ -605,117 +592,121 @@
         df,
         column_name: str,
         partition_definition: dict,
-        date_format_string: str='yyyy-MM-dd',
+        date_format_string: str = "yyyy-MM-dd",
     ):
         matching_string = partition_definition[column_name]
-        res = df.withColumn("date_time_tmp", F.from_unixtime(F.col(column_name), date_format_string)) \
-            .filter(F.col("date_time_tmp") == matching_string) \
+        res = (
+            df.withColumn(
+                "date_time_tmp", F.from_unixtime(F.col(column_name), date_format_string)
+            )
+            .filter(F.col("date_time_tmp") == matching_string)
             .drop("date_time_tmp")
+        )
         return res
 
     @staticmethod
     def _split_on_divided_integer(
-        df,
-        column_name: str,
-        divisor: int,
-        partition_definition: dict,
+        df, column_name: str, divisor: int, partition_definition: dict,
     ):
         """Divide the values in the named column by `divisor`, and split on that"""
         matching_divisor = partition_definition[column_name]
-        res = df.withColumn("div_temp", (F.col(column_name) / divisor).cast(IntegerType())) \
-            .filter(F.col("div_temp") == matching_divisor) \
+        res = (
+            df.withColumn(
+                "div_temp", (F.col(column_name) / divisor).cast(IntegerType())
+            )
+            .filter(F.col("div_temp") == matching_divisor)
             .drop("div_temp")
+        )
         return res
 
     @staticmethod
     def _split_on_mod_integer(
-        df,
-        column_name: str,
-        mod: int,
-        partition_definition: dict,
+        df, column_name: str, mod: int, partition_definition: dict,
     ):
         """Divide the values in the named column by `divisor`, and split on that"""
         matching_mod_value = partition_definition[column_name]
-        res = df.withColumn("mod_temp", (F.col(column_name) % mod).cast(IntegerType())) \
-            .filter(F.col("mod_temp") == matching_mod_value) \
+        res = (
+            df.withColumn("mod_temp", (F.col(column_name) % mod).cast(IntegerType()))
+            .filter(F.col("mod_temp") == matching_mod_value)
             .drop("mod_temp")
+        )
         return res
 
     @staticmethod
     def _split_on_multi_column_values(
-            df,
-            column_names: list,
-            partition_definition: dict,
+        df, column_names: list, partition_definition: dict,
     ):
         """Split on the joint values in the named columns"""
         for column_name in column_names:
             value = partition_definition.get(column_name)
             if not value:
-                raise ValueError(f"In order for SparkExecutionEngine to `_split_on_multi_column_values`, "
-                                 f"all values in  column_names must also exist in partition_definition. "
-                                 f"{column_name} was not found in partition_definition.")
+                raise ValueError(
+                    f"In order for SparkExecutionEngine to `_split_on_multi_column_values`, "
+                    f"all values in  column_names must also exist in partition_definition. "
+                    f"{column_name} was not found in partition_definition."
+                )
             df = df.filter(F.col(column_name) == value)
         return df
 
     @staticmethod
     def _split_on_hashed_column(
-            df,
-            column_name: str,
-            hash_digits: int,
-            partition_definition: dict,
-            hash_function_name: str = "sha256",
+        df,
+        column_name: str,
+        hash_digits: int,
+        partition_definition: dict,
+        hash_function_name: str = "sha256",
     ):
         """Split on the hashed value of the named column"""
         try:
             getattr(hashlib, hash_function_name)
         except (TypeError, AttributeError) as e:
-            raise (ge_exceptions.ExecutionEngineError(
-                f'''The splitting method used with SparkDFExecutionEngine has a reference to an invalid hash_function_name.
-                    Reference to {hash_function_name} cannot be found.'''))
+            raise (
+                ge_exceptions.ExecutionEngineError(
+                    f"""The splitting method used with SparkDFExecutionEngine has a reference to an invalid hash_function_name.
+                    Reference to {hash_function_name} cannot be found."""
+                )
+            )
 
         def _encrypt_value(to_encode):
             hash_func = getattr(hashlib, hash_function_name)
-            hashed_value = hash_func(to_encode.encode()).hexdigest()[-1 * hash_digits:]
+            hashed_value = hash_func(to_encode.encode()).hexdigest()[-1 * hash_digits :]
             return hashed_value
 
         encrypt_udf = F.udf(_encrypt_value, StringType())
-        res = df.withColumn('encrypted_value', encrypt_udf(column_name)) \
-            .filter(F.col("encrypted_value") == partition_definition["hash_value"]) \
+        res = (
+            df.withColumn("encrypted_value", encrypt_udf(column_name))
+            .filter(F.col("encrypted_value") == partition_definition["hash_value"])
             .drop("encrypted_value")
+        )
         return res
 
     ### Sampling methods ###
     @staticmethod
-    def _sample_using_random(
-        df,
-        p: float = .1,
-        seed: int = 1
-    ):
+    def _sample_using_random(df, p: float = 0.1, seed: int = 1):
         """Take a random sample of rows, retaining proportion p
         """
-        res = df.withColumn('rand',  F.rand(seed=seed)) \
-            .filter(F.col("rand") < p) \
+        res = (
+            df.withColumn("rand", F.rand(seed=seed))
+            .filter(F.col("rand") < p)
             .drop("rand")
+        )
         return res
 
     @staticmethod
     def _sample_using_mod(
-        df,
-        column_name: str,
-        mod: int,
-        value: int,
+        df, column_name: str, mod: int, value: int,
     ):
         """Take the mod of named column, and only keep rows that match the given value"""
-        res = df.withColumn("mod_temp", (F.col(column_name) % mod).cast(IntegerType())) \
-            .filter(F.col("mod_temp") == value) \
+        res = (
+            df.withColumn("mod_temp", (F.col(column_name) % mod).cast(IntegerType()))
+            .filter(F.col("mod_temp") == value)
             .drop("mod_temp")
+        )
         return res
 
     @staticmethod
     def _sample_using_a_list(
-        df,
-        column_name: str,
-        value_list: list,
+        df, column_name: str, value_list: list,
     ):
         """Match the values in the named column against value_list, and only keep the matches"""
         return df.where(F.col(column_name).isin(value_list))
@@ -725,24 +716,31 @@
         df,
         column_name: str,
         hash_digits: int = 1,
-        hash_value: str = 'f',
-        hash_function_name: str = "md5"
+        hash_value: str = "f",
+        hash_function_name: str = "md5",
     ):
         try:
             getattr(hashlib, str(hash_function_name))
         except (TypeError, AttributeError) as e:
-            raise (ge_exceptions.ExecutionEngineError(
-                f'''The sampling method used with SparkDFExecutionEngine has a reference to an invalid hash_function_name.
-                    Reference to {hash_function_name} cannot be found.'''))
+            raise (
+                ge_exceptions.ExecutionEngineError(
+                    f"""The sampling method used with SparkDFExecutionEngine has a reference to an invalid hash_function_name.
+                    Reference to {hash_function_name} cannot be found."""
+                )
+            )
 
         def _encrypt_value(to_encode):
             to_encode_str = str(to_encode)
             hash_func = getattr(hashlib, hash_function_name)
-            hashed_value = hash_func(to_encode_str.encode()).hexdigest()[-1 * hash_digits:]
+            hashed_value = hash_func(to_encode_str.encode()).hexdigest()[
+                -1 * hash_digits :
+            ]
             return hashed_value
 
         encrypt_udf = F.udf(_encrypt_value, StringType())
-        res = df.withColumn('encrypted_value', encrypt_udf(column_name)) \
-            .filter(F.col("encrypted_value") == hash_value) \
+        res = (
+            df.withColumn("encrypted_value", encrypt_udf(column_name))
+            .filter(F.col("encrypted_value") == hash_value)
             .drop("encrypted_value")
+        )
         return res