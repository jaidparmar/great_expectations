# -*- coding: utf-8 -*-
import copy
import json

from great_expectations.render.renderer.content_block.content_block import ContentBlockRenderer
<<<<<<< HEAD
from great_expectations.render.types import RenderedStringTemplateContent
=======
from great_expectations.render.types import (
    RenderedStringTemplateContent,
    RenderedGraphContent
)
>>>>>>> bbf14ef7
from great_expectations.render.util import ordinal, num_to_str

import pandas as pd
import altair as alt


def substitute_none_for_missing(kwargs, kwarg_list):
    """Utility function to plug Nones in when optional parameters are not specified in expectation kwargs.

    Example:
        Input:
            kwargs={"a":1, "b":2},
            kwarg_list=["c", "d"]

        Output: {"a":1, "b":2, "c": None, "d": None}

    This is helpful for standardizing the input objects for rendering functions.
    The alternative is lots of awkward `if "some_param" not in kwargs or kwargs["some_param"] == None:` clauses in renderers.
    """

    new_kwargs = copy.deepcopy(kwargs)
    for kwarg in kwarg_list:
        if kwarg not in new_kwargs:
            new_kwargs[kwarg] = None
    return new_kwargs


class ExpectationStringRenderer(ContentBlockRenderer):

    @classmethod
    def _missing_content_block_fn(cls, expectation, styling=None, include_column_name=True):
        return [RenderedStringTemplateContent(**{
            "content_block_type": "string_template",
            "styling": {
              "parent": {
                  "classes": ["alert", "alert-warning"]
              }
            },
            "string_template": {
                "template": "$expectation_type(**$kwargs)",
                "params": {
                    "expectation_type": expectation.expectation_type,
                    "kwargs": expectation.kwargs
                },
                "styling": {
                    "params": {
                        "expectation_type": {
                            "classes": ["badge", "badge-warning"],
                        }
                    }
                },
            }
        })]
<<<<<<< HEAD
    
=======

>>>>>>> bbf14ef7
    @classmethod
    def expect_column_to_exist(cls, expectation, styling=None, include_column_name=True):
        params = substitute_none_for_missing(
            expectation.kwargs,
            ["column", "column_index"],
        )

        if params["column_index"] is None:
            if include_column_name:
                template_str = "$column is a required field."
            else:
                template_str = "is a required field."
        else:
            params["column_indexth"] = ordinal(params["column_index"])
            if include_column_name:
                template_str = "$column must be the $column_indexth field"
            else:
                template_str = "must be the $column_indexth field"
<<<<<<< HEAD
        
=======

>>>>>>> bbf14ef7
        return [RenderedStringTemplateContent(**{
            "content_block_type": "string_template",
            "string_template": {
                "template": template_str,
                "params": params,
                "styling": styling,
            }
        })]
<<<<<<< HEAD
    
=======

>>>>>>> bbf14ef7
    @classmethod
    def expect_column_unique_value_count_to_be_between(cls, expectation, styling=None, include_column_name=True):
        params = substitute_none_for_missing(
            expectation.kwargs,
            ["column", "min_value", "max_value", "mostly"],
        )

        if (params["min_value"] is None) and (params["max_value"] is None):
            template_str = "may have any number of unique values."
        else:
            if params["mostly"] is not None:
                params["mostly_pct"] = num_to_str(params["mostly"] * 100, precision=15, no_scientific=True)
                # params["mostly_pct"] = "{:.14f}".format(params["mostly"]*100).rstrip("0").rstrip(".")
                if params["min_value"] is None:
                    template_str = "must have fewer than $max_value unique values, at least $mostly_pct % of the time."
                elif params["max_value"] is None:
                    template_str = "must have more than $min_value unique values, at least $mostly_pct % of the time."
                else:
                    template_str = "must have between $min_value and $max_value unique values, at least $mostly_pct % of the time."
            else:
                if params["min_value"] is None:
                    template_str = "must have fewer than $max_value unique values."
                elif params["max_value"] is None:
                    template_str = "must have more than $min_value unique values."
                else:
                    template_str = "must have between $min_value and $max_value unique values."

        if include_column_name:
            template_str = "$column " + template_str
<<<<<<< HEAD
        
=======

>>>>>>> bbf14ef7
        return [RenderedStringTemplateContent(**{
            "content_block_type": "string_template",
            "string_template": {
                "template": template_str,
                "params": params,
                "styling": styling,
            }
        })]
<<<<<<< HEAD
    
=======

>>>>>>> bbf14ef7
    # NOTE: This method is a pretty good example of good usage of `params`.
    @classmethod
    def expect_column_values_to_be_between(cls, expectation, styling=None, include_column_name=True):
        params = substitute_none_for_missing(
            expectation.kwargs,
            ["column", "min_value", "max_value", "mostly"]
        )

        if (params["min_value"] is None) and (params["max_value"] is None):
            template_str = "may have any numerical value."
        else:
            if params["mostly"] is not None:
                params["mostly_pct"] = num_to_str(params["mostly"] * 100, precision=15, no_scientific=True)
                # params["mostly_pct"] = "{:.14f}".format(params["mostly"]*100).rstrip("0").rstrip(".")
                if params["min_value"] is not None and params["max_value"] is not None:
                    template_str = "values must be between $min_value and $max_value, at least $mostly_pct % of the time."

                elif params["min_value"] is None:
                    template_str = "values must be less than $max_value, at least $mostly_pct % of the time."

                elif params["max_value"] is None:
                    template_str = "values must be less than $max_value, at least $mostly_pct % of the time."
            else:
                if params["min_value"] is not None and params["max_value"] is not None:
                    template_str = "values must always be between $min_value and $max_value."

                elif params["min_value"] is None:
                    template_str = "values must always be less than $max_value."

                elif params["max_value"] is None:
                    template_str = "values must always be more than $min_value."

        if include_column_name:
            template_str = "$column " + template_str
<<<<<<< HEAD
        
=======

>>>>>>> bbf14ef7
        return [RenderedStringTemplateContent(**{
            "content_block_type": "string_template",
            "string_template": {
                "template": template_str,
                "params": params,
                "styling": styling,
            }
        })]
<<<<<<< HEAD
    
=======

>>>>>>> bbf14ef7
    @classmethod
    def expect_column_pair_values_A_to_be_greater_than_B(cls, expectation, styling=None, include_column_name=True):
        params = substitute_none_for_missing(
            expectation.kwargs,
            ["column_A", "column_B", "parse_strings_as_datetimes",
             "ignore_row_if", "mostly", "or_equal"]
        )

        if (params["column_A"] is None) or (params["column_B"] is None):
            template_str = "$column has a bogus `expect_column_pair_values_A_to_be_greater_than_B` expectation."

        if params["mostly"] is None:
            if params["or_equal"] in [None, False]:
                template_str = "Values in $column_A must always be greater than those in $column_B."
            else:
                template_str = "Values in $column_A must always be greater than or equal to those in $column_B."
        else:
            params["mostly_pct"] = num_to_str(params["mostly"] * 100, precision=15, no_scientific=True)
            # params["mostly_pct"] = "{:.14f}".format(params["mostly"]*100).rstrip("0").rstrip(".")
            if params["or_equal"] in [None, False]:
                template_str = "Values in $column_A must be greater than those in $column_B, at least $mostly_pct % of the time."
            else:
                template_str = "Values in $column_A must be greater than or equal to those in $column_B, at least $mostly_pct % of the time."

        if params.get("parse_strings_as_datetimes"):
            template_str += " Values should be parsed as datetimes."
<<<<<<< HEAD
        
=======

>>>>>>> bbf14ef7
        return [RenderedStringTemplateContent(**{
            "content_block_type": "string_template",
            "string_template": {
                "template": template_str,
                "params": params,
                "styling": styling,
            }
        })]
<<<<<<< HEAD
    
=======

>>>>>>> bbf14ef7
    @classmethod
    def expect_column_pair_values_to_be_equal(cls, expectation, styling=None, include_column_name=True):
        params = substitute_none_for_missing(
            expectation.kwargs,
            ["column_A", "column_B",
             "ignore_row_if", "mostly", ]
        )

        # NOTE: This renderer doesn't do anything with "ignore_row_if"

        if (params["column_A"] is None) or (params["column_B"] is None):
            template_str = " unrecognized kwargs for expect_column_pair_values_to_be_equal: missing column."

        if params["mostly"] is None:
            template_str = "Values in $column_A and $column_B must always be equal."
        else:
            params["mostly_pct"] = num_to_str(params["mostly"] * 100, precision=15, no_scientific=True)
            # params["mostly_pct"] = "{:.14f}".format(params["mostly"]*100).rstrip("0").rstrip(".")
            template_str = "Values in $column_A and $column_B must be equal, at least $mostly_pct % of the time."
<<<<<<< HEAD
        
=======

>>>>>>> bbf14ef7
        return [RenderedStringTemplateContent(**{
            "content_block_type": "string_template",
            "string_template": {
                "template": template_str,
                "params": params,
                "styling": styling,
            }
        })]
<<<<<<< HEAD
    
=======

>>>>>>> bbf14ef7
    @classmethod
    def expect_table_columns_to_match_ordered_list(cls, expectation, styling=None, include_column_name=True):
        params = substitute_none_for_missing(
            expectation.kwargs,
            ["column_list"]
        )

        if params["column_list"] is None:
<<<<<<< HEAD
            template_str = "Must have a list of columns in a specific order, but that order is not specified."
        
=======
            template_str = "This table should have a list of columns in a specific order, but that order is not specified."

>>>>>>> bbf14ef7
        else:
            template_str = "Must have these columns in this order: "
            for idx in range(len(params["column_list"]) - 1):
                template_str += "$column_list_" + str(idx) + ", "
                params["column_list_" + str(idx)] = params["column_list"][idx]

            last_idx = len(params["column_list"]) - 1
            template_str += "$column_list_" + str(last_idx)
            params["column_list_" + str(last_idx)] = params["column_list"][last_idx]
<<<<<<< HEAD
        
=======

>>>>>>> bbf14ef7
        return [RenderedStringTemplateContent(**{
            "content_block_type": "string_template",
            "string_template": {
                "template": template_str,
                "params": params,
                "styling": styling,
            }
        })]
<<<<<<< HEAD
    
=======

>>>>>>> bbf14ef7
    @classmethod
    def expect_multicolumn_values_to_be_unique(cls, expectation, styling=None, include_column_name=True):
        params = substitute_none_for_missing(
            expectation.kwargs,
            ["column_list", "ignore_row_if"]
        )

        template_str = "Values must always be unique across columns: "
        for idx in range(len(params["column_list"]) - 1):
            template_str += "$column_list_" + str(idx) + ", "
            params["column_list_" + str(idx)] = params["column_list"][idx]

        last_idx = len(params["column_list"]) - 1
        template_str += "$column_list_" + str(last_idx)
        params["column_list_" + str(last_idx)] = params["column_list"][last_idx]
<<<<<<< HEAD
        
=======

>>>>>>> bbf14ef7
        return [RenderedStringTemplateContent(**{
            "content_block_type": "string_template",
            "string_template": {
                "template": template_str,
                "params": params,
                "styling": styling,
            }
        })]

    @classmethod
    def expect_table_column_count_to_equal(cls, expectation, styling=None, include_column_name=True):
        params = substitute_none_for_missing(
            expectation.kwargs,
            ["value"]
        )
        template_str = "Must have exactly $value columns."
        return [RenderedStringTemplateContent(**{
            "content_block_type": "string_template",
            "string_template": {
                "template": template_str,
                "params": params,
                "styling": styling,
            }
        })]

    @classmethod
    def expect_table_column_count_to_be_between(cls, expectation, styling=None, include_column_name=True):
        params = substitute_none_for_missing(
            expectation.kwargs,
            ["min_value", "max_value"]
        )
        if params["min_value"] is None and params["max_value"] is None:
            template_str = "May have any number of columns."
        else:
            if params["min_value"] is not None and params["max_value"] is not None:
                template_str = "Must have between $min_value and $max_value columns."
            elif params["min_value"] is None:
                template_str = "Must have less than than $max_value columns."
            elif params["max_value"] is None:
                template_str = "Must have more than $min_value columns."
        return [RenderedStringTemplateContent(**{
            "content_block_type": "string_template",
            "string_template": {
                "template": template_str,
                "params": params,
                "styling": styling,
            }
        })]
<<<<<<< HEAD
    
=======

>>>>>>> bbf14ef7
    @classmethod
    def expect_table_row_count_to_be_between(cls, expectation, styling=None, include_column_name=True):
        params = substitute_none_for_missing(
            expectation.kwargs,
            ["min_value", "max_value"]
        )

        if params["min_value"] is None and params["max_value"] is None:
            template_str = "May have any number of rows."
        else:
            if params["min_value"] is not None and params["max_value"] is not None:
                template_str = "Must have between $min_value and $max_value rows."
            elif params["min_value"] is None:
                template_str = "Must have less than than $max_value rows."
            elif params["max_value"] is None:
                template_str = "Must have more than $min_value rows."
<<<<<<< HEAD
        
=======

>>>>>>> bbf14ef7
        return [RenderedStringTemplateContent(**{
            "content_block_type": "string_template",
            "string_template": {
                "template": template_str,
                "params": params,
                "styling": styling,
            }
        })]
<<<<<<< HEAD
    
=======

>>>>>>> bbf14ef7
    @classmethod
    def expect_table_row_count_to_equal(cls, expectation, styling=None, include_column_name=True):
        params = substitute_none_for_missing(
            expectation.kwargs,
            ["value"]
        )
        template_str = "Must have exactly $value rows."
<<<<<<< HEAD
        
=======

>>>>>>> bbf14ef7
        return [RenderedStringTemplateContent(**{
            "content_block_type": "string_template",
            "string_template": {
                "template": template_str,
                "params": params,
                "styling": styling,
            }
        })]
<<<<<<< HEAD
    
=======

>>>>>>> bbf14ef7
    @classmethod
    def expect_column_distinct_values_to_be_in_set(cls, expectation, styling=None, include_column_name=True):
        params = substitute_none_for_missing(
            expectation.kwargs,
            ["column", "value_set"],
        )

        if params["value_set"] is None or len(params["value_set"]) == 0:

            if include_column_name:
                template_str = "$column distinct values must belong to this set: [ ]"
            else:
                template_str = "distinct values must belong to a set, but that set is not specified."

        else:

            for i, v in enumerate(params["value_set"]):
                params["v__" + str(i)] = v
            values_string = " ".join(
                ["$v__" + str(i) for i, v in enumerate(params["value_set"])]
            )

            if include_column_name:
                template_str = "$column distinct values must belong to this set: " + values_string + "."
            else:
                template_str = "distinct values must belong to this set: " + values_string + "."
<<<<<<< HEAD
        
=======

>>>>>>> bbf14ef7
        return [RenderedStringTemplateContent(**{
            "content_block_type": "string_template",
            "string_template": {
                "template": template_str,
                "params": params,
                "styling": styling,
            }
        })]
<<<<<<< HEAD
    
=======

>>>>>>> bbf14ef7
    @classmethod
    def expect_column_values_to_not_be_null(cls, expectation, styling=None, include_column_name=True):
        params = substitute_none_for_missing(
            expectation.kwargs,
            ["column", "mostly"],
        )

        if params["mostly"] is not None:
            params["mostly_pct"] = num_to_str(params["mostly"] * 100, precision=15, no_scientific=True)
            # params["mostly_pct"] = "{:.14f}".format(params["mostly"]*100).rstrip("0").rstrip(".")
            if include_column_name:
                template_str = "$column values must not be null, at least $mostly_pct % of the time."
            else:
                template_str = "values must not be null, at least $mostly_pct % of the time."
        else:
            if include_column_name:
                template_str = "$column values must never be null."
            else:
                template_str = "values must never be null."
<<<<<<< HEAD
        
=======

>>>>>>> bbf14ef7
        return [RenderedStringTemplateContent(**{
            "content_block_type": "string_template",
            "string_template": {
                "template": template_str,
                "params": params,
                "styling": styling,
            }
        })]
<<<<<<< HEAD
    
=======

>>>>>>> bbf14ef7
    @classmethod
    def expect_column_values_to_be_null(cls, expectation, styling=None, include_column_name=True):
        params = substitute_none_for_missing(
            expectation.kwargs,
            ["column", "mostly"]
        )

        if params["mostly"] is not None:
            params["mostly_pct"] = num_to_str(params["mostly"] * 100, precision=15, no_scientific=True)
            # params["mostly_pct"] = "{:.14f}".format(params["mostly"]*100).rstrip("0").rstrip(".")
            template_str = "values must be null, at least $mostly_pct % of the time."
        else:
            template_str = "values must be null."

        if include_column_name:
            template_str = "$column " + template_str
<<<<<<< HEAD
        
=======

>>>>>>> bbf14ef7
        return [RenderedStringTemplateContent(**{
            "content_block_type": "string_template",
            "string_template": {
                "template": template_str,
                "params": params,
                "styling": styling,
            }
        })]
<<<<<<< HEAD
    
=======

>>>>>>> bbf14ef7
    @classmethod
    def expect_column_values_to_be_of_type(cls, expectation, styling=None, include_column_name=True):
        params = substitute_none_for_missing(
            expectation.kwargs,
            ["column", "type_", "mostly"]
        )

        if params["mostly"] is not None:
            params["mostly_pct"] = num_to_str(params["mostly"] * 100, precision=15, no_scientific=True)
            # params["mostly_pct"] = "{:.14f}".format(params["mostly"]*100).rstrip("0").rstrip(".")
            template_str = "values must be of type $type_, at least $mostly_pct % of the time."
        else:
            template_str = "values must be of type $type_."

        if include_column_name:
            template_str = "$column " + template_str
<<<<<<< HEAD
        
=======

>>>>>>> bbf14ef7
        return [RenderedStringTemplateContent(**{
            "content_block_type": "string_template",
            "string_template": {
                "template": template_str,
                "params": params,
                "styling": styling,
            }
        })]
<<<<<<< HEAD
    
=======

>>>>>>> bbf14ef7
    @classmethod
    def expect_column_values_to_be_in_type_list(cls, expectation, styling=None, include_column_name=True):
        params = substitute_none_for_missing(
            expectation.kwargs,
            ["column", "type_list", "mostly"],
        )

        if params["type_list"] is not None:
            for i, v in enumerate(params["type_list"]):
                params["v__"+str(i)] = v
            values_string = " ".join(
                ["$v__"+str(i) for i, v in enumerate(params["type_list"])]
            )

            if params["mostly"] is not None:
                params["mostly_pct"] = num_to_str(params["mostly"] * 100, precision=15, no_scientific=True)
                # params["mostly_pct"] = "{:.14f}".format(params["mostly"]*100).rstrip("0").rstrip(".")
                if include_column_name:
                    template_str = "$column value types must belong to this set: " + values_string + ", at least $mostly_pct % of the time."
                else:
                    template_str = "value types must belong to this set: " + values_string + ", at least $mostly_pct % of the time."
            else:
                if include_column_name:
                    template_str = "$column value types must belong to this set: "+values_string+"."
                else:
                    template_str = "value types must belong to this set: "+values_string+"."
        else:
            if include_column_name:
                template_str = "$column value types may be any value, but observed value will be reported"
            else:
                template_str = "value types may be any value, but observed value will be reported"

        return [RenderedStringTemplateContent(**{
            "content_block_type": "string_template",
            "string_template": {
                "template": template_str,
                "params": params,
                "styling": styling,
            }
        })]

    @classmethod
    def expect_column_values_to_be_in_set(cls, expectation, styling=None, include_column_name=True):
        params = substitute_none_for_missing(
            expectation.kwargs,
            ["column", "value_set", "mostly", "parse_strings_as_datetimes"]
        )

        if params["value_set"] is None or len(params["value_set"]) == 0:
            values_string = "[ ]"
        else:
            for i, v in enumerate(params["value_set"]):
                params["v__" + str(i)] = v

            values_string = " ".join(
                ["$v__" + str(i) for i, v in enumerate(params["value_set"])]
            )

        template_str = "values must belong to this set: " + values_string

        if params["mostly"] is not None:
            params["mostly_pct"] = num_to_str(params["mostly"] * 100, precision=15, no_scientific=True)
            # params["mostly_pct"] = "{:.14f}".format(params["mostly"]*100).rstrip("0").rstrip(".")
            template_str += ", at least $mostly_pct % of the time."
        else:
            template_str += "."

        if params.get("parse_strings_as_datetimes"):
            template_str += " Values should be parsed as datetimes."

        if include_column_name:
            template_str = "$column " + template_str
<<<<<<< HEAD
        
=======

>>>>>>> bbf14ef7
        return [RenderedStringTemplateContent(**{
            "content_block_type": "string_template",
            "string_template": {
                "template": template_str,
                "params": params,
                "styling": styling,
            }
        })]
<<<<<<< HEAD
    
=======

>>>>>>> bbf14ef7
    @classmethod
    def expect_column_values_to_not_be_in_set(cls, expectation, styling=None, include_column_name=True):
        params = substitute_none_for_missing(
            expectation.kwargs,
            ["column", "value_set", "mostly", "parse_strings_as_datetimes"]
        )

        if params["value_set"] is None or len(params["value_set"]) == 0:
            values_string = "[ ]"
        else:
            for i, v in enumerate(params["value_set"]):
                params["v__" + str(i)] = v

            values_string = " ".join(
                ["$v__" + str(i) for i, v in enumerate(params["value_set"])]
            )

        template_str = "values must not belong to this set: " + values_string

        if params["mostly"] is not None:
            params["mostly_pct"] = num_to_str(params["mostly"] * 100, precision=15, no_scientific=True)
            # params["mostly_pct"] = "{:.14f}".format(params["mostly"]*100).rstrip("0").rstrip(".")
            template_str += ", at least $mostly_pct % of the time."
        else:
            template_str += "."

        if params.get("parse_strings_as_datetimes"):
            template_str += " Values should be parsed as datetimes."

        if include_column_name:
            template_str = "$column"
<<<<<<< HEAD
        
=======

>>>>>>> bbf14ef7
        return [RenderedStringTemplateContent(**{
            "content_block_type": "string_template",
            "string_template": {
                "template": template_str,
                "params": params,
                "styling": styling,
            }
        })]
<<<<<<< HEAD
    
=======

>>>>>>> bbf14ef7
    @classmethod
    def expect_column_proportion_of_unique_values_to_be_between(cls, expectation, styling=None,
                                                                include_column_name=True):
        params = substitute_none_for_missing(
            expectation.kwargs,
            ["column", "min_value", "max_value"],
        )

        if params["min_value"] is None and params["max_value"] is None:
            template_str = "may have any fraction of unique values."
        else:
            if params["min_value"] is None:
                template_str = "fraction of unique values must be less than $max_value."
            elif params["max_value"] is None:
                template_str = "fraction of unique values must be at least $min_value."
            else:
                template_str = "fraction of unique values must be between $min_value and $max_value."

        if include_column_name:
            template_str = "$column " + template_str
<<<<<<< HEAD
        
=======

>>>>>>> bbf14ef7
        return [RenderedStringTemplateContent(**{
            "content_block_type": "string_template",
            "string_template": {
                "template": template_str,
                "params": params,
                "styling": styling,
            }
        })]
<<<<<<< HEAD
    
=======

>>>>>>> bbf14ef7
    # TODO: test parse_strings_as_datetimes
    @classmethod
    def expect_column_values_to_be_increasing(cls, expectation, styling=None, include_column_name=True):
        params = substitute_none_for_missing(
            expectation.kwargs,
            ["column", "strictly", "mostly", "parse_strings_as_datetimes"]
        )

        if params.get("strictly"):
            template_str = "values must be strictly greater than previous values"
        else:
            template_str = "values must be greater than or equal to previous values"

        if params["mostly"] is not None:
            params["mostly_pct"] = num_to_str(params["mostly"] * 100, precision=15, no_scientific=True)
            # params["mostly_pct"] = "{:.14f}".format(params["mostly"]*100).rstrip("0").rstrip(".")
            template_str += ", at least $mostly_pct % of the time."
        else:
            template_str += "."

        if params.get("parse_strings_as_datetimes"):
            template_str += " Values should be parsed as datetimes."

        if include_column_name:
            template_str = "$column " + template_str
<<<<<<< HEAD
        
=======

>>>>>>> bbf14ef7
        return [RenderedStringTemplateContent(**{
            "content_block_type": "string_template",
            "string_template": {
                "template": template_str,
                "params": params,
                "styling": styling,
            }
        })]
<<<<<<< HEAD
    
=======

>>>>>>> bbf14ef7
    # TODO: test parse_strings_as_datetimes
    @classmethod
    def expect_column_values_to_be_decreasing(cls, expectation, styling=None, include_column_name=True):
        params = substitute_none_for_missing(
            expectation.kwargs,
            ["column", "strictly", "mostly", "parse_strings_as_datetimes"]
        )

        if params.get("strictly"):
            template_str = "values must be strictly less than previous values"
        else:
            template_str = "values must be less than or equal to previous values"

        if params["mostly"] is not None:
            params["mostly_pct"] = num_to_str(params["mostly"] * 100, precision=15, no_scientific=True)
            # params["mostly_pct"] = "{:.14f}".format(params["mostly"]*100).rstrip("0").rstrip(".")
            template_str += ", at least $mostly_pct % of the time."
        else:
            template_str += "."

        if params.get("parse_strings_as_datetimes"):
            template_str += " Values should be parsed as datetimes."

        if include_column_name:
            template_str = "$column " + template_str
<<<<<<< HEAD
        
=======

>>>>>>> bbf14ef7
        return [RenderedStringTemplateContent(**{
            "content_block_type": "string_template",
            "string_template": {
                "template": template_str,
                "params": params,
                "styling": styling,
            }
        })]
<<<<<<< HEAD
    
=======

>>>>>>> bbf14ef7
    @classmethod
    def expect_column_value_lengths_to_be_between(cls, expectation, styling=None, include_column_name=True):
        params = substitute_none_for_missing(
            expectation.kwargs,
            ["column", "min_value", "max_value", "mostly"],
        )

        if (params["min_value"] is None) and (params["max_value"] is None):
            template_str = "values may have any length."
        else:
            if params["mostly"] is not None:
                params["mostly_pct"] = num_to_str(params["mostly"] * 100, precision=15, no_scientific=True)
                # params["mostly_pct"] = "{:.14f}".format(params["mostly"]*100).rstrip("0").rstrip(".")
                if params["min_value"] is not None and params["max_value"] is not None:
                    template_str = "values must be between $min_value and $max_value characters long, at least $mostly_pct % of the time."

                elif params["min_value"] is None:
                    template_str = "values must be less than $max_value characters long, at least $mostly_pct % of the time."

                elif params["max_value"] is None:
                    template_str = "values must be more than $min_value characters long, at least $mostly_pct % of the time."
            else:
                if params["min_value"] is not None and params["max_value"] is not None:
                    template_str = "values must always be between $min_value and $max_value characters long."

                elif params["min_value"] is None:
                    template_str = "values must always be less than $max_value characters long."

                elif params["max_value"] is None:
                    template_str = "values must always be more than $min_value characters long."

        if include_column_name:
            template_str = "$column " + template_str
<<<<<<< HEAD
        
=======

>>>>>>> bbf14ef7
        return [RenderedStringTemplateContent(**{
            "content_block_type": "string_template",
            "string_template": {
                "template": template_str,
                "params": params,
                "styling": styling,
            }
        })]
<<<<<<< HEAD
    
=======

>>>>>>> bbf14ef7
    @classmethod
    def expect_column_value_lengths_to_equal(cls, expectation, styling=None, include_column_name=True):
        params = substitute_none_for_missing(
            expectation.kwargs,
            ["column", "value", "mostly"]
        )

        if params.get("value") is None:
            template_str = "values may have any length."
        else:
            template_str = "values must be $value characters long"
            if params["mostly"] is not None:
                params["mostly_pct"] = num_to_str(params["mostly"] * 100, precision=15, no_scientific=True)
                # params["mostly_pct"] = "{:.14f}".format(params["mostly"]*100).rstrip("0").rstrip(".")
                template_str += ", at least $mostly_pct % of the time."
            else:
                template_str += "."

        if include_column_name:
            template_str = "$column " + template_str
<<<<<<< HEAD
        
=======

>>>>>>> bbf14ef7
        return [RenderedStringTemplateContent(**{
            "content_block_type": "string_template",
            "string_template": {
                "template": template_str,
                "params": params,
                "styling": styling,
            }
        })]
<<<<<<< HEAD
    
=======

>>>>>>> bbf14ef7
    @classmethod
    def expect_column_values_to_match_regex(cls, expectation, styling=None, include_column_name=True):
        params = substitute_none_for_missing(
            expectation.kwargs,
            ["column", "regex", "mostly"]
        )

        if not params.get("regex"):
            template_str = "values must match a regular expression but none was specified."
        else:
            template_str = "values must match this regular expression: $regex"
            if params["mostly"] is not None:
                params["mostly_pct"] = num_to_str(params["mostly"] * 100, precision=15, no_scientific=True)
                # params["mostly_pct"] = "{:.14f}".format(params["mostly"]*100).rstrip("0").rstrip(".")
                template_str += ", at least $mostly_pct % of the time."
            else:
                template_str += "."

        if include_column_name:
            template_str = "$column " + template_str
<<<<<<< HEAD
        
=======

>>>>>>> bbf14ef7
        return [RenderedStringTemplateContent(**{
            "content_block_type": "string_template",
            "string_template": {
                "template": template_str,
                "params": params,
                "styling": styling,
            }
        })]
<<<<<<< HEAD
    
=======

>>>>>>> bbf14ef7
    @classmethod
    def expect_column_values_to_not_match_regex(cls, expectation, styling=None, include_column_name=True):
        params = substitute_none_for_missing(
            expectation.kwargs,
            ["column", "regex", "mostly"],
        )

        if not params.get("regex"):
            template_str = "values must not match a regular expression but none was specified."
        else:
            if params["mostly"] is not None:
                params["mostly_pct"] = num_to_str(params["mostly"] * 100, precision=15, no_scientific=True)
                # params["mostly_pct"] = "{:.14f}".format(params["mostly"]*100).rstrip("0").rstrip(".")
                if include_column_name:
                    template_str = "$column values must not match this regular expression: $regex, at least $mostly_pct % of the time."
                else:
                    template_str = "values must not match this regular expression: $regex, at least $mostly_pct % of the time."
            else:
                if include_column_name:
                    template_str = "$column values must not match this regular expression: $regex."
                else:
                    template_str = "values must not match this regular expression: $regex."
<<<<<<< HEAD
        
=======

>>>>>>> bbf14ef7
        return [RenderedStringTemplateContent(**{
            "content_block_type": "string_template",
            "string_template": {
                "template": template_str,
                "params": params,
                "styling": styling,
            }
        })]
<<<<<<< HEAD
    
=======

>>>>>>> bbf14ef7
    @classmethod
    def expect_column_values_to_match_regex_list(cls, expectation, styling=None, include_column_name=True):
        params = substitute_none_for_missing(
            expectation.kwargs,
            ["column", "regex_list", "mostly", "match_on"],
        )

        if not params.get("regex_list") or len(params.get("regex_list")) == 0:
            values_string = "[ ]"
        else:
            for i, v in enumerate(params["regex_list"]):
                params["v__" + str(i)] = v
            values_string = " ".join(
                ["$v__" + str(i) for i, v in enumerate(params["regex_list"])]
            )

        if params.get("match_on") == "all":
            template_str = "values must match all of the following regular expressions: " + values_string
        else:
            template_str = "values must match any of the following regular expressions: " + values_string

        if params["mostly"] is not None:
            params["mostly_pct"] = num_to_str(params["mostly"] * 100, precision=15, no_scientific=True)
            # params["mostly_pct"] = "{:.14f}".format(params["mostly"]*100).rstrip("0").rstrip(".")
            template_str += ", at least $mostly_pct % of the time."
        else:
            template_str += "."

        if include_column_name:
            template_str = "$column " + template_str
<<<<<<< HEAD
        
=======

>>>>>>> bbf14ef7
        return [RenderedStringTemplateContent(**{
            "content_block_type": "string_template",
            "string_template": {
                "template": template_str,
                "params": params,
                "styling": styling,
            }
        })]
<<<<<<< HEAD
    
=======

>>>>>>> bbf14ef7
    @classmethod
    def expect_column_values_to_not_match_regex_list(cls, expectation, styling=None, include_column_name=True):
        params = substitute_none_for_missing(
            expectation.kwargs,
            ["column", "regex_list", "mostly"],
        )

        if not params.get("regex_list") or len(params.get("regex_list")) == 0:
            values_string = "[ ]"
        else:
            for i, v in enumerate(params["regex_list"]):
                params["v__" + str(i)] = v
            values_string = " ".join(
                ["$v__" + str(i) for i, v in enumerate(params["regex_list"])]
            )

        template_str = "values must not match any of the following regular expressions: " + values_string

        if params["mostly"] is not None:
            params["mostly_pct"] = num_to_str(params["mostly"] * 100, precision=15, no_scientific=True)
            # params["mostly_pct"] = "{:.14f}".format(params["mostly"]*100).rstrip("0").rstrip(".")
            template_str += ", at least $mostly_pct % of the time."
        else:
            template_str += "."

        if include_column_name:
            template_str = "$column " + template_str
<<<<<<< HEAD
        
=======

>>>>>>> bbf14ef7
        return [RenderedStringTemplateContent(**{
            "content_block_type": "string_template",
            "string_template": {
                "template": template_str,
                "params": params,
                "styling": styling,
            }
        })]
<<<<<<< HEAD
    
=======

>>>>>>> bbf14ef7
    @classmethod
    def expect_column_values_to_match_strftime_format(cls, expectation, styling=None, include_column_name=True):
        params = substitute_none_for_missing(
            expectation.kwargs,
            ["column", "strftime_format", "mostly"],
        )

        if not params.get("strftime_format"):
            template_str = "values must match a strftime format but none was specified."
        else:
            template_str = "values must match the following strftime format: $strftime_format"
            if params["mostly"] is not None:
                params["mostly_pct"] = num_to_str(params["mostly"] * 100, precision=15, no_scientific=True)
                # params["mostly_pct"] = "{:.14f}".format(params["mostly"]*100).rstrip("0").rstrip(".")
                template_str += ", at least $mostly_pct % of the time."
            else:
                template_str += "."

        if include_column_name:
            template_str = "$column " + template_str
<<<<<<< HEAD
        
=======

>>>>>>> bbf14ef7
        return [RenderedStringTemplateContent(**{
            "content_block_type": "string_template",
            "string_template": {
                "template": template_str,
                "params": params,
                "styling": styling,
            }
        })]
<<<<<<< HEAD
    
=======

>>>>>>> bbf14ef7
    @classmethod
    def expect_column_values_to_be_dateutil_parseable(cls, expectation, styling=None, include_column_name=True):
        params = substitute_none_for_missing(
            expectation.kwargs,
            ["column", "mostly"],
        )

        template_str = "values must be parseable by dateutil"

        if params["mostly"] is not None:
            params["mostly_pct"] = num_to_str(params["mostly"] * 100, precision=15, no_scientific=True)
            # params["mostly_pct"] = "{:.14f}".format(params["mostly"]*100).rstrip("0").rstrip(".")
            template_str += ", at least $mostly_pct % of the time."
        else:
            template_str += "."

        if include_column_name:
            template_str = "$column " + template_str
<<<<<<< HEAD
        
=======

>>>>>>> bbf14ef7
        return [RenderedStringTemplateContent(**{
            "content_block_type": "string_template",
            "string_template": {
                "template": template_str,
                "params": params,
                "styling": styling,
            }
        })]
<<<<<<< HEAD
    
=======

>>>>>>> bbf14ef7
    @classmethod
    def expect_column_values_to_be_json_parseable(cls, expectation, styling=None, include_column_name=True):
        params = substitute_none_for_missing(
            expectation.kwargs,
            ["column", "mostly"],
        )

        template_str = "values must be parseable as JSON"

        if params["mostly"] is not None:
            params["mostly_pct"] = num_to_str(params["mostly"] * 100, precision=15, no_scientific=True)
            # params["mostly_pct"] = "{:.14f}".format(params["mostly"]*100).rstrip("0").rstrip(".")
            template_str += ", at least $mostly_pct % of the time."
        else:
            template_str += "."

        if include_column_name:
            template_str = "$column " + template_str
<<<<<<< HEAD
        
=======

>>>>>>> bbf14ef7
        return [RenderedStringTemplateContent(**{
            "content_block_type": "string_template",
            "string_template": {
                "template": template_str,
                "params": params,
                "styling": styling,
            }
        })]
<<<<<<< HEAD
    
=======

>>>>>>> bbf14ef7
    @classmethod
    def expect_column_values_to_match_json_schema(cls, expectation, styling=None, include_column_name=True):
        params = substitute_none_for_missing(
            expectation.kwargs,
            ["column", "mostly", "json_schema"],
        )

        if not params.get("json_schema"):
            template_str = "values must match a JSON Schema but none was specified."
        else:
            params["formatted_json"] = "<pre>" + json.dumps(params.get("json_schema"), indent=4) + "</pre>"
            if params["mostly"] is not None:
                params["mostly_pct"] = num_to_str(params["mostly"] * 100, precision=15, no_scientific=True)
                # params["mostly_pct"] = "{:.14f}".format(params["mostly"]*100).rstrip("0").rstrip(".")
                template_str = "values must match the following JSON Schema, at least $mostly_pct % of the time: $formatted_json"
            else:
                template_str = "values must match the following JSON Schema: $formatted_json"

        if include_column_name:
            template_str = "$column " + template_str
<<<<<<< HEAD
        
=======

>>>>>>> bbf14ef7
        return [RenderedStringTemplateContent(**{
            "content_block_type": "string_template",
            "string_template": {
                "template": template_str,
                "params": params,
                "styling": {
                    "params":
                        {
                            "formatted_json": {
                                "classes": []
                            }
                        }
                },
            }
        })]
<<<<<<< HEAD
    
=======

>>>>>>> bbf14ef7
    @classmethod
    def expect_column_distinct_values_to_contain_set(cls, expectation, styling=None, include_column_name=True):
        params = substitute_none_for_missing(
            expectation.kwargs,
            ["column", "value_set", "parse_strings_as_datetimes"]
        )

        if params["value_set"] is None or len(params["value_set"]) == 0:
            values_string = "[ ]"
        else:
            for i, v in enumerate(params["value_set"]):
                params["v__" + str(i)] = v

            values_string = " ".join(
                ["$v__" + str(i) for i, v in enumerate(params["value_set"])]
            )

        template_str = "distinct values must contain this set: " + values_string + "."

        if params.get("parse_strings_as_datetimes"):
            template_str += " Values should be parsed as datetimes."

        if include_column_name:
            template_str = "$column " + template_str
<<<<<<< HEAD
        
=======

>>>>>>> bbf14ef7
        return [RenderedStringTemplateContent(**{
            "content_block_type": "string_template",
            "string_template": {
                "template": template_str,
                "params": params,
                "styling": styling,
            }
        })]
<<<<<<< HEAD
    
=======

>>>>>>> bbf14ef7
    @classmethod
    def expect_column_distinct_values_to_equal_set(cls, expectation, styling=None, include_column_name=True):
        params = substitute_none_for_missing(
            expectation.kwargs,
            ["column", "value_set", "parse_strings_as_datetimes"]
        )

        if params["value_set"] is None or len(params["value_set"]) == 0:
            values_string = "[ ]"
        else:
            for i, v in enumerate(params["value_set"]):
                params["v__" + str(i)] = v

            values_string = " ".join(
                ["$v__" + str(i) for i, v in enumerate(params["value_set"])]
            )

        template_str = "distinct values must match this set: " + values_string + "."

        if params.get("parse_strings_as_datetimes"):
            template_str += " Values should be parsed as datetimes."

        if include_column_name:
            template_str = "$column " + template_str
<<<<<<< HEAD
        
=======

>>>>>>> bbf14ef7
        return [RenderedStringTemplateContent(**{
            "content_block_type": "string_template",
            "string_template": {
                "template": template_str,
                "params": params,
                "styling": styling,
            }
        })]
<<<<<<< HEAD
    
=======

>>>>>>> bbf14ef7
    @classmethod
    def expect_column_mean_to_be_between(cls, expectation, styling=None, include_column_name=True):
        params = substitute_none_for_missing(
            expectation.kwargs,
            ["column", "min_value", "max_value"]
        )

        if (params["min_value"] is None) and (params["max_value"] is None):
            template_str = "mean may have any numerical value."
        else:
            if params["min_value"] is not None and params["max_value"] is not None:
                template_str = "mean must be between $min_value and $max_value."
            elif params["min_value"] is None:
                template_str = "mean must be less than $max_value."
            elif params["max_value"] is None:
                template_str = "mean must be more than $min_value."

        if include_column_name:
            template_str = "$column " + template_str
<<<<<<< HEAD
        
=======

>>>>>>> bbf14ef7
        return [RenderedStringTemplateContent(**{
            "content_block_type": "string_template",
            "string_template": {
                "template": template_str,
                "params": params,
                "styling": styling,
            }
        })]

    @classmethod
    def expect_column_median_to_be_between(cls, expectation, styling=None, include_column_name=True):
        params = substitute_none_for_missing(
            expectation.kwargs,
            ["column", "min_value", "max_value"]
        )

        if (params["min_value"] is None) and (params["max_value"] is None):
            template_str = "median may have any numerical value."
        else:
            if params["min_value"] is not None and params["max_value"] is not None:
                template_str = "median must be between $min_value and $max_value."
            elif params["min_value"] is None:
                template_str = "median must be less than $max_value."
            elif params["max_value"] is None:
                template_str = "median must be more than $min_value."

        if include_column_name:
            template_str = "$column " + template_str
<<<<<<< HEAD
    
=======

>>>>>>> bbf14ef7
        return [RenderedStringTemplateContent(**{
            "content_block_type": "string_template",
            "string_template": {
                "template": template_str,
                "params": params,
                "styling": styling,
            }
        })]
<<<<<<< HEAD
        
=======

>>>>>>> bbf14ef7
    @classmethod
    def expect_column_stdev_to_be_between(cls, expectation, styling=None, include_column_name=True):
        params = substitute_none_for_missing(
            expectation.kwargs,
            ["column", "min_value", "max_value"]
        )

        if (params["min_value"] is None) and (params["max_value"] is None):
            template_str = "standard deviation may have any numerical value."
        else:
            if params["min_value"] is not None and params["max_value"] is not None:
                template_str = "standard deviation must be between $min_value and $max_value."
            elif params["min_value"] is None:
                template_str = "standard deviation must be less than $max_value."
            elif params["max_value"] is None:
                template_str = "standard deviation must be more than $min_value."

        if include_column_name:
            template_str = "$column " + template_str
<<<<<<< HEAD
    
=======

>>>>>>> bbf14ef7
        return [RenderedStringTemplateContent(**{
            "content_block_type": "string_template",
            "string_template": {
                "template": template_str,
                "params": params,
                "styling": styling,
            }
        })]
<<<<<<< HEAD
        
=======

>>>>>>> bbf14ef7
    @classmethod
    def expect_column_max_to_be_between(cls, expectation, styling=None, include_column_name=True):
        params = substitute_none_for_missing(
            expectation.kwargs,
            ["column", "min_value", "max_value", "parse_strings_as_datetimes"]
        )

        if (params["min_value"] is None) and (params["max_value"] is None):
            template_str = "maximum value may have any numerical value."
        else:
            if params["min_value"] is not None and params["max_value"] is not None:
                template_str = "maximum value must be between $min_value and $max_value."
            elif params["min_value"] is None:
                template_str = "maximum value must be less than $max_value."
            elif params["max_value"] is None:
                template_str = "maximum value must be more than $min_value."

        if params.get("parse_strings_as_datetimes"):
            template_str += " Values should be parsed as datetimes."

        if include_column_name:
            template_str = "$column " + template_str
<<<<<<< HEAD
    
=======

>>>>>>> bbf14ef7
        return [RenderedStringTemplateContent(**{
            "content_block_type": "string_template",
            "string_template": {
                "template": template_str,
                "params": params,
                "styling": styling,
            }
        })]
<<<<<<< HEAD
    
=======

>>>>>>> bbf14ef7
    @classmethod
    def expect_column_min_to_be_between(cls, expectation, styling=None, include_column_name=True):
        params = substitute_none_for_missing(
            expectation.kwargs,
            ["column", "min_value", "max_value", "parse_strings_as_datetimes"]
        )

        if (params["min_value"] is None) and (params["max_value"] is None):
            template_str = "minimum value may have any numerical value."
        else:
            if params["min_value"] is not None and params["max_value"] is not None:
                template_str = "minimum value must be between $min_value and $max_value."
            elif params["min_value"] is None:
                template_str = "minimum value must be less than $max_value."
            elif params["max_value"] is None:
                template_str = "minimum value must be more than $min_value."

        if params.get("parse_strings_as_datetimes"):
            template_str += " Values should be parsed as datetimes."

        if include_column_name:
            template_str = "$column " + template_str
<<<<<<< HEAD
        
=======

>>>>>>> bbf14ef7
        return [RenderedStringTemplateContent(**{
            "content_block_type": "string_template",
            "string_template": {
                "template": template_str,
                "params": params,
                "styling": styling,
            }
        })]
<<<<<<< HEAD
    
=======

>>>>>>> bbf14ef7
    @classmethod
    def expect_column_sum_to_be_between(cls, expectation, styling=None, include_column_name=True):
        params = substitute_none_for_missing(
            expectation.kwargs,
            ["column", "min_value", "max_value"]
        )

        if (params["min_value"] is None) and (params["max_value"] is None):
            template_str = "sum may have any numerical value."
        else:
            if params["min_value"] is not None and params["max_value"] is not None:
                template_str = "sum must be between $min_value and $max_value."
            elif params["min_value"] is None:
                template_str = "sum must be less than $max_value."
            elif params["max_value"] is None:
                template_str = "sum must be more than $min_value."

        if include_column_name:
            template_str = "$column " + template_str
<<<<<<< HEAD
        
=======

>>>>>>> bbf14ef7
        return [RenderedStringTemplateContent(**{
            "content_block_type": "string_template",
            "string_template": {
                "template": template_str,
                "params": params,
                "styling": styling,
            }
        })]
<<<<<<< HEAD
    
=======

>>>>>>> bbf14ef7
    @classmethod
    def expect_column_most_common_value_to_be_in_set(cls, expectation, styling=None, include_column_name=True):
        params = substitute_none_for_missing(
            expectation.kwargs,
            ["column", "value_set", "ties_okay"]
        )

        if params["value_set"] is None or len(params["value_set"]) == 0:
            values_string = "[ ]"
        else:
            for i, v in enumerate(params["value_set"]):
                params["v__" + str(i)] = v

            values_string = " ".join(
                ["$v__" + str(i) for i, v in enumerate(params["value_set"])]
            )

        template_str = "most common value must belong to this set: " + values_string + "."

        if params.get("ties_okay"):
            template_str += " Values outside this set that are as common (but not more common) are allowed."

        if include_column_name:
            template_str = "$column " + template_str
<<<<<<< HEAD
        
=======

>>>>>>> bbf14ef7
        return [RenderedStringTemplateContent(**{
            "content_block_type": "string_template",
            "string_template": {
                "template": template_str,
                "params": params,
                "styling": styling,
            }
        })]

<<<<<<< HEAD
    @classmethod
    def expect_column_quantile_values_to_be_between(cls, expectation, styling=None, include_column_name=True):
        params = substitute_none_for_missing(
            expectation["kwargs"],
            ["column", "quantile_ranges"]
        )
        template_str = "Column quantiles must be within the following value ranges:\n\n"

        if include_column_name:
            template_str = "$column " + template_str

        expectation_string_obj = {
            "content_block_type": "string_template",
            "string_template": {
                "template": template_str,
                "params": params
            }
        }

        quantiles = params["quantile_ranges"]["quantiles"]
        value_ranges = params["quantile_ranges"]["value_ranges"]

        table_header_row = ["Quantile", "Min Value", "Max Value"]
        table_rows = []

        for idx, quantile in enumerate(quantiles):
            table_rows.append([
                quantile,
                str(value_ranges[idx][0]),
                str(value_ranges[idx][1]),
            ])

        quantile_range_table = {
            "content_block_type": "table",
            "header_row": table_header_row,
            "table": table_rows,
            "styling": {
                # "classes": ["col-4"],
                "body": {
                    "classes": ["table", "table-sm", "table-unbordered", "col-4"],
                },
                "parent": {
                    "styles": {
                        "list-style-type": "none"
                    }
                }
            }
        }

        return [
            expectation_string_obj,
            quantile_range_table
        ]
    
    @classmethod
=======
    @classmethod
    def _get_kl_divergence_partition_object_table(cls, partition_object, header=None):
        table_rows = []
        fractions = partition_object["weights"]

        if partition_object.get("bins"):
            bins = partition_object["bins"]

            for idx, fraction in enumerate(fractions):
                if idx == len(fractions) - 1:
                    table_rows.append([
                        "[{} - {}]".format(num_to_str(bins[idx]), num_to_str(bins[idx + 1])),
                        num_to_str(fraction)
                    ])
                else:
                    table_rows.append([
                        "[{} - {})".format(num_to_str(bins[idx]), num_to_str(bins[idx + 1])),
                        num_to_str(fraction)
                    ])
        else:
            values = partition_object["values"]
            table_rows = [[value, num_to_str(fractions[idx])] for idx, value in enumerate(values)]

        if header:
            return {
                "content_block_type": "table",
                "header": header,
                "header_row": ["Interval", "Fraction"] if partition_object.get("bins") else ["Value", "Fraction"],
                "table": table_rows,
                "styling": {
                    "classes": ["table-responsive"],
                    "body": {
                        "classes": [
                            "table",
                            "table-sm",
                            "table-bordered",
                            "mt-2",
                            "mb-2"
                        ],
                    },
                    "parent": {
                        "classes": [
                            "show-scrollbars",
                            "p-2"
                        ],
                        "styles": {
                            "list-style-type": "none",
                            "overflow": "auto",
                            "max-height": "80vh"
                        }
                    }
                }
            }
        else:
            return {
                "content_block_type": "table",
                "header_row": ["Interval", "Fraction"] if partition_object.get("bins") else ["Value", "Fraction"],
                "table": table_rows,
                "styling": {
                    "classes": ["table-responsive"],
                    "body": {
                        "classes": [
                            "table",
                            "table-sm",
                            "table-bordered",
                            "mt-2",
                            "mb-2"
                        ],
                    },
                    "parent": {
                        "classes": [
                            "show-scrollbars",
                            "p-2"
                        ],
                        "styles": {
                            "list-style-type": "none",
                            "overflow": "auto",
                            "max-height": "80vh"
                        }
                    }
                }
            }

    @classmethod
>>>>>>> bbf14ef7
    def expect_column_quantile_values_to_be_between(cls, expectation, styling=None, include_column_name=True):
        params = substitute_none_for_missing(
            expectation["kwargs"],
            ["column", "quantile_ranges"]
<<<<<<< HEAD
        )
        template_str = "Column quantiles must be within the following value ranges:\n\n"

        if include_column_name:
            template_str = "$column " + template_str

        expectation_string_obj = {
            "content_block_type": "string_template",
            "string_template": {
                "template": template_str,
                "params": params
            }
        }

        quantiles = params["quantile_ranges"]["quantiles"]
        value_ranges = params["quantile_ranges"]["value_ranges"]

        table_header_row = ["Quantile", "Min Value", "Max Value"]
        table_rows = []

        quantile_strings = {
            .25: "Q1",
            .75: "Q3",
            .50: "Median"
        }

        for idx, quantile in enumerate(quantiles):
            quantile_string = quantile_strings.get(quantile)
            table_rows.append([
                quantile_string if quantile_string else "{:3.2f}".format(quantile),
                str(value_ranges[idx][0]) if value_ranges[idx][0] else "Any",
                str(value_ranges[idx][1]) if value_ranges[idx][1] else "Any",
            ])

        quantile_range_table = {
            "content_block_type": "table",
            "header_row": table_header_row,
            "table": table_rows,
            "styling": {
                "body": {
                    "classes": ["table", "table-sm", "table-unbordered", "col-4"],
                },
                "parent": {
                    "styles": {
                        "list-style-type": "none"
                    }
                }
            }
        }

        return [
            expectation_string_obj,
            quantile_range_table
        ]

    @classmethod
    def expect_column_kl_divergence_to_be_less_than(cls, expectation, styling=None, include_column_name=True):
        params = substitute_none_for_missing(
            expectation.kwargs,
            ["column", "partition_object", "threshold"]
=======
>>>>>>> bbf14ef7
        )
        template_str = "Column quantiles must be within the following value ranges:\n\n"

        if include_column_name:
            template_str = "$column " + template_str

        expectation_string_obj = {
            "content_block_type": "string_template",
            "string_template": {
                "template": template_str,
                "params": params
            }
        }

        quantiles = params["quantile_ranges"]["quantiles"]
        value_ranges = params["quantile_ranges"]["value_ranges"]

        table_header_row = ["Quantile", "Min Value", "Max Value"]
        table_rows = []

        quantile_strings = {
            .25: "Q1",
            .75: "Q3",
            .50: "Median"
        }

        for idx, quantile in enumerate(quantiles):
            quantile_string = quantile_strings.get(quantile)
            table_rows.append([
                quantile_string if quantile_string else "{:3.2f}".format(quantile),
                str(value_ranges[idx][0]) if value_ranges[idx][0] else "Any",
                str(value_ranges[idx][1]) if value_ranges[idx][1] else "Any",
            ])

        quantile_range_table = {
            "content_block_type": "table",
            "header_row": table_header_row,
            "table": table_rows,
            "styling": {
                "body": {
                    "classes": ["table", "table-sm", "table-unbordered", "col-4"],
                },
                "parent": {
                    "styles": {
                        "list-style-type": "none"
                    }
                }
            }
        }

        return [
            expectation_string_obj,
            quantile_range_table
        ]

    @classmethod
    def _get_kl_divergence_chart(cls, partition_object, header=None):
        weights = partition_object["weights"]

        if len(weights) > 60:
            expected_distribution = cls._get_kl_divergence_partition_object_table(partition_object, header=header)
        else:
            chart_pixel_width = (len(weights) / 60.0) * 500
            if chart_pixel_width < 250:
                chart_pixel_width = 250
            chart_container_col_width = round((len(weights) / 60.0) * 6)
            if chart_container_col_width < 4:
                chart_container_col_width = 4
            elif chart_container_col_width >= 5:
                chart_container_col_width = 6
            elif chart_container_col_width >= 4:
                chart_container_col_width = 5

            mark_bar_args = {}
            if len(weights) == 1:
                mark_bar_args["size"] = 20

            if partition_object.get("bins"):
                bins = partition_object["bins"]
                bins_x1 = [round(value, 1) for value in bins[:-1]]
                bins_x2 = [round(value, 1) for value in bins[1:]]

                df = pd.DataFrame({
                    "bin_min": bins_x1,
                    "bin_max": bins_x2,
                    "fraction": weights,
                })

                bars = alt.Chart(df).mark_bar().encode(
                    x='bin_min:O',
                    x2='bin_max:O',
                    y="fraction:Q",
                    tooltip=["bin_min", "bin_max", "fraction"]
                ).properties(width=chart_pixel_width, height=400, autosize="fit")

                chart = bars.to_json()
            elif partition_object.get("values"):
                values = partition_object["values"]

                df = pd.DataFrame({
                    "values": values,
                    "fraction": weights
                })

                bars = alt.Chart(df).mark_bar().encode(
                    x='values:N',
                    y="fraction:Q",
                    tooltip=["values", "fraction"]
                ).properties(width=chart_pixel_width, height=400, autosize="fit")
                chart = bars.to_json()

            if header:
                expected_distribution = RenderedGraphContent(**{
                    "content_block_type": "graph",
                    "graph": chart,
                    "header": header,
                    "styling": {
                        "classes": ["col-" + str(chart_container_col_width)],
                        "styles": {
                            "margin-top": "20px",
                        },
                        "parent": {
                            "styles": {
                                "list-style-type": "none"
                            }
                        }
                    }
                })
            else:
                expected_distribution = RenderedGraphContent(**{
                    "content_block_type": "graph",
                    "graph": chart,
                    "styling": {
                        "classes": ["col-" + str(chart_container_col_width)],
                        "styles": {
                            "margin-top": "20px",
                        },
                        "parent": {
                            "styles": {
                                "list-style-type": "none"
                            }
                        }
                    }
                })
        return expected_distribution

    @classmethod
    def expect_column_kl_divergence_to_be_less_than(cls, expectation, styling=None, include_column_name=True):
        params = substitute_none_for_missing(
            expectation.kwargs,
            ["column", "partition_object", "threshold"]
        )

        expected_distribution = None
        if not params.get("partition_object"):
            template_str = "Column can match any distribution."
        else:
            template_str = "Kullback-Leibler (KL) divergence with respect to the following distribution must be " \
                           "lower than $threshold:\n\n"
            expected_distribution = cls._get_kl_divergence_chart(params.get("partition_object"))

        if include_column_name:
            template_str = "$column " + template_str

        expectation_string_obj = {
            "content_block_type": "string_template",
            "string_template": {
                "template": template_str,
                "params": params
            }
        }

        if expected_distribution:
            return [
                expectation_string_obj,
                expected_distribution
            ]
        else:
            return [expectation_string_obj]

    @classmethod
    def expect_column_values_to_be_unique(cls, expectation, styling=None, include_column_name=True):
        params = substitute_none_for_missing(
            expectation.kwargs,
            ["column", "mostly"],
        )

        if include_column_name:
            template_str = "$column values must be unique"
        else:
            template_str = "values must be unique"

        if params["mostly"] is not None:
            params["mostly_pct"] = num_to_str(params["mostly"] * 100, precision=15, no_scientific=True)
            # params["mostly_pct"] = "{:.14f}".format(params["mostly"]*100).rstrip("0").rstrip(".")
            template_str += ", at least $mostly_pct % of the time."
        else:
            template_str += "."
<<<<<<< HEAD
        
=======

>>>>>>> bbf14ef7
        return [RenderedStringTemplateContent(**{
            "content_block_type": "string_template",
            "string_template": {
                "template": template_str,
                "params": params,
                "styling": styling,
            }
        })]<|MERGE_RESOLUTION|>--- conflicted
+++ resolved
@@ -3,14 +3,10 @@
 import json
 
 from great_expectations.render.renderer.content_block.content_block import ContentBlockRenderer
-<<<<<<< HEAD
-from great_expectations.render.types import RenderedStringTemplateContent
-=======
 from great_expectations.render.types import (
     RenderedStringTemplateContent,
     RenderedGraphContent
 )
->>>>>>> bbf14ef7
 from great_expectations.render.util import ordinal, num_to_str
 
 import pandas as pd
@@ -64,11 +60,7 @@
                 },
             }
         })]
-<<<<<<< HEAD
-    
-=======
-
->>>>>>> bbf14ef7
+
     @classmethod
     def expect_column_to_exist(cls, expectation, styling=None, include_column_name=True):
         params = substitute_none_for_missing(
@@ -87,24 +79,16 @@
                 template_str = "$column must be the $column_indexth field"
             else:
                 template_str = "must be the $column_indexth field"
-<<<<<<< HEAD
-        
-=======
-
->>>>>>> bbf14ef7
-        return [RenderedStringTemplateContent(**{
-            "content_block_type": "string_template",
-            "string_template": {
-                "template": template_str,
-                "params": params,
-                "styling": styling,
-            }
-        })]
-<<<<<<< HEAD
-    
-=======
-
->>>>>>> bbf14ef7
+
+        return [RenderedStringTemplateContent(**{
+            "content_block_type": "string_template",
+            "string_template": {
+                "template": template_str,
+                "params": params,
+                "styling": styling,
+            }
+        })]
+
     @classmethod
     def expect_column_unique_value_count_to_be_between(cls, expectation, styling=None, include_column_name=True):
         params = substitute_none_for_missing(
@@ -134,24 +118,16 @@
 
         if include_column_name:
             template_str = "$column " + template_str
-<<<<<<< HEAD
-        
-=======
-
->>>>>>> bbf14ef7
-        return [RenderedStringTemplateContent(**{
-            "content_block_type": "string_template",
-            "string_template": {
-                "template": template_str,
-                "params": params,
-                "styling": styling,
-            }
-        })]
-<<<<<<< HEAD
-    
-=======
-
->>>>>>> bbf14ef7
+
+        return [RenderedStringTemplateContent(**{
+            "content_block_type": "string_template",
+            "string_template": {
+                "template": template_str,
+                "params": params,
+                "styling": styling,
+            }
+        })]
+
     # NOTE: This method is a pretty good example of good usage of `params`.
     @classmethod
     def expect_column_values_to_be_between(cls, expectation, styling=None, include_column_name=True):
@@ -186,24 +162,16 @@
 
         if include_column_name:
             template_str = "$column " + template_str
-<<<<<<< HEAD
-        
-=======
-
->>>>>>> bbf14ef7
-        return [RenderedStringTemplateContent(**{
-            "content_block_type": "string_template",
-            "string_template": {
-                "template": template_str,
-                "params": params,
-                "styling": styling,
-            }
-        })]
-<<<<<<< HEAD
-    
-=======
-
->>>>>>> bbf14ef7
+
+        return [RenderedStringTemplateContent(**{
+            "content_block_type": "string_template",
+            "string_template": {
+                "template": template_str,
+                "params": params,
+                "styling": styling,
+            }
+        })]
+
     @classmethod
     def expect_column_pair_values_A_to_be_greater_than_B(cls, expectation, styling=None, include_column_name=True):
         params = substitute_none_for_missing(
@@ -230,24 +198,16 @@
 
         if params.get("parse_strings_as_datetimes"):
             template_str += " Values should be parsed as datetimes."
-<<<<<<< HEAD
-        
-=======
-
->>>>>>> bbf14ef7
-        return [RenderedStringTemplateContent(**{
-            "content_block_type": "string_template",
-            "string_template": {
-                "template": template_str,
-                "params": params,
-                "styling": styling,
-            }
-        })]
-<<<<<<< HEAD
-    
-=======
-
->>>>>>> bbf14ef7
+
+        return [RenderedStringTemplateContent(**{
+            "content_block_type": "string_template",
+            "string_template": {
+                "template": template_str,
+                "params": params,
+                "styling": styling,
+            }
+        })]
+
     @classmethod
     def expect_column_pair_values_to_be_equal(cls, expectation, styling=None, include_column_name=True):
         params = substitute_none_for_missing(
@@ -267,24 +227,16 @@
             params["mostly_pct"] = num_to_str(params["mostly"] * 100, precision=15, no_scientific=True)
             # params["mostly_pct"] = "{:.14f}".format(params["mostly"]*100).rstrip("0").rstrip(".")
             template_str = "Values in $column_A and $column_B must be equal, at least $mostly_pct % of the time."
-<<<<<<< HEAD
-        
-=======
-
->>>>>>> bbf14ef7
-        return [RenderedStringTemplateContent(**{
-            "content_block_type": "string_template",
-            "string_template": {
-                "template": template_str,
-                "params": params,
-                "styling": styling,
-            }
-        })]
-<<<<<<< HEAD
-    
-=======
-
->>>>>>> bbf14ef7
+
+        return [RenderedStringTemplateContent(**{
+            "content_block_type": "string_template",
+            "string_template": {
+                "template": template_str,
+                "params": params,
+                "styling": styling,
+            }
+        })]
+
     @classmethod
     def expect_table_columns_to_match_ordered_list(cls, expectation, styling=None, include_column_name=True):
         params = substitute_none_for_missing(
@@ -293,13 +245,8 @@
         )
 
         if params["column_list"] is None:
-<<<<<<< HEAD
             template_str = "Must have a list of columns in a specific order, but that order is not specified."
         
-=======
-            template_str = "This table should have a list of columns in a specific order, but that order is not specified."
-
->>>>>>> bbf14ef7
         else:
             template_str = "Must have these columns in this order: "
             for idx in range(len(params["column_list"]) - 1):
@@ -309,24 +256,16 @@
             last_idx = len(params["column_list"]) - 1
             template_str += "$column_list_" + str(last_idx)
             params["column_list_" + str(last_idx)] = params["column_list"][last_idx]
-<<<<<<< HEAD
-        
-=======
-
->>>>>>> bbf14ef7
-        return [RenderedStringTemplateContent(**{
-            "content_block_type": "string_template",
-            "string_template": {
-                "template": template_str,
-                "params": params,
-                "styling": styling,
-            }
-        })]
-<<<<<<< HEAD
-    
-=======
-
->>>>>>> bbf14ef7
+
+        return [RenderedStringTemplateContent(**{
+            "content_block_type": "string_template",
+            "string_template": {
+                "template": template_str,
+                "params": params,
+                "styling": styling,
+            }
+        })]
+
     @classmethod
     def expect_multicolumn_values_to_be_unique(cls, expectation, styling=None, include_column_name=True):
         params = substitute_none_for_missing(
@@ -342,11 +281,7 @@
         last_idx = len(params["column_list"]) - 1
         template_str += "$column_list_" + str(last_idx)
         params["column_list_" + str(last_idx)] = params["column_list"][last_idx]
-<<<<<<< HEAD
-        
-=======
-
->>>>>>> bbf14ef7
+
         return [RenderedStringTemplateContent(**{
             "content_block_type": "string_template",
             "string_template": {
@@ -395,11 +330,7 @@
                 "styling": styling,
             }
         })]
-<<<<<<< HEAD
-    
-=======
-
->>>>>>> bbf14ef7
+
     @classmethod
     def expect_table_row_count_to_be_between(cls, expectation, styling=None, include_column_name=True):
         params = substitute_none_for_missing(
@@ -416,24 +347,16 @@
                 template_str = "Must have less than than $max_value rows."
             elif params["max_value"] is None:
                 template_str = "Must have more than $min_value rows."
-<<<<<<< HEAD
-        
-=======
-
->>>>>>> bbf14ef7
-        return [RenderedStringTemplateContent(**{
-            "content_block_type": "string_template",
-            "string_template": {
-                "template": template_str,
-                "params": params,
-                "styling": styling,
-            }
-        })]
-<<<<<<< HEAD
-    
-=======
-
->>>>>>> bbf14ef7
+
+        return [RenderedStringTemplateContent(**{
+            "content_block_type": "string_template",
+            "string_template": {
+                "template": template_str,
+                "params": params,
+                "styling": styling,
+            }
+        })]
+
     @classmethod
     def expect_table_row_count_to_equal(cls, expectation, styling=None, include_column_name=True):
         params = substitute_none_for_missing(
@@ -441,24 +364,16 @@
             ["value"]
         )
         template_str = "Must have exactly $value rows."
-<<<<<<< HEAD
-        
-=======
-
->>>>>>> bbf14ef7
-        return [RenderedStringTemplateContent(**{
-            "content_block_type": "string_template",
-            "string_template": {
-                "template": template_str,
-                "params": params,
-                "styling": styling,
-            }
-        })]
-<<<<<<< HEAD
-    
-=======
-
->>>>>>> bbf14ef7
+
+        return [RenderedStringTemplateContent(**{
+            "content_block_type": "string_template",
+            "string_template": {
+                "template": template_str,
+                "params": params,
+                "styling": styling,
+            }
+        })]
+
     @classmethod
     def expect_column_distinct_values_to_be_in_set(cls, expectation, styling=None, include_column_name=True):
         params = substitute_none_for_missing(
@@ -485,24 +400,16 @@
                 template_str = "$column distinct values must belong to this set: " + values_string + "."
             else:
                 template_str = "distinct values must belong to this set: " + values_string + "."
-<<<<<<< HEAD
-        
-=======
-
->>>>>>> bbf14ef7
-        return [RenderedStringTemplateContent(**{
-            "content_block_type": "string_template",
-            "string_template": {
-                "template": template_str,
-                "params": params,
-                "styling": styling,
-            }
-        })]
-<<<<<<< HEAD
-    
-=======
-
->>>>>>> bbf14ef7
+
+        return [RenderedStringTemplateContent(**{
+            "content_block_type": "string_template",
+            "string_template": {
+                "template": template_str,
+                "params": params,
+                "styling": styling,
+            }
+        })]
+
     @classmethod
     def expect_column_values_to_not_be_null(cls, expectation, styling=None, include_column_name=True):
         params = substitute_none_for_missing(
@@ -522,24 +429,16 @@
                 template_str = "$column values must never be null."
             else:
                 template_str = "values must never be null."
-<<<<<<< HEAD
-        
-=======
-
->>>>>>> bbf14ef7
-        return [RenderedStringTemplateContent(**{
-            "content_block_type": "string_template",
-            "string_template": {
-                "template": template_str,
-                "params": params,
-                "styling": styling,
-            }
-        })]
-<<<<<<< HEAD
-    
-=======
-
->>>>>>> bbf14ef7
+
+        return [RenderedStringTemplateContent(**{
+            "content_block_type": "string_template",
+            "string_template": {
+                "template": template_str,
+                "params": params,
+                "styling": styling,
+            }
+        })]
+
     @classmethod
     def expect_column_values_to_be_null(cls, expectation, styling=None, include_column_name=True):
         params = substitute_none_for_missing(
@@ -556,24 +455,16 @@
 
         if include_column_name:
             template_str = "$column " + template_str
-<<<<<<< HEAD
-        
-=======
-
->>>>>>> bbf14ef7
-        return [RenderedStringTemplateContent(**{
-            "content_block_type": "string_template",
-            "string_template": {
-                "template": template_str,
-                "params": params,
-                "styling": styling,
-            }
-        })]
-<<<<<<< HEAD
-    
-=======
-
->>>>>>> bbf14ef7
+
+        return [RenderedStringTemplateContent(**{
+            "content_block_type": "string_template",
+            "string_template": {
+                "template": template_str,
+                "params": params,
+                "styling": styling,
+            }
+        })]
+
     @classmethod
     def expect_column_values_to_be_of_type(cls, expectation, styling=None, include_column_name=True):
         params = substitute_none_for_missing(
@@ -590,24 +481,16 @@
 
         if include_column_name:
             template_str = "$column " + template_str
-<<<<<<< HEAD
-        
-=======
-
->>>>>>> bbf14ef7
-        return [RenderedStringTemplateContent(**{
-            "content_block_type": "string_template",
-            "string_template": {
-                "template": template_str,
-                "params": params,
-                "styling": styling,
-            }
-        })]
-<<<<<<< HEAD
-    
-=======
-
->>>>>>> bbf14ef7
+
+        return [RenderedStringTemplateContent(**{
+            "content_block_type": "string_template",
+            "string_template": {
+                "template": template_str,
+                "params": params,
+                "styling": styling,
+            }
+        })]
+
     @classmethod
     def expect_column_values_to_be_in_type_list(cls, expectation, styling=None, include_column_name=True):
         params = substitute_none_for_missing(
@@ -680,24 +563,16 @@
 
         if include_column_name:
             template_str = "$column " + template_str
-<<<<<<< HEAD
-        
-=======
-
->>>>>>> bbf14ef7
-        return [RenderedStringTemplateContent(**{
-            "content_block_type": "string_template",
-            "string_template": {
-                "template": template_str,
-                "params": params,
-                "styling": styling,
-            }
-        })]
-<<<<<<< HEAD
-    
-=======
-
->>>>>>> bbf14ef7
+
+        return [RenderedStringTemplateContent(**{
+            "content_block_type": "string_template",
+            "string_template": {
+                "template": template_str,
+                "params": params,
+                "styling": styling,
+            }
+        })]
+
     @classmethod
     def expect_column_values_to_not_be_in_set(cls, expectation, styling=None, include_column_name=True):
         params = substitute_none_for_missing(
@@ -729,24 +604,16 @@
 
         if include_column_name:
             template_str = "$column"
-<<<<<<< HEAD
-        
-=======
-
->>>>>>> bbf14ef7
-        return [RenderedStringTemplateContent(**{
-            "content_block_type": "string_template",
-            "string_template": {
-                "template": template_str,
-                "params": params,
-                "styling": styling,
-            }
-        })]
-<<<<<<< HEAD
-    
-=======
-
->>>>>>> bbf14ef7
+
+        return [RenderedStringTemplateContent(**{
+            "content_block_type": "string_template",
+            "string_template": {
+                "template": template_str,
+                "params": params,
+                "styling": styling,
+            }
+        })]
+
     @classmethod
     def expect_column_proportion_of_unique_values_to_be_between(cls, expectation, styling=None,
                                                                 include_column_name=True):
@@ -767,24 +634,16 @@
 
         if include_column_name:
             template_str = "$column " + template_str
-<<<<<<< HEAD
-        
-=======
-
->>>>>>> bbf14ef7
-        return [RenderedStringTemplateContent(**{
-            "content_block_type": "string_template",
-            "string_template": {
-                "template": template_str,
-                "params": params,
-                "styling": styling,
-            }
-        })]
-<<<<<<< HEAD
-    
-=======
-
->>>>>>> bbf14ef7
+
+        return [RenderedStringTemplateContent(**{
+            "content_block_type": "string_template",
+            "string_template": {
+                "template": template_str,
+                "params": params,
+                "styling": styling,
+            }
+        })]
+
     # TODO: test parse_strings_as_datetimes
     @classmethod
     def expect_column_values_to_be_increasing(cls, expectation, styling=None, include_column_name=True):
@@ -810,24 +669,16 @@
 
         if include_column_name:
             template_str = "$column " + template_str
-<<<<<<< HEAD
-        
-=======
-
->>>>>>> bbf14ef7
-        return [RenderedStringTemplateContent(**{
-            "content_block_type": "string_template",
-            "string_template": {
-                "template": template_str,
-                "params": params,
-                "styling": styling,
-            }
-        })]
-<<<<<<< HEAD
-    
-=======
-
->>>>>>> bbf14ef7
+
+        return [RenderedStringTemplateContent(**{
+            "content_block_type": "string_template",
+            "string_template": {
+                "template": template_str,
+                "params": params,
+                "styling": styling,
+            }
+        })]
+
     # TODO: test parse_strings_as_datetimes
     @classmethod
     def expect_column_values_to_be_decreasing(cls, expectation, styling=None, include_column_name=True):
@@ -853,24 +704,16 @@
 
         if include_column_name:
             template_str = "$column " + template_str
-<<<<<<< HEAD
-        
-=======
-
->>>>>>> bbf14ef7
-        return [RenderedStringTemplateContent(**{
-            "content_block_type": "string_template",
-            "string_template": {
-                "template": template_str,
-                "params": params,
-                "styling": styling,
-            }
-        })]
-<<<<<<< HEAD
-    
-=======
-
->>>>>>> bbf14ef7
+
+        return [RenderedStringTemplateContent(**{
+            "content_block_type": "string_template",
+            "string_template": {
+                "template": template_str,
+                "params": params,
+                "styling": styling,
+            }
+        })]
+
     @classmethod
     def expect_column_value_lengths_to_be_between(cls, expectation, styling=None, include_column_name=True):
         params = substitute_none_for_missing(
@@ -904,24 +747,16 @@
 
         if include_column_name:
             template_str = "$column " + template_str
-<<<<<<< HEAD
-        
-=======
-
->>>>>>> bbf14ef7
-        return [RenderedStringTemplateContent(**{
-            "content_block_type": "string_template",
-            "string_template": {
-                "template": template_str,
-                "params": params,
-                "styling": styling,
-            }
-        })]
-<<<<<<< HEAD
-    
-=======
-
->>>>>>> bbf14ef7
+
+        return [RenderedStringTemplateContent(**{
+            "content_block_type": "string_template",
+            "string_template": {
+                "template": template_str,
+                "params": params,
+                "styling": styling,
+            }
+        })]
+
     @classmethod
     def expect_column_value_lengths_to_equal(cls, expectation, styling=None, include_column_name=True):
         params = substitute_none_for_missing(
@@ -942,24 +777,16 @@
 
         if include_column_name:
             template_str = "$column " + template_str
-<<<<<<< HEAD
-        
-=======
-
->>>>>>> bbf14ef7
-        return [RenderedStringTemplateContent(**{
-            "content_block_type": "string_template",
-            "string_template": {
-                "template": template_str,
-                "params": params,
-                "styling": styling,
-            }
-        })]
-<<<<<<< HEAD
-    
-=======
-
->>>>>>> bbf14ef7
+
+        return [RenderedStringTemplateContent(**{
+            "content_block_type": "string_template",
+            "string_template": {
+                "template": template_str,
+                "params": params,
+                "styling": styling,
+            }
+        })]
+
     @classmethod
     def expect_column_values_to_match_regex(cls, expectation, styling=None, include_column_name=True):
         params = substitute_none_for_missing(
@@ -980,24 +807,16 @@
 
         if include_column_name:
             template_str = "$column " + template_str
-<<<<<<< HEAD
-        
-=======
-
->>>>>>> bbf14ef7
-        return [RenderedStringTemplateContent(**{
-            "content_block_type": "string_template",
-            "string_template": {
-                "template": template_str,
-                "params": params,
-                "styling": styling,
-            }
-        })]
-<<<<<<< HEAD
-    
-=======
-
->>>>>>> bbf14ef7
+
+        return [RenderedStringTemplateContent(**{
+            "content_block_type": "string_template",
+            "string_template": {
+                "template": template_str,
+                "params": params,
+                "styling": styling,
+            }
+        })]
+
     @classmethod
     def expect_column_values_to_not_match_regex(cls, expectation, styling=None, include_column_name=True):
         params = substitute_none_for_missing(
@@ -1020,24 +839,16 @@
                     template_str = "$column values must not match this regular expression: $regex."
                 else:
                     template_str = "values must not match this regular expression: $regex."
-<<<<<<< HEAD
-        
-=======
-
->>>>>>> bbf14ef7
-        return [RenderedStringTemplateContent(**{
-            "content_block_type": "string_template",
-            "string_template": {
-                "template": template_str,
-                "params": params,
-                "styling": styling,
-            }
-        })]
-<<<<<<< HEAD
-    
-=======
-
->>>>>>> bbf14ef7
+
+        return [RenderedStringTemplateContent(**{
+            "content_block_type": "string_template",
+            "string_template": {
+                "template": template_str,
+                "params": params,
+                "styling": styling,
+            }
+        })]
+
     @classmethod
     def expect_column_values_to_match_regex_list(cls, expectation, styling=None, include_column_name=True):
         params = substitute_none_for_missing(
@@ -1068,24 +879,16 @@
 
         if include_column_name:
             template_str = "$column " + template_str
-<<<<<<< HEAD
-        
-=======
-
->>>>>>> bbf14ef7
-        return [RenderedStringTemplateContent(**{
-            "content_block_type": "string_template",
-            "string_template": {
-                "template": template_str,
-                "params": params,
-                "styling": styling,
-            }
-        })]
-<<<<<<< HEAD
-    
-=======
-
->>>>>>> bbf14ef7
+
+        return [RenderedStringTemplateContent(**{
+            "content_block_type": "string_template",
+            "string_template": {
+                "template": template_str,
+                "params": params,
+                "styling": styling,
+            }
+        })]
+
     @classmethod
     def expect_column_values_to_not_match_regex_list(cls, expectation, styling=None, include_column_name=True):
         params = substitute_none_for_missing(
@@ -1113,24 +916,16 @@
 
         if include_column_name:
             template_str = "$column " + template_str
-<<<<<<< HEAD
-        
-=======
-
->>>>>>> bbf14ef7
-        return [RenderedStringTemplateContent(**{
-            "content_block_type": "string_template",
-            "string_template": {
-                "template": template_str,
-                "params": params,
-                "styling": styling,
-            }
-        })]
-<<<<<<< HEAD
-    
-=======
-
->>>>>>> bbf14ef7
+
+        return [RenderedStringTemplateContent(**{
+            "content_block_type": "string_template",
+            "string_template": {
+                "template": template_str,
+                "params": params,
+                "styling": styling,
+            }
+        })]
+
     @classmethod
     def expect_column_values_to_match_strftime_format(cls, expectation, styling=None, include_column_name=True):
         params = substitute_none_for_missing(
@@ -1151,24 +946,16 @@
 
         if include_column_name:
             template_str = "$column " + template_str
-<<<<<<< HEAD
-        
-=======
-
->>>>>>> bbf14ef7
-        return [RenderedStringTemplateContent(**{
-            "content_block_type": "string_template",
-            "string_template": {
-                "template": template_str,
-                "params": params,
-                "styling": styling,
-            }
-        })]
-<<<<<<< HEAD
-    
-=======
-
->>>>>>> bbf14ef7
+
+        return [RenderedStringTemplateContent(**{
+            "content_block_type": "string_template",
+            "string_template": {
+                "template": template_str,
+                "params": params,
+                "styling": styling,
+            }
+        })]
+
     @classmethod
     def expect_column_values_to_be_dateutil_parseable(cls, expectation, styling=None, include_column_name=True):
         params = substitute_none_for_missing(
@@ -1187,24 +974,16 @@
 
         if include_column_name:
             template_str = "$column " + template_str
-<<<<<<< HEAD
-        
-=======
-
->>>>>>> bbf14ef7
-        return [RenderedStringTemplateContent(**{
-            "content_block_type": "string_template",
-            "string_template": {
-                "template": template_str,
-                "params": params,
-                "styling": styling,
-            }
-        })]
-<<<<<<< HEAD
-    
-=======
-
->>>>>>> bbf14ef7
+
+        return [RenderedStringTemplateContent(**{
+            "content_block_type": "string_template",
+            "string_template": {
+                "template": template_str,
+                "params": params,
+                "styling": styling,
+            }
+        })]
+
     @classmethod
     def expect_column_values_to_be_json_parseable(cls, expectation, styling=None, include_column_name=True):
         params = substitute_none_for_missing(
@@ -1223,24 +1002,16 @@
 
         if include_column_name:
             template_str = "$column " + template_str
-<<<<<<< HEAD
-        
-=======
-
->>>>>>> bbf14ef7
-        return [RenderedStringTemplateContent(**{
-            "content_block_type": "string_template",
-            "string_template": {
-                "template": template_str,
-                "params": params,
-                "styling": styling,
-            }
-        })]
-<<<<<<< HEAD
-    
-=======
-
->>>>>>> bbf14ef7
+
+        return [RenderedStringTemplateContent(**{
+            "content_block_type": "string_template",
+            "string_template": {
+                "template": template_str,
+                "params": params,
+                "styling": styling,
+            }
+        })]
+
     @classmethod
     def expect_column_values_to_match_json_schema(cls, expectation, styling=None, include_column_name=True):
         params = substitute_none_for_missing(
@@ -1261,11 +1032,7 @@
 
         if include_column_name:
             template_str = "$column " + template_str
-<<<<<<< HEAD
-        
-=======
-
->>>>>>> bbf14ef7
+
         return [RenderedStringTemplateContent(**{
             "content_block_type": "string_template",
             "string_template": {
@@ -1281,11 +1048,7 @@
                 },
             }
         })]
-<<<<<<< HEAD
-    
-=======
-
->>>>>>> bbf14ef7
+
     @classmethod
     def expect_column_distinct_values_to_contain_set(cls, expectation, styling=None, include_column_name=True):
         params = substitute_none_for_missing(
@@ -1310,24 +1073,16 @@
 
         if include_column_name:
             template_str = "$column " + template_str
-<<<<<<< HEAD
-        
-=======
-
->>>>>>> bbf14ef7
-        return [RenderedStringTemplateContent(**{
-            "content_block_type": "string_template",
-            "string_template": {
-                "template": template_str,
-                "params": params,
-                "styling": styling,
-            }
-        })]
-<<<<<<< HEAD
-    
-=======
-
->>>>>>> bbf14ef7
+
+        return [RenderedStringTemplateContent(**{
+            "content_block_type": "string_template",
+            "string_template": {
+                "template": template_str,
+                "params": params,
+                "styling": styling,
+            }
+        })]
+
     @classmethod
     def expect_column_distinct_values_to_equal_set(cls, expectation, styling=None, include_column_name=True):
         params = substitute_none_for_missing(
@@ -1352,24 +1107,16 @@
 
         if include_column_name:
             template_str = "$column " + template_str
-<<<<<<< HEAD
-        
-=======
-
->>>>>>> bbf14ef7
-        return [RenderedStringTemplateContent(**{
-            "content_block_type": "string_template",
-            "string_template": {
-                "template": template_str,
-                "params": params,
-                "styling": styling,
-            }
-        })]
-<<<<<<< HEAD
-    
-=======
-
->>>>>>> bbf14ef7
+
+        return [RenderedStringTemplateContent(**{
+            "content_block_type": "string_template",
+            "string_template": {
+                "template": template_str,
+                "params": params,
+                "styling": styling,
+            }
+        })]
+
     @classmethod
     def expect_column_mean_to_be_between(cls, expectation, styling=None, include_column_name=True):
         params = substitute_none_for_missing(
@@ -1389,11 +1136,7 @@
 
         if include_column_name:
             template_str = "$column " + template_str
-<<<<<<< HEAD
-        
-=======
-
->>>>>>> bbf14ef7
+
         return [RenderedStringTemplateContent(**{
             "content_block_type": "string_template",
             "string_template": {
@@ -1422,24 +1165,16 @@
 
         if include_column_name:
             template_str = "$column " + template_str
-<<<<<<< HEAD
-    
-=======
-
->>>>>>> bbf14ef7
-        return [RenderedStringTemplateContent(**{
-            "content_block_type": "string_template",
-            "string_template": {
-                "template": template_str,
-                "params": params,
-                "styling": styling,
-            }
-        })]
-<<<<<<< HEAD
-        
-=======
-
->>>>>>> bbf14ef7
+
+        return [RenderedStringTemplateContent(**{
+            "content_block_type": "string_template",
+            "string_template": {
+                "template": template_str,
+                "params": params,
+                "styling": styling,
+            }
+        })]
+
     @classmethod
     def expect_column_stdev_to_be_between(cls, expectation, styling=None, include_column_name=True):
         params = substitute_none_for_missing(
@@ -1459,24 +1194,16 @@
 
         if include_column_name:
             template_str = "$column " + template_str
-<<<<<<< HEAD
-    
-=======
-
->>>>>>> bbf14ef7
-        return [RenderedStringTemplateContent(**{
-            "content_block_type": "string_template",
-            "string_template": {
-                "template": template_str,
-                "params": params,
-                "styling": styling,
-            }
-        })]
-<<<<<<< HEAD
-        
-=======
-
->>>>>>> bbf14ef7
+
+        return [RenderedStringTemplateContent(**{
+            "content_block_type": "string_template",
+            "string_template": {
+                "template": template_str,
+                "params": params,
+                "styling": styling,
+            }
+        })]
+
     @classmethod
     def expect_column_max_to_be_between(cls, expectation, styling=None, include_column_name=True):
         params = substitute_none_for_missing(
@@ -1499,24 +1226,16 @@
 
         if include_column_name:
             template_str = "$column " + template_str
-<<<<<<< HEAD
-    
-=======
-
->>>>>>> bbf14ef7
-        return [RenderedStringTemplateContent(**{
-            "content_block_type": "string_template",
-            "string_template": {
-                "template": template_str,
-                "params": params,
-                "styling": styling,
-            }
-        })]
-<<<<<<< HEAD
-    
-=======
-
->>>>>>> bbf14ef7
+
+        return [RenderedStringTemplateContent(**{
+            "content_block_type": "string_template",
+            "string_template": {
+                "template": template_str,
+                "params": params,
+                "styling": styling,
+            }
+        })]
+
     @classmethod
     def expect_column_min_to_be_between(cls, expectation, styling=None, include_column_name=True):
         params = substitute_none_for_missing(
@@ -1539,24 +1258,16 @@
 
         if include_column_name:
             template_str = "$column " + template_str
-<<<<<<< HEAD
-        
-=======
-
->>>>>>> bbf14ef7
-        return [RenderedStringTemplateContent(**{
-            "content_block_type": "string_template",
-            "string_template": {
-                "template": template_str,
-                "params": params,
-                "styling": styling,
-            }
-        })]
-<<<<<<< HEAD
-    
-=======
-
->>>>>>> bbf14ef7
+
+        return [RenderedStringTemplateContent(**{
+            "content_block_type": "string_template",
+            "string_template": {
+                "template": template_str,
+                "params": params,
+                "styling": styling,
+            }
+        })]
+
     @classmethod
     def expect_column_sum_to_be_between(cls, expectation, styling=None, include_column_name=True):
         params = substitute_none_for_missing(
@@ -1576,24 +1287,16 @@
 
         if include_column_name:
             template_str = "$column " + template_str
-<<<<<<< HEAD
-        
-=======
-
->>>>>>> bbf14ef7
-        return [RenderedStringTemplateContent(**{
-            "content_block_type": "string_template",
-            "string_template": {
-                "template": template_str,
-                "params": params,
-                "styling": styling,
-            }
-        })]
-<<<<<<< HEAD
-    
-=======
-
->>>>>>> bbf14ef7
+
+        return [RenderedStringTemplateContent(**{
+            "content_block_type": "string_template",
+            "string_template": {
+                "template": template_str,
+                "params": params,
+                "styling": styling,
+            }
+        })]
+
     @classmethod
     def expect_column_most_common_value_to_be_in_set(cls, expectation, styling=None, include_column_name=True):
         params = substitute_none_for_missing(
@@ -1618,77 +1321,16 @@
 
         if include_column_name:
             template_str = "$column " + template_str
-<<<<<<< HEAD
-        
-=======
-
->>>>>>> bbf14ef7
-        return [RenderedStringTemplateContent(**{
-            "content_block_type": "string_template",
-            "string_template": {
-                "template": template_str,
-                "params": params,
-                "styling": styling,
-            }
-        })]
-
-<<<<<<< HEAD
-    @classmethod
-    def expect_column_quantile_values_to_be_between(cls, expectation, styling=None, include_column_name=True):
-        params = substitute_none_for_missing(
-            expectation["kwargs"],
-            ["column", "quantile_ranges"]
-        )
-        template_str = "Column quantiles must be within the following value ranges:\n\n"
-
-        if include_column_name:
-            template_str = "$column " + template_str
-
-        expectation_string_obj = {
-            "content_block_type": "string_template",
-            "string_template": {
-                "template": template_str,
-                "params": params
-            }
-        }
-
-        quantiles = params["quantile_ranges"]["quantiles"]
-        value_ranges = params["quantile_ranges"]["value_ranges"]
-
-        table_header_row = ["Quantile", "Min Value", "Max Value"]
-        table_rows = []
-
-        for idx, quantile in enumerate(quantiles):
-            table_rows.append([
-                quantile,
-                str(value_ranges[idx][0]),
-                str(value_ranges[idx][1]),
-            ])
-
-        quantile_range_table = {
-            "content_block_type": "table",
-            "header_row": table_header_row,
-            "table": table_rows,
-            "styling": {
-                # "classes": ["col-4"],
-                "body": {
-                    "classes": ["table", "table-sm", "table-unbordered", "col-4"],
-                },
-                "parent": {
-                    "styles": {
-                        "list-style-type": "none"
-                    }
-                }
-            }
-        }
-
-        return [
-            expectation_string_obj,
-            quantile_range_table
-        ]
-    
-    @classmethod
-=======
+
+        return [RenderedStringTemplateContent(**{
+            "content_block_type": "string_template",
+            "string_template": {
+                "template": template_str,
+                "params": params,
+                "styling": styling,
+            }
+        })]
+
     @classmethod
     def _get_kl_divergence_partition_object_table(cls, partition_object, header=None):
         table_rows = []
@@ -1773,74 +1415,10 @@
             }
 
     @classmethod
->>>>>>> bbf14ef7
     def expect_column_quantile_values_to_be_between(cls, expectation, styling=None, include_column_name=True):
         params = substitute_none_for_missing(
             expectation["kwargs"],
             ["column", "quantile_ranges"]
-<<<<<<< HEAD
-        )
-        template_str = "Column quantiles must be within the following value ranges:\n\n"
-
-        if include_column_name:
-            template_str = "$column " + template_str
-
-        expectation_string_obj = {
-            "content_block_type": "string_template",
-            "string_template": {
-                "template": template_str,
-                "params": params
-            }
-        }
-
-        quantiles = params["quantile_ranges"]["quantiles"]
-        value_ranges = params["quantile_ranges"]["value_ranges"]
-
-        table_header_row = ["Quantile", "Min Value", "Max Value"]
-        table_rows = []
-
-        quantile_strings = {
-            .25: "Q1",
-            .75: "Q3",
-            .50: "Median"
-        }
-
-        for idx, quantile in enumerate(quantiles):
-            quantile_string = quantile_strings.get(quantile)
-            table_rows.append([
-                quantile_string if quantile_string else "{:3.2f}".format(quantile),
-                str(value_ranges[idx][0]) if value_ranges[idx][0] else "Any",
-                str(value_ranges[idx][1]) if value_ranges[idx][1] else "Any",
-            ])
-
-        quantile_range_table = {
-            "content_block_type": "table",
-            "header_row": table_header_row,
-            "table": table_rows,
-            "styling": {
-                "body": {
-                    "classes": ["table", "table-sm", "table-unbordered", "col-4"],
-                },
-                "parent": {
-                    "styles": {
-                        "list-style-type": "none"
-                    }
-                }
-            }
-        }
-
-        return [
-            expectation_string_obj,
-            quantile_range_table
-        ]
-
-    @classmethod
-    def expect_column_kl_divergence_to_be_less_than(cls, expectation, styling=None, include_column_name=True):
-        params = substitute_none_for_missing(
-            expectation.kwargs,
-            ["column", "partition_object", "threshold"]
-=======
->>>>>>> bbf14ef7
         )
         template_str = "Column quantiles must be within the following value ranges:\n\n"
 
@@ -2039,11 +1617,7 @@
             template_str += ", at least $mostly_pct % of the time."
         else:
             template_str += "."
-<<<<<<< HEAD
-        
-=======
-
->>>>>>> bbf14ef7
+
         return [RenderedStringTemplateContent(**{
             "content_block_type": "string_template",
             "string_template": {
