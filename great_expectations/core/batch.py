--- conflicted
+++ resolved
@@ -1,11 +1,8 @@
 import datetime
 import hashlib
-<<<<<<< HEAD
 import json
 from typing import Union
-=======
 from typing import Union, Any, Optional
->>>>>>> 2d776a95
 
 from great_expectations.core.id_dict import (
     BatchKwargs,
@@ -197,11 +194,7 @@
         return self._data_asset_name
 
     @property
-<<<<<<< HEAD
     def partition_request(self) -> dict:  # PartitionRequest:
-=======
-    def partition_request(self) -> dict:
->>>>>>> 2d776a95
         return self._partition_request
 
     @property
