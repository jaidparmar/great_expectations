import datetime
import json
import logging
import warnings
from collections import namedtuple
from copy import deepcopy
from operator import itemgetter
from typing import Any, List

import jsonpatch
from dateutil.parser import ParserError as DateUtilParserError
from dateutil.parser import parse
from IPython import get_ipython
from marshmallow import Schema, ValidationError, fields, post_load, pre_dump

from great_expectations import __version__ as ge_version
from great_expectations.core.data_context_key import DataContextKey
from great_expectations.core.evaluation_parameters import (
    find_evaluation_parameter_dependencies,
)
from great_expectations.core.id_dict import IDDict
from great_expectations.core.urn import ge_urn
from great_expectations.core.util import nested_update
from great_expectations.exceptions import (
    InvalidCacheValueError,
    InvalidExpectationConfigurationError,
    InvalidExpectationKwargsError,
    ParserError,
    UnavailableMetricError,
    DataContextError
)
from great_expectations.types import DictDot

logger = logging.getLogger(__name__)

RESULT_FORMATS = ["BOOLEAN_ONLY", "BASIC", "COMPLETE", "SUMMARY"]

EvaluationParameterIdentifier = namedtuple(
    "EvaluationParameterIdentifier",
    ["expectation_suite_name", "metric_name", "metric_kwargs_id"],
)


# function to determine if code is being run from a Jupyter notebook
def in_jupyter_notebook():
    try:
        shell = get_ipython().__class__.__name__
        if shell == "ZMQInteractiveShell":
            return True  # Jupyter notebook or qtconsole
        elif shell == "TerminalInteractiveShell":
            return False  # Terminal running IPython
        else:
            return False  # Other type (?)
    except NameError:
        return False  # Probably standard Python interpreter


def get_metric_kwargs_id(metric_name, metric_kwargs):
    ###
    #
    # WARNING
    # WARNING
    # THIS IS A PLACEHOLDER UNTIL WE HAVE REFACTORED EXPECTATIONS TO HANDLE THIS LOGIC THEMSELVES
    # WE ARE NO WORSE OFF THAN THE PREVIOUS SYSTEM, BUT NOT FULLY CUSTOMIZABLE
    # WARNING
    # WARNING
    #
    ###
    if "metric_kwargs_id" in metric_kwargs:
        return metric_kwargs["metric_kwargs_id"]
    if "column" in metric_kwargs:
        return "column=" + metric_kwargs.get("column")
    return None


def convert_to_json_serializable(data):
    """
    Helper function to convert an object to one that is json serializable

    Args:
        data: an object to attempt to convert a corresponding json-serializable object

    Returns:
        (dict) A converted test_object

    Warning:
        test_obj may also be converted in place.

    """
    import numpy as np
    import pandas as pd
    import datetime
    import decimal
    import sys

    # If it's one of our types, we use our own conversion; this can move to full schema
    # once nesting goes all the way down
    if isinstance(
            data,
            (
                    ExpectationConfiguration,
                    ExpectationSuite,
                    ExpectationValidationResult,
                    ExpectationSuiteValidationResult,
                    RunIdentifier,
            ),
    ):
        return data.to_json_dict()

    try:
        if not isinstance(data, list) and np.isnan(data):
            # np.isnan is functionally vectorized, but we only want to apply this to single objects
            # Hence, why we test for `not isinstance(list))`
            return None
    except TypeError:
        pass
    except ValueError:
        pass

    if isinstance(data, (str, int, float, bool)):
        # No problem to encode json
        return data

    elif isinstance(data, dict):
        new_dict = {}
        for key in data:
            # A pandas index can be numeric, and a dict key can be numeric, but a json key must be a string
            new_dict[str(key)] = convert_to_json_serializable(data[key])

        return new_dict

    elif isinstance(data, (list, tuple, set)):
        new_list = []
        for val in data:
            new_list.append(convert_to_json_serializable(val))

        return new_list

    elif isinstance(data, (np.ndarray, pd.Index)):
        # test_obj[key] = test_obj[key].tolist()
        # If we have an array or index, convert it first to a list--causing coercion to float--and then round
        # to the number of digits for which the string representation will equal the float representation
        return [convert_to_json_serializable(x) for x in data.tolist()]

    # Note: This clause has to come after checking for np.ndarray or we get:
    #      `ValueError: The truth value of an array with more than one element is ambiguous. Use a.any() or a.all()`
    elif data is None:
        # No problem to encode json
        return data

    elif isinstance(data, (datetime.datetime, datetime.date)):
        return data.isoformat()

    # Use built in base type from numpy, https://docs.scipy.org/doc/numpy-1.13.0/user/basics.types.html
    # https://github.com/numpy/numpy/pull/9505
    elif np.issubdtype(type(data), np.bool_):
        return bool(data)

    elif np.issubdtype(type(data), np.integer) or np.issubdtype(type(data), np.uint):
        return int(data)

    elif np.issubdtype(type(data), np.floating):
        # Note: Use np.floating to avoid FutureWarning from numpy
        return float(round(data, sys.float_info.dig))

    elif isinstance(data, pd.Series):
        # Converting a series is tricky since the index may not be a string, but all json
        # keys must be strings. So, we use a very ugly serialization strategy
        index_name = data.index.name or "index"
        value_name = data.name or "value"
        return [
            {
                index_name: convert_to_json_serializable(idx),
                value_name: convert_to_json_serializable(val),
            }
            for idx, val in data.iteritems()
        ]

    elif isinstance(data, pd.DataFrame):
        return convert_to_json_serializable(data.to_dict(orient="records"))

    elif isinstance(data, decimal.Decimal):
        if not (-1e-55 < decimal.Decimal.from_float(float(data)) - data < 1e-55):
            logger.warning(
                "Using lossy conversion for decimal %s to float object to support serialization."
                % str(data)
            )
        return float(data)

    else:
        raise TypeError(
            "%s is of type %s which cannot be serialized."
            % (str(data), type(data).__name__)
        )


def ensure_json_serializable(data):
    """
    Helper function to convert an object to one that is json serializable

    Args:
        data: an object to attempt to convert a corresponding json-serializable object

    Returns:
        (dict) A converted test_object

    Warning:
        test_obj may also be converted in place.

    """
    import numpy as np
    import pandas as pd
    import datetime
    import decimal

    # If it's one of our types, we use our own conversion; this can move to full schema
    # once nesting goes all the way down
    if isinstance(
            data,
            (
                    ExpectationConfiguration,
                    ExpectationSuite,
                    ExpectationValidationResult,
                    ExpectationSuiteValidationResult,
                    RunIdentifier,
            ),
    ):
        return

    try:
        if not isinstance(data, list) and np.isnan(data):
            # np.isnan is functionally vectorized, but we only want to apply this to single objects
            # Hence, why we test for `not isinstance(list))`
            return
    except TypeError:
        pass
    except ValueError:
        pass

    if isinstance(data, (str, int, float, bool)):
        # No problem to encode json
        return

    elif isinstance(data, dict):
        for key in data:
            str(key)  # key must be cast-able to string
            ensure_json_serializable(data[key])

        return

    elif isinstance(data, (list, tuple, set)):
        for val in data:
            ensure_json_serializable(val)
        return

    elif isinstance(data, (np.ndarray, pd.Index)):
        # test_obj[key] = test_obj[key].tolist()
        # If we have an array or index, convert it first to a list--causing coercion to float--and then round
        # to the number of digits for which the string representation will equal the float representation
        _ = [ensure_json_serializable(x) for x in data.tolist()]
        return

    # Note: This clause has to come after checking for np.ndarray or we get:
    #      `ValueError: The truth value of an array with more than one element is ambiguous. Use a.any() or a.all()`
    elif data is None:
        # No problem to encode json
        return

    elif isinstance(data, (datetime.datetime, datetime.date)):
        return

    # Use built in base type from numpy, https://docs.scipy.org/doc/numpy-1.13.0/user/basics.types.html
    # https://github.com/numpy/numpy/pull/9505
    elif np.issubdtype(type(data), np.bool_):
        return

    elif np.issubdtype(type(data), np.integer) or np.issubdtype(type(data), np.uint):
        return

    elif np.issubdtype(type(data), np.floating):
        # Note: Use np.floating to avoid FutureWarning from numpy
        return

    elif isinstance(data, pd.Series):
        # Converting a series is tricky since the index may not be a string, but all json
        # keys must be strings. So, we use a very ugly serialization strategy
        index_name = data.index.name or "index"
        value_name = data.name or "value"
        _ = [
            {
                index_name: ensure_json_serializable(idx),
                value_name: ensure_json_serializable(val),
            }
            for idx, val in data.iteritems()
        ]
        return
    elif isinstance(data, pd.DataFrame):
        return ensure_json_serializable(data.to_dict(orient="records"))

    elif isinstance(data, decimal.Decimal):
        return

    else:
        raise InvalidExpectationConfigurationError(
            "%s is of type %s which cannot be serialized to json"
            % (str(data), type(data).__name__)
        )


class RunIdentifier(DataContextKey):
    """A RunIdentifier identifies a run (collection of validations) by run_name and run_time."""

    def __init__(self, run_name=None, run_time=None):
        super(RunIdentifier, self).__init__()
        assert run_name is None or isinstance(
            run_name, str
        ), "run_name must be an instance of str"
        assert run_time is None or isinstance(run_time, (datetime.datetime, str)), (
            "run_time must be either None or " "an instance of str or datetime"
        )
        self._run_name = run_name

        if isinstance(run_time, str):
            try:
                run_time = parse(run_time)
            except (DateUtilParserError, TypeError):
                warnings.warn(
                    f'Unable to parse provided run_time str ("{run_time}") to datetime. Defaulting '
                    f"run_time to current time."
                )
                run_time = datetime.datetime.now(datetime.timezone.utc)

        if not run_time:
            try:
                run_time = parse(run_name)
            except (DateUtilParserError, TypeError):
                run_time = None

        run_time = run_time or datetime.datetime.now(datetime.timezone.utc)
        if not run_time.tzinfo:
            # this takes the given time and just adds timezone (no conversion)
            run_time = run_time.replace(tzinfo=datetime.timezone.utc)
        else:
            # this takes given time and converts to utc
            run_time = run_time.astimezone(tz=datetime.timezone.utc)
        self._run_time = run_time

    @property
    def run_name(self):
        return self._run_name

    @property
    def run_time(self):
        return self._run_time

    def to_tuple(self):
        return (
            self._run_name or "__none__",
            self._run_time.strftime("%Y%m%dT%H%M%S.%fZ"),
        )

    def to_fixed_length_tuple(self):
        return (
            self._run_name or "__none__",
            self._run_time.strftime("%Y%m%dT%H%M%S.%fZ"),
        )

    def __repr__(self):
        return json.dumps(self.to_json_dict())

    def __str__(self):
        return json.dumps(self.to_json_dict(), indent=2)

    def to_json_dict(self):
        myself = runIdentifierSchema.dump(self)
        return myself

    @classmethod
    def from_tuple(cls, tuple_):
        return cls(tuple_[0], tuple_[1])

    @classmethod
    def from_fixed_length_tuple(cls, tuple_):
        return cls(tuple_[0], tuple_[1])


class RunIdentifierSchema(Schema):
    run_name = fields.Str()
    run_time = fields.DateTime(format="iso")

    @post_load
    def make_run_identifier(self, data, **kwargs):
        return RunIdentifier(**data)


class ExpectationKwargs(dict):
    # ignored_keys = ["result_format", "include_config", "catch_exceptions"]

    """ExpectationKwargs store information necessary to evaluate an expectation."""

    def __init__(self, *args, **kwargs):
        include_config = kwargs.pop("include_config", None)
        if include_config is not None and not isinstance(include_config, bool):
            raise InvalidExpectationKwargsError(
                "include_config must be a boolean value"
            )

        result_format = kwargs.get("result_format", None)
        if result_format is None:
            pass
        elif result_format in RESULT_FORMATS:
            pass
        elif (
                isinstance(result_format, dict)
                and result_format.get("result_format", None) in RESULT_FORMATS
        ):
            pass
        else:
            raise InvalidExpectationKwargsError(
                "result format must be one of the valid formats: %s"
                % str(RESULT_FORMATS)
            )

        catch_exceptions = kwargs.pop("catch_exceptions", None)
        if catch_exceptions is not None and not isinstance(catch_exceptions, bool):
            raise InvalidExpectationKwargsError(
                "catch_exceptions must be a boolean value"
            )

        super().__init__(*args, **kwargs)
        ensure_json_serializable(self)

    # def isEquivalentTo(self, other):
    #     try:
    #         n_self_keys = len([k for k in self.keys() if k not in self.ignored_keys])
    #         n_other_keys = len([k for k in other.keys() if k not in self.ignored_keys])
    #         return n_self_keys == n_other_keys and all(
    #             [self[k] == other[k] for k in self.keys() if k not in self.ignored_keys]
    #         )
    #     except KeyError:
    #         return False

    def __repr__(self):
        return json.dumps(self.to_json_dict())

    def __str__(self):
        return json.dumps(self.to_json_dict(), indent=2)

    def to_json_dict(self):
        myself = convert_to_json_serializable(self)
        return myself


def _deduplicate_evaluation_parameter_dependencies(dependencies):
    deduplicated = dict()
    for suite_name, required_metrics in dependencies.items():
        deduplicated[suite_name] = []
        metrics = set()
        metric_kwargs = dict()
        for metric in required_metrics:
            if isinstance(metric, str):
                metrics.add(metric)
            elif isinstance(metric, dict):
                # There is a single metric_kwargs_id object in this construction
                for kwargs_id, metric_list in metric["metric_kwargs_id"].items():
                    if kwargs_id not in metric_kwargs:
                        metric_kwargs[kwargs_id] = set()
                    for metric_name in metric_list:
                        metric_kwargs[kwargs_id].add(metric_name)
        deduplicated[suite_name] = list(metrics)
        if len(metric_kwargs) > 0:
            deduplicated[suite_name] = deduplicated[suite_name] + [
                {
                    "metric_kwargs_id": {
                        metric_kwargs: list(metrics_set)
                        for (metric_kwargs, metrics_set) in metric_kwargs.items()
                    }
                }
            ]

    return deduplicated


class ExpectationConfiguration(DictDot):
    """ExpectationConfiguration defines the parameters and name of a specific expectation."""

    kwarg_lookup_dict = {
        "expect_column_to_exist": {
            "domain_kwargs": ["column", "row_condition", "condition_parser"],
            "success_kwargs": ["column_index"],
            "default_kwarg_values": {
                "row_condition": None,
                "condition_parser": "pandas",
                "column_index": None,
                "result_format": "BASIC",
                "include_config": True,
                "catch_exceptions": False,
            },
        },
        "expect_table_columns_to_match_ordered_list": {
            "domain_kwargs": [],
            "success_kwargs": ["column_list"],
            "default_kwarg_values": {
                "result_format": "BASIC",
                "include_config": True,
                "catch_exceptions": False,
            },
        },
        "expect_table_column_count_to_be_between": {
            "domain_kwargs": [],
            "success_kwargs": ["min_value", "max_value"],
            "default_kwarg_values": {
                "min_value": None,
                "max_value": None,
                "result_format": "BASIC",
                "include_config": True,
                "catch_exceptions": False,
            },
        },
        "expect_table_column_count_to_equal": {
            "domain_kwargs": [],
            "success_kwargs": ["value"],
            "default_kwarg_values": {
                "result_format": "BASIC",
                "include_config": True,
                "catch_exceptions": False,
            },
        },
        "expect_table_row_count_to_be_between": {
            "domain_kwargs": [],
            "success_kwargs": ["min_value", "max_value"],
            "default_kwarg_values": {
                "min_value": None,
                "max_value": None,
                "result_format": "BASIC",
                "include_config": True,
                "catch_exceptions": False,
            },
        },
        "expect_table_row_count_to_equal": {
            "domain_kwargs": [],
            "success_kwargs": ["value"],
            "default_kwarg_values": {
                "result_format": "BASIC",
                "include_config": True,
                "catch_exceptions": False,
            },
        },
        "expect_column_values_to_be_unique": {
            "domain_kwargs": ["column", "row_condition", "condition_parser"],
            "success_kwargs": ["mostly"],
            "default_kwarg_values": {
                "row_condition": None,
                "condition_parser": "pandas",
                "mostly": None,
                "result_format": "BASIC",
                "include_config": True,
                "catch_exceptions": False,
            },
        },
        "expect_column_values_to_not_be_null": {
            "domain_kwargs": ["column", "row_condition", "condition_parser"],
            "success_kwargs": ["mostly"],
            "default_kwarg_values": {
                "row_condition": None,
                "condition_parser": "pandas",
                "mostly": None,
                "result_format": "BASIC",
                "include_config": True,
                "catch_exceptions": False,
            },
        },
        "expect_column_values_to_be_null": {
            "domain_kwargs": ["column", "row_condition", "condition_parser"],
            "success_kwargs": ["mostly"],
            "default_kwarg_values": {
                "row_condition": None,
                "condition_parser": "pandas",
                "mostly": None,
                "result_format": "BASIC",
                "include_config": True,
                "catch_exceptions": False,
            },
        },
        "expect_column_values_to_be_of_type": {
            "domain_kwargs": ["column", "row_condition", "condition_parser"],
            "success_kwargs": ["type_", "mostly"],
            "default_kwarg_values": {
                "row_condition": None,
                "condition_parser": "pandas",
                "mostly": None,
                "result_format": "BASIC",
                "include_config": True,
                "catch_exceptions": False,
            },
        },
        "expect_column_values_to_be_in_type_list": {
            "domain_kwargs": ["column", "row_condition", "condition_parser"],
            "success_kwargs": ["type_list", "mostly"],
            "default_kwarg_values": {
                "row_condition": None,
                "condition_parser": "pandas",
                "mostly": None,
                "result_format": "BASIC",
                "include_config": True,
                "catch_exceptions": False,
            },
        },
        "expect_column_values_to_be_in_set": {
            "domain_kwargs": ["column", "row_condition", "condition_parser"],
            "success_kwargs": ["value_set", "mostly", "parse_strings_as_datetimes"],
            "default_kwarg_values": {
                "row_condition": None,
                "condition_parser": "pandas",
                "mostly": None,
                "parse_strings_as_datetimes": None,
                "result_format": "BASIC",
                "include_config": True,
                "catch_exceptions": False,
            },
        },
        "expect_column_values_to_not_be_in_set": {
            "domain_kwargs": ["column", "row_condition", "condition_parser"],
            "success_kwargs": ["value_set", "mostly", "parse_strings_as_datetimes"],
            "default_kwarg_values": {
                "row_condition": None,
                "condition_parser": "pandas",
                "mostly": None,
                "parse_strings_as_datetimes": None,
                "result_format": "BASIC",
                "include_config": True,
                "catch_exceptions": False,
            },
        },
        "expect_column_values_to_be_between": {
            "domain_kwargs": ["column", "row_condition", "condition_parser"],
            "success_kwargs": [
                "min_value",
                "max_value",
                "strict_min",
                "strict_max",
                "allow_cross_type_comparisons",
                "parse_strings_as_datetimes",
                "output_strftime_format",
                "mostly",
            ],
            "default_kwarg_values": {
                "row_condition": None,
                "condition_parser": "pandas",
                "min_value": None,
                "max_value": None,
                "strict_min": False,
                "strict_max": False,
                "allow_cross_type_comparisons": None,
                "parse_strings_as_datetimes": None,
                "output_strftime_format": None,
                "mostly": None,
                "result_format": "BASIC",
                "include_config": True,
                "catch_exceptions": False,
            },
        },
        "expect_column_values_to_be_increasing": {
            "domain_kwargs": ["column", "row_condition", "condition_parser"],
            "success_kwargs": ["strictly", "parse_strings_as_datetimes", "mostly"],
            "default_kwarg_values": {
                "row_condition": None,
                "condition_parser": "pandas",
                "strictly": None,
                "parse_strings_as_datetimes": None,
                "mostly": None,
                "result_format": "BASIC",
                "include_config": True,
                "catch_exceptions": False,
            },
        },
        "expect_column_values_to_be_decreasing": {
            "domain_kwargs": ["column", "row_condition", "condition_parser"],
            "success_kwargs": ["strictly", "parse_strings_as_datetimes", "mostly"],
            "default_kwarg_values": {
                "row_condition": None,
                "condition_parser": "pandas",
                "strictly": None,
                "parse_strings_as_datetimes": None,
                "mostly": None,
                "result_format": "BASIC",
                "include_config": True,
                "catch_exceptions": False,
            },
        },
        "expect_column_value_lengths_to_be_between": {
            "domain_kwargs": ["column", "row_condition", "condition_parser"],
            "success_kwargs": ["min_value", "max_value", "mostly"],
            "default_kwarg_values": {
                "row_condition": None,
                "condition_parser": "pandas",
                "min_value": None,
                "max_value": None,
                "mostly": None,
                "result_format": "BASIC",
                "include_config": True,
                "catch_exceptions": False,
            },
        },
        "expect_column_value_lengths_to_equal": {
            "domain_kwargs": ["column", "row_condition", "condition_parser"],
            "success_kwargs": ["value", "mostly"],
            "default_kwarg_values": {
                "row_condition": None,
                "condition_parser": "pandas",
                "mostly": None,
                "result_format": "BASIC",
                "include_config": True,
                "catch_exceptions": False,
            },
        },
        "expect_column_values_to_match_regex": {
            "domain_kwargs": ["column", "row_condition", "condition_parser"],
            "success_kwargs": ["regex", "mostly"],
            "default_kwarg_values": {
                "row_condition": None,
                "condition_parser": "pandas",
                "mostly": None,
                "result_format": "BASIC",
                "include_config": True,
                "catch_exceptions": False,
            },
        },
        "expect_column_values_to_not_match_regex": {
            "domain_kwargs": ["column", "row_condition", "condition_parser"],
            "success_kwargs": ["regex", "mostly"],
            "default_kwarg_values": {
                "row_condition": None,
                "condition_parser": "pandas",
                "mostly": None,
                "result_format": "BASIC",
                "include_config": True,
                "catch_exceptions": False,
            },
        },
        "expect_column_values_to_match_regex_list": {
            "domain_kwargs": ["column", "row_condition", "condition_parser"],
            "success_kwargs": ["regex_list", "match_on", "mostly"],
            "default_kwarg_values": {
                "row_condition": None,
                "condition_parser": "pandas",
                "match_on": "any",
                "mostly": None,
                "result_format": "BASIC",
                "include_config": True,
                "catch_exceptions": False,
            },
        },
        "expect_column_values_to_not_match_regex_list": {
            "domain_kwargs": ["column", "row_condition", "condition_parser"],
            "success_kwargs": ["regex_list", "mostly"],
            "default_kwarg_values": {
                "row_condition": None,
                "condition_parser": "pandas",
                "mostly": None,
                "result_format": "BASIC",
                "include_config": True,
                "catch_exceptions": False,
            },
        },
        "expect_column_values_to_match_strftime_format": {
            "domain_kwargs": ["column", "row_condition", "condition_parser"],
            "success_kwargs": ["strftime_format", "mostly"],
            "default_kwarg_values": {
                "row_condition": None,
                "condition_parser": "pandas",
                "mostly": None,
                "result_format": "BASIC",
                "include_config": True,
                "catch_exceptions": False,
            },
        },
        "expect_column_values_to_be_dateutil_parseable": {
            "domain_kwargs": ["column", "row_condition", "condition_parser"],
            "success_kwargs": ["mostly"],
            "default_kwarg_values": {
                "row_condition": None,
                "condition_parser": "pandas",
                "mostly": None,
                "result_format": "BASIC",
                "include_config": True,
                "catch_exceptions": False,
            },
        },
        "expect_column_values_to_be_json_parseable": {
            "domain_kwargs": ["column", "row_condition", "condition_parser"],
            "success_kwargs": ["mostly"],
            "default_kwarg_values": {
                "row_condition": None,
                "condition_parser": "pandas",
                "mostly": None,
                "result_format": "BASIC",
                "include_config": True,
                "catch_exceptions": False,
            },
        },
        "expect_column_values_to_match_json_schema": {
            "domain_kwargs": ["column", "row_condition", "condition_parser"],
            "success_kwargs": ["json_schema", "mostly"],
            "default_kwarg_values": {
                "row_condition": None,
                "condition_parser": "pandas",
                "mostly": None,
                "result_format": "BASIC",
                "include_config": True,
                "catch_exceptions": False,
            },
        },
        "expect_column_parameterized_distribution_ks_test_p_value_to_be_greater_than": {
            "domain_kwargs": ["column", "row_condition", "condition_parser"],
            "success_kwargs": ["distribution", "p_value", "params"],
            "default_kwarg_values": {
                "row_condition": None,
                "condition_parser": "pandas",
                "p_value": 0.05,
                "params": None,
                "result_format": "BASIC",
                "include_config": True,
                "catch_exceptions": False,
            },
        },
        "expect_column_distinct_values_to_be_in_set": {
            "domain_kwargs": ["column", "row_condition", "condition_parser"],
            "success_kwargs": ["value_set", "parse_strings_as_datetimes"],
            "default_kwarg_values": {
                "row_condition": None,
                "condition_parser": "pandas",
                "parse_strings_as_datetimes": None,
                "result_format": "BASIC",
                "include_config": True,
                "catch_exceptions": False,
            },
        },
        "expect_column_distinct_values_to_equal_set": {
            "domain_kwargs": ["column", "row_condition", "condition_parser"],
            "success_kwargs": ["value_set", "parse_strings_as_datetimes"],
            "default_kwarg_values": {
                "row_condition": None,
                "condition_parser": "pandas",
                "parse_strings_as_datetimes": None,
                "result_format": "BASIC",
                "include_config": True,
                "catch_exceptions": False,
            },
        },
        "expect_column_distinct_values_to_contain_set": {
            "domain_kwargs": ["column", "row_condition", "condition_parser"],
            "success_kwargs": ["value_set", "parse_strings_as_datetimes"],
            "default_kwarg_values": {
                "row_condition": None,
                "condition_parser": "pandas",
                "parse_strings_as_datetimes": None,
                "result_format": "BASIC",
                "include_config": True,
                "catch_exceptions": False,
            },
        },
        "expect_column_mean_to_be_between": {
            "domain_kwargs": ["column", "row_condition", "condition_parser"],
<<<<<<< HEAD
            "success_kwargs": ["min_value", "max_value", "strict_min", "strict_max", ],
        },
        "expect_column_median_to_be_between": {
            "domain_kwargs": ["column", "row_condition", "condition_parser"],
            "success_kwargs": ["min_value", "max_value", "strict_min", "strict_max", ],
=======
            "success_kwargs": ["min_value", "max_value", "strict_min", "strict_max"],
            "default_kwarg_values": {
                "row_condition": None,
                "condition_parser": "pandas",
                "min_value": None,
                "max_value": None,
                "strict_min": False,
                "strict_max": False,
                "result_format": "BASIC",
                "include_config": True,
                "catch_exceptions": False,
            },
        },
        "expect_column_median_to_be_between": {
            "domain_kwargs": ["column", "row_condition", "condition_parser"],
            "success_kwargs": ["min_value", "max_value", "strict_min", "strict_max"],
            "default_kwarg_values": {
                "row_condition": None,
                "condition_parser": "pandas",
                "min_value": None,
                "max_value": None,
                "strict_min": False,
                "strict_max": False,
                "result_format": "BASIC",
                "include_config": True,
                "catch_exceptions": False,
            },
>>>>>>> f09cce79
        },
        "expect_column_quantile_values_to_be_between": {
            "domain_kwargs": ["column", "row_condition", "condition_parser"],
            "success_kwargs": ["quantile_ranges", "allow_relative_error"],
            "default_kwarg_values": {
                "row_condition": None,
                "condition_parser": "pandas",
                "allow_relative_error": False,
                "result_format": "BASIC",
                "include_config": True,
                "catch_exceptions": False,
            },
        },
        "expect_column_stdev_to_be_between": {
            "domain_kwargs": ["column", "row_condition", "condition_parser"],
<<<<<<< HEAD
            "success_kwargs": ["min_value", "max_value", "strict_min", "strict_max", ],
=======
            "success_kwargs": ["min_value", "max_value", "strict_min", "strict_max"],
            "default_kwarg_values": {
                "row_condition": None,
                "condition_parser": "pandas",
                "min_value": None,
                "max_value": None,
                "strict_min": False,
                "strict_max": False,
                "result_format": "BASIC",
                "include_config": True,
                "catch_exceptions": False,
            },
>>>>>>> f09cce79
        },
        "expect_column_unique_value_count_to_be_between": {
            "domain_kwargs": ["column", "row_condition", "condition_parser"],
            "success_kwargs": ["min_value", "max_value"],
            "default_kwarg_values": {
                "row_condition": None,
                "condition_parser": "pandas",
                "min_value": None,
                "max_value": None,
                "result_format": "BASIC",
                "include_config": True,
                "catch_exceptions": False,
            },
        },
        "expect_column_proportion_of_unique_values_to_be_between": {
            "domain_kwargs": ["column", "row_condition", "condition_parser"],
<<<<<<< HEAD
            "success_kwargs": ["min_value", "max_value", "strict_min", "strict_max", ],
=======
            "success_kwargs": ["min_value", "max_value", "strict_min", "strict_max"],
            "default_kwarg_values": {
                "row_condition": None,
                "condition_parser": "pandas",
                "min_value": None,
                "max_value": None,
                "strict_min": False,
                "strict_max": False,
                "result_format": "BASIC",
                "include_config": True,
                "catch_exceptions": False,
            },
>>>>>>> f09cce79
        },
        "expect_column_most_common_value_to_be_in_set": {
            "domain_kwargs": ["column", "row_condition", "condition_parser"],
            "success_kwargs": ["value_set", "ties_okay"],
            "default_kwarg_values": {
                "row_condition": None,
                "condition_parser": "pandas",
                "ties_okay": None,
                "result_format": "BASIC",
                "include_config": True,
                "catch_exceptions": False,
            },
        },
        "expect_column_sum_to_be_between": {
            "domain_kwargs": ["column", "row_condition", "condition_parser"],
<<<<<<< HEAD
            "success_kwargs": ["min_value", "max_value", "strict_min", "strict_max", ],
=======
            "success_kwargs": ["min_value", "max_value", "strict_min", "strict_max"],
            "default_kwarg_values": {
                "row_condition": None,
                "condition_parser": "pandas",
                "min_value": None,
                "max_value": None,
                "strict_min": False,
                "strict_max": False,
                "result_format": "BASIC",
                "include_config": True,
                "catch_exceptions": False,
            },
>>>>>>> f09cce79
        },
        "expect_column_min_to_be_between": {
            "domain_kwargs": ["column", "row_condition", "condition_parser"],
            "success_kwargs": [
                "min_value",
                "max_value",
                "strict_min",
                "strict_max",
                "parse_strings_as_datetimes",
                "output_strftime_format",
            ],
            "default_kwarg_values": {
                "row_condition": None,
                "condition_parser": "pandas",
                "min_value": None,
                "max_value": None,
                "strict_min": False,
                "strict_max": False,
                "parse_strings_as_datetimes": None,
                "output_strftime_format": None,
                "result_format": "BASIC",
                "include_config": True,
                "catch_exceptions": False,
            },
        },
        "expect_column_max_to_be_between": {
            "domain_kwargs": ["column", "row_condition", "condition_parser"],
            "success_kwargs": [
                "min_value",
                "max_value",
                "strict_min",
                "strict_max",
                "parse_strings_as_datetimes",
                "output_strftime_format",
            ],
            "default_kwarg_values": {
                "row_condition": None,
                "condition_parser": "pandas",
                "min_value": None,
                "max_value": None,
                "strict_min": False,
                "strict_max": False,
                "parse_strings_as_datetimes": None,
                "output_strftime_format": None,
                "result_format": "BASIC",
                "include_config": True,
                "catch_exceptions": False,
            },
        },
        "expect_column_chisquare_test_p_value_to_be_greater_than": {
            "domain_kwargs": ["column", "row_condition", "condition_parser"],
            "success_kwargs": ["partition_object", "p", "tail_weight_holdout"],
            "default_kwarg_values": {
                "row_condition": None,
                "condition_parser": "pandas",
                "partition_object": None,
                "p": 0.05,
                "tail_weight_holdout": 0,
                "result_format": "BASIC",
                "include_config": True,
                "catch_exceptions": False,
            },
        },
        "expect_column_bootstrapped_ks_test_p_value_to_be_greater_than": {
            "domain_kwargs": ["column", "row_condition", "condition_parser"],
            "success_kwargs": [
                "partition_object",
                "p",
                "bootstrap_samples",
                "bootstrap_sample_size",
            ],
            "default_kwarg_values": {
                "row_condition": None,
                "condition_parser": "pandas",
                "partition_object": None,
                "p": 0.05,
                "bootstrap_samples": None,
                "bootstrap_sample_size": None,
                "result_format": "BASIC",
                "include_config": True,
                "catch_exceptions": False,
            },
        },
        "expect_column_kl_divergence_to_be_less_than": {
            "domain_kwargs": ["column", "row_condition", "condition_parser"],
            "success_kwargs": [
                "partition_object",
                "threshold",
                "tail_weight_holdout",
                "internal_weight_holdout",
                "bucketize_data",
            ],
            "default_kwarg_values": {
                "row_condition": None,
                "condition_parser": "pandas",
                "partition_object": None,
                "threshold": None,
                "tail_weight_holdout": 0,
                "internal_weight_holdout": 0,
                "bucketize_data": True,
                "result_format": "BASIC",
                "include_config": True,
                "catch_exceptions": False,
            },
        },
        "expect_column_pair_values_to_be_equal": {
            "domain_kwargs": [
                "column_A",
                "column_B",
                "row_condition",
                "condition_parser",
            ],
            "success_kwargs": ["ignore_row_if"],
            "default_kwarg_values": {
                "row_condition": None,
                "condition_parser": "pandas",
                "ignore_row_if": "both_values_are_missing",
                "result_format": "BASIC",
                "include_config": True,
                "catch_exceptions": False,
            },
        },
        "expect_column_pair_values_A_to_be_greater_than_B": {
            "domain_kwargs": [
                "column_A",
                "column_B",
                "row_condition",
                "condition_parser",
            ],
            "success_kwargs": [
                "or_equal",
                "parse_strings_as_datetimes",
                "allow_cross_type_comparisons",
                "ignore_row_if",
            ],
            "default_kwarg_values": {
                "row_condition": None,
                "condition_parser": "pandas",
                "or_equal": None,
                "parse_strings_as_datetimes": None,
                "allow_cross_type_comparisons": None,
                "ignore_row_if": "both_values_are_missing",
                "result_format": "BASIC",
                "include_config": True,
                "catch_exceptions": False,
            },
        },
        "expect_column_pair_values_to_be_in_set": {
<<<<<<< HEAD
            "domain_kwargs": ["column_A", "column_B", "row_condition", "condition_engine"],
            "success_kwargs": ["value_pairs_set", "ignore_row_if", ],
=======
            "domain_kwargs": [
                "column_A",
                "column_B",
                "row_condition",
                "condition_parser",
            ],
            "success_kwargs": ["value_pairs_set", "ignore_row_if"],
            "default_kwarg_values": {
                "row_condition": None,
                "condition_parser": "pandas",
                "ignore_row_if": "both_values_are_missing",
                "result_format": "BASIC",
                "include_config": True,
                "catch_exceptions": False,
            },
>>>>>>> f09cce79
        },
        "expect_multicolumn_values_to_be_unique": {
            "domain_kwargs": ["column_list", "row_condition", "condition_parser"],
            "success_kwargs": ["ignore_row_if"],
            "default_kwarg_values": {
                "row_condition": None,
                "condition_parser": "pandas",
                "ignore_row_if": "all_values_are_missing",
                "result_format": "BASIC",
                "include_config": True,
                "catch_exceptions": False,
            },
        },
    }
    runtime_kwargs = ["result_format", "include_config", "catch_exceptions"]

    def __init__(self, expectation_type, kwargs, meta=None, success_on_last_run=None):
        if not isinstance(expectation_type, str):
            raise InvalidExpectationConfigurationError(
                "expectation_type must be a string"
            )
        self._expectation_type = expectation_type
        if not isinstance(kwargs, dict):
            raise InvalidExpectationConfigurationError(
                "expectation configuration kwargs must be an "
                "ExpectationKwargs object."
            )
        self._kwargs = ExpectationKwargs(kwargs)
        if meta is None:
            meta = {}
        # We require meta information to be serializable, but do not convert until necessary
        ensure_json_serializable(meta)
        self.meta = meta
        self.success_on_last_run = success_on_last_run

    def patch(self, op: str, path: str, value: Any) -> "ExpectationConfiguration":
        """

        Args:
            op: A jsonpatch operation. One of 'add', 'replace', or 'remove'
            path: A jsonpatch path for the patch operation
            value: The value to patch

        Returns:
            The patched ExpectationConfiguration object
        """
        if op not in ["add", "replace", "remove"]:
            raise ValueError("Op must be either 'add', 'replace', or 'remove'")

<<<<<<< HEAD
        try:
            valid_path = path.split('/')[1]
        except IndexError:
            raise IndexError("Ensure you have a valid jsonpatch path of the form '/path/foo' "
                             "(see http://jsonpatch.com/)")

        if valid_path not in self.get_runtime_kwargs().keys():
            raise ValueError("Path not available in kwargs (see http://jsonpatch.com/)")

        # TODO: Call validate_kwargs when implemented
        patch = jsonpatch.JsonPatch([
            {'op': op,
             'path': path,
             'value': value}
        ])
=======
        if path.split("/")[1] not in self.get_runtime_kwargs().keys():
            raise ValueError("Path not available in kwargs")

        # TODO: Call validate_kwargs when implemented
        foo = path
        patch = jsonpatch.JsonPatch([{"op": op, "path": foo, "value": value}])
>>>>>>> f09cce79

        patch.apply(self.kwargs, in_place=True)
        return self

    @property
    def expectation_type(self):
        return self._expectation_type

    @property
    def kwargs(self):
        return self._kwargs

    def get_domain_kwargs(self):
        return {
            key: self.kwargs.get(key)
            for key in self.kwarg_lookup_dict[self.expectation_type]["domain_kwargs"]
        }

    def get_success_kwargs(self):
        # TODO: add default values if kwarg not present
        domain_kwargs = self.get_domain_kwargs()
        success_kwargs = {
            key: self.kwargs.get(key)
            for key in self.kwarg_lookup_dict[self.expectation_type]["success_kwargs"]
        }
        success_kwargs.update(domain_kwargs)
        return success_kwargs

    def get_runtime_kwargs(self):
        # TODO: add default values if kwarg not present
        success_kwargs = self.get_success_kwargs()
        runtime_kwargs = {key: self.kwargs.get(key) for key in self.runtime_kwargs}
        runtime_kwargs.update(success_kwargs)
        return runtime_kwargs

    def applies_to_same_domain(self, other_expectation_configuration):
        # "row_condition", "condition_parser"
        # only applies to column map expectations
        # pandas query, pandas dataframe eval
        # check whether two evals are equivalent
        # engines = pandas parser, python parser
        if (
                not self.expectation_type
                    == other_expectation_configuration.expectation_type
        ):
            return False
        if set(self.get_domain_kwargs().keys()) != set(
                self.kwarg_lookup_dict[self.expectation_type]["domain_kwargs"]
        ):
            missing_kwargs = set(
                self.kwarg_lookup_dict[self.expectation_type]["domain_kwargs"]
            ) - set(self.get_domain_kwargs().keys())
            raise InvalidExpectationKwargsError(
                f"Cannot check if expectation applies to same domain. Missing kwargs: {list(missing_kwargs)}"
            )
        return (
                self.get_domain_kwargs()
                == other_expectation_configuration.get_domain_kwargs()
        )

    def isEquivalentTo(self, other, match_type="success"):
        """ExpectationConfiguration equivalence does not include meta, and relies on *equivalence* of kwargs."""
        if not isinstance(other, self.__class__):
            if isinstance(other, dict):
                try:
                    other = expectationConfigurationSchema.load(other)
                except ValidationError:
                    logger.debug(
                        "Unable to evaluate equivalence of ExpectationConfiguration object with dict because "
                        "dict other could not be instantiated as an ExpectationConfiguration"
                    )
                    return NotImplemented
            else:
                # Delegate comparison to the other instance
                return NotImplemented
        if match_type == "domain":
            return all(
                (
                    self.expectation_type == other.expectation_type,
                    self.get_domain_kwargs() == other.get_domain_kwargs(),
                )
            )

        elif match_type == "success":
            return all(
                (
                    self.expectation_type == other.expectation_type,
                    self.get_success_kwargs() == other.get_success_kwargs(),
                )
            )

        elif match_type == "runtime":
            return all(
                (
                    self.expectation_type == other.expectation_type,
                    self.kwargs == other.kwargs,
                )
            )

    def __eq__(self, other):
        """ExpectationConfiguration equality does include meta, but ignores instance identity."""
        if not isinstance(other, self.__class__):
            # Delegate comparison to the other instance's __eq__.
            return NotImplemented
        return all(
            (
                self.expectation_type == other.expectation_type,
                self.kwargs == other.kwargs,
                self.meta == other.meta,
            )
        )

    def __ne__(self, other):
        # By using the == operator, the returned NotImplemented is handled correctly.
        return not self == other

    def __repr__(self):
        return json.dumps(self.to_json_dict())

    def __str__(self):
        return json.dumps(self.to_json_dict(), indent=2)

    def to_json_dict(self):
        myself = expectationConfigurationSchema.dump(self)
        # NOTE - JPC - 20191031: migrate to expectation-specific schemas that subclass result with properly-typed
        # schemas to get serialization all-the-way down via dump
        myself["kwargs"] = convert_to_json_serializable(myself["kwargs"])
        return myself

    def get_evaluation_parameter_dependencies(self):
        parsed_dependencies = dict()
        for key, value in self.kwargs.items():
            if isinstance(value, dict) and "$PARAMETER" in value:
                param_string_dependencies = find_evaluation_parameter_dependencies(
                    value["$PARAMETER"]
                )
                nested_update(parsed_dependencies, param_string_dependencies)

        dependencies = dict()
        urns = parsed_dependencies.get("urns", [])
        for string_urn in urns:
            try:
                urn = ge_urn.parseString(string_urn)
            except ParserError:
                logger.warning(
                    "Unable to parse great_expectations urn {}".format(
                        value["$PARAMETER"]
                    )
                )
                continue

            if not urn.get("metric_kwargs"):
                nested_update(
                    dependencies, {urn["expectation_suite_name"]: [urn["metric_name"]]},
                )
            else:
                nested_update(
                    dependencies,
                    {
                        urn["expectation_suite_name"]: [
                            {
                                "metric_kwargs_id": {
                                    urn["metric_kwargs"]: [urn["metric_name"]]
                                }
                            }
                        ]
                    },
                )

        dependencies = _deduplicate_evaluation_parameter_dependencies(dependencies)
        return dependencies


class ExpectationConfigurationSchema(Schema):
    expectation_type = fields.Str(
        required=True,
        error_messages={
            "required": "expectation_type missing in expectation configuration"
        },
    )
    kwargs = fields.Dict()
    meta = fields.Dict()

    # noinspection PyUnusedLocal
    @post_load
    def make_expectation_configuration(self, data, **kwargs):
        return ExpectationConfiguration(**data)


# TODO: re-enable once we can allow arbitrary keys but still add this sort of validation
# class MetaDictSchema(Schema):
#     """The MetaDict """
#
#     # noinspection PyUnusedLocal
#     @validates_schema
#     def validate_json_serializable(self, data, **kwargs):
#         import json
#         try:
#             json.dumps(data)
#         except (TypeError, OverflowError):
#             raise ValidationError("meta information must be json serializable.")


class ExpectationSuite(object):
    """
    This ExpectationSuite object has create, read, update, and delete functionality for its expectations:
        -create: self.add_expectation()
        -read: self.find_expectation_indexes()
        -update: self.add_expectation()
        -delete: self.remove_expectation()
    """

    def __init__(
            self,
            expectation_suite_name,
            expectations=None,
            evaluation_parameters=None,
            data_asset_type=None,
            meta=None,
    ):
        self.expectation_suite_name = expectation_suite_name
        if expectations is None:
            expectations = []
        self.expectations = [
            ExpectationConfiguration(**expectation)
            if isinstance(expectation, dict)
            else expectation
            for expectation in expectations
        ]
        if evaluation_parameters is None:
            evaluation_parameters = {}
        self.evaluation_parameters = evaluation_parameters
        self.data_asset_type = data_asset_type
        if meta is None:
            meta = {"great_expectations.__version__": ge_version}
        if not "great_expectations.__version__" in meta.keys():
            meta["great_expectations.__version__"] = ge_version
        # We require meta information to be serializable, but do not convert until necessary
        ensure_json_serializable(meta)
        self.meta = meta

    def add_citation(
            self,
            comment,
            batch_kwargs=None,
            batch_markers=None,
            batch_parameters=None,
            citation_date=None,
    ):
        if "citations" not in self.meta:
            self.meta["citations"] = []
        self.meta["citations"].append(
            {
                "citation_date": citation_date
                                 or datetime.datetime.now(datetime.timezone.utc).strftime(
                    "%Y%m%dT%H%M%S.%fZ"
                ),
                "batch_kwargs": batch_kwargs,
                "batch_markers": batch_markers,
                "batch_parameters": batch_parameters,
                "comment": comment,
            }
        )

    def isEquivalentTo(self, other):
        """
        ExpectationSuite equivalence relies only on expectations and evaluation parameters. It does not include:
        - data_asset_name
        - expectation_suite_name
        - meta
        - data_asset_type
        """
        if not isinstance(other, self.__class__):
            if isinstance(other, dict):
                try:
                    other = expectationSuiteSchema.load(other)
                except ValidationError:
                    logger.debug(
                        "Unable to evaluate equivalence of ExpectationConfiguration object with dict because "
                        "dict other could not be instantiated as an ExpectationConfiguration"
                    )
                    return NotImplemented
            else:
                # Delegate comparison to the other instance
                return NotImplemented

        return len(self.expectations) == len(other.expectations) and all(
            [
                mine.isEquivalentTo(theirs)
                for (mine, theirs) in zip(self.expectations, other.expectations)
            ]
        )

    def __eq__(self, other):
        """ExpectationSuite equality ignores instance identity, relying only on properties."""
        if not isinstance(other, self.__class__):
            # Delegate comparison to the other instance's __eq__.
            return NotImplemented
        return all(
            (
                self.expectation_suite_name == other.expectation_suite_name,
                self.expectations == other.expectations,
                self.evaluation_parameters == other.evaluation_parameters,
                self.data_asset_type == other.data_asset_type,
                self.meta == other.meta,
            )
        )

    def __ne__(self, other):
        # By using the == operator, the returned NotImplemented is handled correctly.
        return not self == other

    def __repr__(self):
        return json.dumps(self.to_json_dict(), indent=2)

    def __str__(self):
        return json.dumps(self.to_json_dict(), indent=2)

    def to_json_dict(self):
        myself = expectationSuiteSchema.dump(self)
        # NOTE - JPC - 20191031: migrate to expectation-specific schemas that subclass result with properly-typed
        # schemas to get serialization all-the-way down via dump
        myself["expectations"] = convert_to_json_serializable(myself["expectations"])
        try:
            myself["evaluation_parameters"] = convert_to_json_serializable(
                myself["evaluation_parameters"]
            )
        except KeyError:
            pass  # Allow evaluation parameters to be missing if empty
        myself["meta"] = convert_to_json_serializable(myself["meta"])
        return myself

    def get_evaluation_parameter_dependencies(self):
        dependencies = {}
        for expectation in self.expectations:
            t = expectation.get_evaluation_parameter_dependencies()
            nested_update(dependencies, t)

        dependencies = _deduplicate_evaluation_parameter_dependencies(dependencies)
        return dependencies

    def get_citations(self, sort=True, require_batch_kwargs=False):
        citations = self.meta.get("citations", [])
        if require_batch_kwargs:
            citations = self._filter_citations(citations, "batch_kwargs")
        if not sort:
            return citations
        return self._sort_citations(citations)

    def get_table_expectations(self):
        """Return a list of table expectations."""
        return [
            e
            for e in self.expectations
            if e.expectation_type.startswith("expect_table_")
        ]

    def get_column_expectations(self):
        """Return a list of column map expectations."""
        return [e for e in self.expectations if "column" in e.kwargs]

    @staticmethod
    def _filter_citations(citations, filter_key):
        citations_with_bk = []
        for citation in citations:
            if filter_key in citation and citation.get(filter_key):
                citations_with_bk.append(citation)
        return citations_with_bk

    @staticmethod
    def _sort_citations(citations):
        return sorted(citations, key=lambda x: x["citation_date"])

    ### CRUD methods ###

    def append_expectation(self, expectation_config):
        """Appends an expectation.

           Args:
               expectation_config (ExpectationConfiguration): \
                   The expectation to be added to the list.

           Notes:
               May want to add type-checking in the future.
        """
        self.expectations.append(expectation_config)

    def remove_expectation(
            self,
            expectation_configuration: ExpectationConfiguration,
            match_type: str = "domain",
            remove_multiple_matches: bool = False
    ) -> List[ExpectationConfiguration]:
        """

        Args:
            expectation_configuration: A potentially incomplete (partial) Expectation Configuration to match against for
                for the removal of expectations.
            match_type: This determines what kwargs to use when matching. Options are 'domain' to match based
                on the data evaluated by that expectation, 'success' to match based on all configuration parameters
                 that influence whether an expectation succeeds based on a given batch of data, and 'runtime' to match
                 based on all configuration parameters
            remove_multiple_matches: If True, will remove multiple matching expectations. If False, will raise a ValueError.
        Returns: The list of deleted ExpectationConfigurations

        Raises:
            No match
            More than 1 match, if remove_multiple_matches = False
        """
        found_expectation_indexes = self.find_expectation_indexes(
            expectation_configuration, match_type
        )
        if len(found_expectation_indexes) < 1:
            raise ValueError("No matching expectation was found.")

        elif len(found_expectation_indexes) > 1:
            if remove_multiple_matches == True:
                removed_expectations = []
                for index in sorted(found_expectation_indexes, reverse=True):
                    removed_expectations.append(self.expectations.pop(index))
                return removed_expectations
            else:
                raise ValueError("More than one matching expectation was found. Specify more precise matching criteria,"
                                 "or set remove_multiple_matches=True")

        else:
            return [self.expectations.pop(found_expectation_indexes[0])]

    def remove_all_expectations_of_type(
            self,
            expectation_type: str
    ) -> List[ExpectationConfiguration]:
        removed_expectations = []
        for expectation in self.expectations:
            if expectation.expectation_type == expectation_type:
                removed_expectations += self.remove_expectation(expectation, match_type="domain",
                                                                remove_multiple_matches=True)

        return removed_expectations

    def find_expectation_indexes(
<<<<<<< HEAD
            self,
            expectation_configuration: ExpectationConfiguration,
            match_type: str = "domain"
=======
        self,
        expectation_configuration: ExpectationConfiguration,
        match_type: str = "domain",
>>>>>>> f09cce79
    ) -> List[int]:
        """

        Args:
            expectation_configuration: A potentially incomplete (partial) Expectation Configuration to match against to
                find the index of any matching Expectation Configurations on the suite.
            match_type: This determines what kwargs to use when matching. Options are 'domain' to match based
                on the data evaluated by that expectation, 'success' to match based on all configuration parameters
                 that influence whether an expectation succeeds based on a given batch of data, and 'runtime' to match
                 based on all configuration parameters

        Returns: A list of indexes of matching ExpectationConfiguration

        Raises:
            InvalidExpectationConfigurationError

        """
        if not isinstance(expectation_configuration, ExpectationConfiguration):
            raise InvalidExpectationConfigurationError("Ensure that expectation configuration is valid.")
        match_indexes = []
        for idx, expectation in enumerate(self.expectations):
            if expectation.isEquivalentTo(expectation_configuration, match_type):
                match_indexes.append(idx)

        return match_indexes

<<<<<<< HEAD
    def find_expectations(self,
                          expectation_configuration: ExpectationConfiguration,
                          match_type: str = "domain"
                          ) -> List[ExpectationConfiguration]:
        found_expectation_indexes = self.find_expectation_indexes(expectation_configuration, match_type)
        return list(itemgetter(*found_expectation_indexes)(self.expectations))

    def patch(
            self,
            expectation_configuration: ExpectationConfiguration,
            op: str,
            path: str,
            value: Any,
            match_type: str
=======
    def find_expectations(
        self,
        expectation_configuration: ExpectationConfiguration,
        match_type: str = "domain",
    ) -> List[ExpectationConfiguration]:
        found_expectation_indexes = self.find_expectation_indexes(
            expectation_configuration, match_type
        )
        return itemgetter(found_expectation_indexes)(self.expectations)

    def patch(
        self,
        expectation_type: str,
        match_kwargs: dict,
        op: str,
        path: str,
        value: Any,
        match_type: str,
>>>>>>> f09cce79
    ) -> ExpectationConfiguration:
        """

       Args:
            expectation_configuration: A potentially incomplete (partial) Expectation Configuration to match against to
                find the expectation to patch.
            op: A jsonpatch operation (one of 'add','update', or 'remove') (see http://jsonpatch.com/)
            path: A jsonpatch path for the patch operation (see http://jsonpatch.com/)
            value: The value to patch (see http://jsonpatch.com/)
            match_type: The match type to use for find_expectation_index()

       Returns: The patched ExpectationConfiguration

       Raises:
           No match
           More than 1 match

               """
<<<<<<< HEAD
        found_expectation_indexes = self.find_expectation_indexes(expectation_configuration, match_type)
=======
        found_expectation_indexes = self.find_expectation_indexes(
            ExpectationConfiguration(expectation_type, match_kwargs), match_type
        )
>>>>>>> f09cce79

        if len(found_expectation_indexes) < 1:
            raise ValueError("No matching expectation was found.")
        elif len(found_expectation_indexes) > 1:
            raise ValueError(
                "More than one matching expectation was found. Please be more specific with your search "
                "criteria"
            )

        self.expectations[found_expectation_indexes[0]].patch(op, path, value)
        return self.expectations[found_expectation_indexes[0]]

<<<<<<< HEAD
    def add_expectation(
            self,
            expectation_configuration: ExpectationConfiguration,
            match_type: str = "domain",
            overwrite_existing: bool = False
=======
    def add_or_replace(
        self,
        expectation_configuration: ExpectationConfiguration,
        match_type: str = "domain",
>>>>>>> f09cce79
    ) -> ExpectationConfiguration:
        """

        Args:
            expectation_configuration: The ExpectationConfiguration to add or update
            match_type: The criteria used to determine whether the Suite already has an ExpectationConfiguration
                and so whether we should add or replace.
            overwrite_existing: If the expectation already exists, this will overwrite if True and raise an error if
                False.
        Returns:
            The ExpectationConfiguration to add or replace.
        Raises:
            More than one match
            One match if overwrite_existing = False
        """
        found_expectation_indexes = self.find_expectation_indexes(
            expectation_configuration, match_type
        )

        if len(found_expectation_indexes) > 1:
            raise ValueError(
                "More than one matching expectation was found. Please be more specific with your search "
                "criteria"
            )
        elif len(found_expectation_indexes) == 1:
            # Currently, we completely replace the expectation_configuration, but we could potentially use patch
            # to update instead. We need to consider how to handle meta in that situation.
            # patch = jsonpatch.make_patch(self.expectations[found_expectation_index] \
            #   .kwargs, expectation_configuration.kwargs)
            # patch.apply(self.expectations[found_expectation_index].kwargs, in_place=True)
            if overwrite_existing:
                self.expectations[found_expectation_indexes[0]] = expectation_configuration
            else:
                raise DataContextError(
                    "A matching ExpectationConfiguration already exists. If you would like to overwrite this "
                    "ExpectationConfiguration, set overwrite_existing=True"
                )
        else:
            self.append_expectation(expectation_configuration)

        return expectation_configuration


class ExpectationSuiteSchema(Schema):
    expectation_suite_name = fields.Str()
    expectations = fields.List(fields.Nested(ExpectationConfigurationSchema))
    evaluation_parameters = fields.Dict(allow_none=True)
    data_asset_type = fields.Str(allow_none=True)
    meta = fields.Dict()

    # NOTE: 20191107 - JPC - we may want to remove clean_empty and update tests to require the other fields;
    # doing so could also allow us not to have to make a copy of data in the pre_dump method.
    def clean_empty(self, data):
        if not hasattr(data, "evaluation_parameters"):
            pass
        elif len(data.evaluation_parameters) == 0:
            del data.evaluation_parameters

        if not hasattr(data, "meta"):
            pass
        elif data.meta is None or data.meta == []:
            pass
        elif len(data.meta) == 0:
            del data.meta
        return data

    # noinspection PyUnusedLocal
    @pre_dump
    def prepare_dump(self, data, **kwargs):
        data = deepcopy(data)
        data.meta = convert_to_json_serializable(data.meta)
        data = self.clean_empty(data)
        return data

    # noinspection PyUnusedLocal
    @post_load
    def make_expectation_suite(self, data, **kwargs):
        return ExpectationSuite(**data)


class ExpectationValidationResult(object):
    def __init__(
            self,
            success=None,
            expectation_config=None,
            result=None,
            meta=None,
            exception_info=None,
    ):
        if result and not self.validate_result_dict(result):
            raise InvalidCacheValueError(result)
        self.success = success
        self.expectation_config = expectation_config
        # TODO: re-add
        # assert_json_serializable(result, "result")
        if result is None:
            result = {}
        self.result = result
        if meta is None:
            meta = {}
        # We require meta information to be serializable, but do not convert until necessary
        ensure_json_serializable(meta)
        self.meta = meta
        self.exception_info = exception_info

    def __eq__(self, other):
        """ExpectationValidationResult equality ignores instance identity, relying only on properties."""
        # NOTE: JPC - 20200213 - need to spend some time thinking about whether we want to
        # consistently allow dict as a comparison alternative in situations like these...
        # if isinstance(other, dict):
        #     try:
        #         other = ExpectationValidationResult(**other)
        #     except ValueError:
        #         return NotImplemented
        if not isinstance(other, self.__class__):
            # Delegate comparison to the other instance's __eq__.
            return NotImplemented
        try:
            return all(
                (
                    self.success == other.success,
                    (
                            self.expectation_config is None
                            and other.expectation_config is None
                    )
                    or (
                            self.expectation_config is not None
                            and self.expectation_config.isEquivalentTo(
                        other.expectation_config
                    )
                    ),
                    # Result is a dictionary allowed to have nested dictionaries that are still of complex types (e.g.
                    # numpy) consequently, series' comparison can persist. Wrapping in all() ensures comparision is
                    # handled appropriately.
                    (self.result is None and other.result is None)
                    or (all(self.result) == all(other.result)),
                    self.meta == other.meta,
                    self.exception_info == other.exception_info,
                )
            )
        except (ValueError, TypeError):
            # if invalid comparisons are attempted, the objects are not equal.
            return False

    def __repr__(self):
        if in_jupyter_notebook():
            json_dict = self.to_json_dict()
            json_dict.pop("expectation_config")
            return json.dumps(json_dict, indent=2)
        return json.dumps(self.to_json_dict(), indent=2)

    def __str__(self):
        return json.dumps(self.to_json_dict(), indent=2)

    def validate_result_dict(self, result):
        if result.get("unexpected_count") and result["unexpected_count"] < 0:
            return False
        if result.get("unexpected_percent") and (
                result["unexpected_percent"] < 0 or result["unexpected_percent"] > 100
        ):
            return False
        if result.get("missing_percent") and (
                result["missing_percent"] < 0 or result["missing_percent"] > 100
        ):
            return False
        if result.get("unexpected_percent_nonmissing") and (
                result["unexpected_percent_nonmissing"] < 0
                or result["unexpected_percent_nonmissing"] > 100
        ):
            return False
        if result.get("missing_count") and result["missing_count"] < 0:
            return False
        return True

    def to_json_dict(self):
        myself = expectationValidationResultSchema.dump(self)
        # NOTE - JPC - 20191031: migrate to expectation-specific schemas that subclass result with properly-typed
        # schemas to get serialization all-the-way down via dump
        if "result" in myself:
            myself["result"] = convert_to_json_serializable(myself["result"])
        if "meta" in myself:
            myself["meta"] = convert_to_json_serializable(myself["meta"])
        if "exception_info" in myself:
            myself["exception_info"] = convert_to_json_serializable(
                myself["exception_info"]
            )
        return myself

    def get_metric(self, metric_name, **kwargs):
        if not self.expectation_config:
            raise UnavailableMetricError(
                "No ExpectationConfig found in this ExpectationValidationResult. Unable to "
                "return a metric."
            )

        metric_name_parts = metric_name.split(".")
        metric_kwargs_id = get_metric_kwargs_id(metric_name, kwargs)

        if metric_name_parts[0] == self.expectation_config.expectation_type:
            curr_metric_kwargs = get_metric_kwargs_id(
                metric_name, self.expectation_config.kwargs
            )
            if metric_kwargs_id != curr_metric_kwargs:
                raise UnavailableMetricError(
                    "Requested metric_kwargs_id (%s) does not match the configuration of this "
                    "ExpectationValidationResult (%s)."
                    % (metric_kwargs_id or "None", curr_metric_kwargs or "None")
                )
            if len(metric_name_parts) < 2:
                raise UnavailableMetricError(
                    "Expectation-defined metrics must include a requested metric."
                )
            elif len(metric_name_parts) == 2:
                if metric_name_parts[1] == "success":
                    return self.success
                else:
                    raise UnavailableMetricError(
                        "Metric name must have more than two parts for keys other than "
                        "success."
                    )
            elif metric_name_parts[1] == "result":
                try:
                    if len(metric_name_parts) == 3:
                        return self.result.get(metric_name_parts[2])
                    elif metric_name_parts[2] == "details":
                        return self.result["details"].get(metric_name_parts[3])
                except KeyError:
                    raise UnavailableMetricError(
                        "Unable to get metric {} -- KeyError in "
                        "ExpectationValidationResult.".format(metric_name)
                    )
        raise UnavailableMetricError("Unrecognized metric name {}".format(metric_name))


class ExpectationValidationResultSchema(Schema):
    success = fields.Bool()
    expectation_config = fields.Nested(ExpectationConfigurationSchema)
    result = fields.Dict()
    meta = fields.Dict()
    exception_info = fields.Dict()

    # noinspection PyUnusedLocal
    @pre_dump
    def convert_result_to_serializable(self, data, **kwargs):
        data = deepcopy(data)
        data.result = convert_to_json_serializable(data.result)
        return data

    # # noinspection PyUnusedLocal
    # @pre_dump
    # def clean_empty(self, data, **kwargs):
    #     # if not hasattr(data, 'meta'):
    #     #     pass
    #     # elif len(data.meta) == 0:
    #     #     del data.meta
    #     # return data
    #     pass

    # noinspection PyUnusedLocal
    @post_load
    def make_expectation_validation_result(self, data, **kwargs):
        return ExpectationValidationResult(**data)


class ExpectationSuiteValidationResult(DictDot):
    def __init__(
            self,
            success=None,
            results=None,
            evaluation_parameters=None,
            statistics=None,
            meta=None,
    ):
        self.success = success
        if results is None:
            results = []
        self.results = results
        if evaluation_parameters is None:
            evaluation_parameters = {}
        self.evaluation_parameters = evaluation_parameters
        if statistics is None:
            statistics = {}
        self.statistics = statistics
        if meta is None:
            meta = {}
        ensure_json_serializable(
            meta
        )  # We require meta information to be serializable.
        self.meta = meta
        self._metrics = {}

    def __eq__(self, other):
        """ExpectationSuiteValidationResult equality ignores instance identity, relying only on properties."""
        if not isinstance(other, self.__class__):
            # Delegate comparison to the other instance's __eq__.
            return NotImplemented
        return all(
            (
                self.success == other.success,
                self.results == other.results,
                self.evaluation_parameters == other.evaluation_parameters,
                self.statistics == other.statistics,
                self.meta == other.meta,
            )
        )

    def __repr__(self):
        return json.dumps(self.to_json_dict(), indent=2)

    def __str__(self):
        return json.dumps(self.to_json_dict(), indent=2)

    def to_json_dict(self):
        myself = deepcopy(self)
        # NOTE - JPC - 20191031: migrate to expectation-specific schemas that subclass result with properly-typed
        # schemas to get serialization all-the-way down via dump
        myself["evaluation_parameters"] = convert_to_json_serializable(
            myself["evaluation_parameters"]
        )
        myself["statistics"] = convert_to_json_serializable(myself["statistics"])
        myself["meta"] = convert_to_json_serializable(myself["meta"])
        myself = expectationSuiteValidationResultSchema.dump(myself)
        return myself

    def get_metric(self, metric_name, **kwargs):
        metric_name_parts = metric_name.split(".")
        metric_kwargs_id = get_metric_kwargs_id(metric_name, kwargs)

        metric_value = None
        # Expose overall statistics
        if metric_name_parts[0] == "statistics":
            if len(metric_name_parts) == 2:
                return self.statistics.get(metric_name_parts[1])
            else:
                raise UnavailableMetricError(
                    "Unrecognized metric {}".format(metric_name)
                )

        # Expose expectation-defined metrics
        elif metric_name_parts[0].lower().startswith("expect_"):
            # Check our cache first
            if (metric_name, metric_kwargs_id) in self._metrics:
                return self._metrics[(metric_name, metric_kwargs_id)]
            else:
                for result in self.results:
                    try:
                        if (
                                metric_name_parts[0]
                                == result.expectation_config.expectation_type
                        ):
                            metric_value = result.get_metric(metric_name, **kwargs)
                            break
                    except UnavailableMetricError:
                        pass
                if metric_value is not None:
                    self._metrics[(metric_name, metric_kwargs_id)] = metric_value
                    return metric_value

        raise UnavailableMetricError(
            "Metric {} with metric_kwargs_id {} is not available.".format(
                metric_name, metric_kwargs_id
            )
        )


class ExpectationSuiteValidationResultSchema(Schema):
    success = fields.Bool()
    results = fields.List(fields.Nested(ExpectationValidationResultSchema))
    evaluation_parameters = fields.Dict()
    statistics = fields.Dict()
    meta = fields.Dict(allow_none=True)

    # noinspection PyUnusedLocal
    @pre_dump
    def prepare_dump(self, data, **kwargs):
        data = deepcopy(data)
        data.meta = convert_to_json_serializable(data.meta)
        return data

    # noinspection PyUnusedLocal
    @post_load
    def make_expectation_suite_validation_result(self, data, **kwargs):
        return ExpectationSuiteValidationResult(**data)


expectationConfigurationSchema = ExpectationConfigurationSchema()
expectationSuiteSchema = ExpectationSuiteSchema()
expectationValidationResultSchema = ExpectationValidationResultSchema()
expectationSuiteValidationResultSchema = ExpectationSuiteValidationResultSchema()
runIdentifierSchema = RunIdentifierSchema()<|MERGE_RESOLUTION|>--- conflicted
+++ resolved
@@ -862,13 +862,6 @@
         },
         "expect_column_mean_to_be_between": {
             "domain_kwargs": ["column", "row_condition", "condition_parser"],
-<<<<<<< HEAD
-            "success_kwargs": ["min_value", "max_value", "strict_min", "strict_max", ],
-        },
-        "expect_column_median_to_be_between": {
-            "domain_kwargs": ["column", "row_condition", "condition_parser"],
-            "success_kwargs": ["min_value", "max_value", "strict_min", "strict_max", ],
-=======
             "success_kwargs": ["min_value", "max_value", "strict_min", "strict_max"],
             "default_kwarg_values": {
                 "row_condition": None,
@@ -896,7 +889,6 @@
                 "include_config": True,
                 "catch_exceptions": False,
             },
->>>>>>> f09cce79
         },
         "expect_column_quantile_values_to_be_between": {
             "domain_kwargs": ["column", "row_condition", "condition_parser"],
@@ -912,9 +904,6 @@
         },
         "expect_column_stdev_to_be_between": {
             "domain_kwargs": ["column", "row_condition", "condition_parser"],
-<<<<<<< HEAD
-            "success_kwargs": ["min_value", "max_value", "strict_min", "strict_max", ],
-=======
             "success_kwargs": ["min_value", "max_value", "strict_min", "strict_max"],
             "default_kwarg_values": {
                 "row_condition": None,
@@ -927,7 +916,6 @@
                 "include_config": True,
                 "catch_exceptions": False,
             },
->>>>>>> f09cce79
         },
         "expect_column_unique_value_count_to_be_between": {
             "domain_kwargs": ["column", "row_condition", "condition_parser"],
@@ -944,9 +932,6 @@
         },
         "expect_column_proportion_of_unique_values_to_be_between": {
             "domain_kwargs": ["column", "row_condition", "condition_parser"],
-<<<<<<< HEAD
-            "success_kwargs": ["min_value", "max_value", "strict_min", "strict_max", ],
-=======
             "success_kwargs": ["min_value", "max_value", "strict_min", "strict_max"],
             "default_kwarg_values": {
                 "row_condition": None,
@@ -959,7 +944,6 @@
                 "include_config": True,
                 "catch_exceptions": False,
             },
->>>>>>> f09cce79
         },
         "expect_column_most_common_value_to_be_in_set": {
             "domain_kwargs": ["column", "row_condition", "condition_parser"],
@@ -975,9 +959,6 @@
         },
         "expect_column_sum_to_be_between": {
             "domain_kwargs": ["column", "row_condition", "condition_parser"],
-<<<<<<< HEAD
-            "success_kwargs": ["min_value", "max_value", "strict_min", "strict_max", ],
-=======
             "success_kwargs": ["min_value", "max_value", "strict_min", "strict_max"],
             "default_kwarg_values": {
                 "row_condition": None,
@@ -990,7 +971,6 @@
                 "include_config": True,
                 "catch_exceptions": False,
             },
->>>>>>> f09cce79
         },
         "expect_column_min_to_be_between": {
             "domain_kwargs": ["column", "row_condition", "condition_parser"],
@@ -1139,10 +1119,6 @@
             },
         },
         "expect_column_pair_values_to_be_in_set": {
-<<<<<<< HEAD
-            "domain_kwargs": ["column_A", "column_B", "row_condition", "condition_engine"],
-            "success_kwargs": ["value_pairs_set", "ignore_row_if", ],
-=======
             "domain_kwargs": [
                 "column_A",
                 "column_B",
@@ -1158,7 +1134,6 @@
                 "include_config": True,
                 "catch_exceptions": False,
             },
->>>>>>> f09cce79
         },
         "expect_multicolumn_values_to_be_unique": {
             "domain_kwargs": ["column_list", "row_condition", "condition_parser"],
@@ -1208,7 +1183,6 @@
         if op not in ["add", "replace", "remove"]:
             raise ValueError("Op must be either 'add', 'replace', or 'remove'")
 
-<<<<<<< HEAD
         try:
             valid_path = path.split('/')[1]
         except IndexError:
@@ -1224,14 +1198,6 @@
              'path': path,
              'value': value}
         ])
-=======
-        if path.split("/")[1] not in self.get_runtime_kwargs().keys():
-            raise ValueError("Path not available in kwargs")
-
-        # TODO: Call validate_kwargs when implemented
-        foo = path
-        patch = jsonpatch.JsonPatch([{"op": op, "path": foo, "value": value}])
->>>>>>> f09cce79
 
         patch.apply(self.kwargs, in_place=True)
         return self
@@ -1673,15 +1639,9 @@
         return removed_expectations
 
     def find_expectation_indexes(
-<<<<<<< HEAD
             self,
             expectation_configuration: ExpectationConfiguration,
             match_type: str = "domain"
-=======
-        self,
-        expectation_configuration: ExpectationConfiguration,
-        match_type: str = "domain",
->>>>>>> f09cce79
     ) -> List[int]:
         """
 
@@ -1708,7 +1668,6 @@
 
         return match_indexes
 
-<<<<<<< HEAD
     def find_expectations(self,
                           expectation_configuration: ExpectationConfiguration,
                           match_type: str = "domain"
@@ -1723,26 +1682,6 @@
             path: str,
             value: Any,
             match_type: str
-=======
-    def find_expectations(
-        self,
-        expectation_configuration: ExpectationConfiguration,
-        match_type: str = "domain",
-    ) -> List[ExpectationConfiguration]:
-        found_expectation_indexes = self.find_expectation_indexes(
-            expectation_configuration, match_type
-        )
-        return itemgetter(found_expectation_indexes)(self.expectations)
-
-    def patch(
-        self,
-        expectation_type: str,
-        match_kwargs: dict,
-        op: str,
-        path: str,
-        value: Any,
-        match_type: str,
->>>>>>> f09cce79
     ) -> ExpectationConfiguration:
         """
 
@@ -1761,13 +1700,7 @@
            More than 1 match
 
                """
-<<<<<<< HEAD
         found_expectation_indexes = self.find_expectation_indexes(expectation_configuration, match_type)
-=======
-        found_expectation_indexes = self.find_expectation_indexes(
-            ExpectationConfiguration(expectation_type, match_kwargs), match_type
-        )
->>>>>>> f09cce79
 
         if len(found_expectation_indexes) < 1:
             raise ValueError("No matching expectation was found.")
@@ -1780,18 +1713,11 @@
         self.expectations[found_expectation_indexes[0]].patch(op, path, value)
         return self.expectations[found_expectation_indexes[0]]
 
-<<<<<<< HEAD
     def add_expectation(
             self,
             expectation_configuration: ExpectationConfiguration,
             match_type: str = "domain",
             overwrite_existing: bool = False
-=======
-    def add_or_replace(
-        self,
-        expectation_configuration: ExpectationConfiguration,
-        match_type: str = "domain",
->>>>>>> f09cce79
     ) -> ExpectationConfiguration:
         """
 
