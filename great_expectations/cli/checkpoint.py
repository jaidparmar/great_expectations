--- conflicted
+++ resolved
@@ -1,4 +1,114 @@
-<<<<<<< HEAD
+"""
+--ge-feature-maturity-info--
+
+    id: checkpoint_notebook
+    title: Checkpoint - Notebook
+    icon:
+    short_description: Run a configured checkpoint from a notebook.
+    description: Run a configured checkpoint from a notebook.
+    how_to_guide_url: https://docs.greatexpectations.io/en/latest/guides/how_to_guides/validation/how_to_run_a_checkpoint_in_python.html
+    maturity: Experimental
+    maturity_details:
+        api_stability: Unstable (expect changes to batch definition; "assets to validate" is still totally untyped)
+        implementation_completeness: Complete
+        unit_test_coverage: Partial ("golden path"-focused tests; error checking tests need to be improved)
+        integration_infrastructure_test_coverage: N/A
+        documentation_completeness: Complete
+        bug_risk: Low
+
+    id: checkpoint_command_line
+    title: Checkpoint - Command Line
+    icon:
+    short_description: Run a configured checkpoint from a command line.
+    description: Run a configured checkpoint from a command line in a Terminal shell.
+    how_to_guide_url: https://docs.greatexpectations.io/en/latest/guides/how_to_guides/validation/how_to_run_a_checkpoint_in_terminal.html
+    maturity: Experimental
+    maturity_details:
+        api_stability: Unstable (expect changes to batch definition; no checkpoint store)
+        implementation_completeness: Complete
+        unit_test_coverage: Complete
+        integration_infrastructure_test_coverage: N/A
+        documentation_completeness: Complete
+        bug_risk: Low
+
+    id: checkpoint_cron_job
+    title: Checkpoint - Cron
+    icon:
+    short_description: Deploy a configured checkpoint as a scheduled task with cron.
+    description: Use the Unix crontab command to edit the cron file and add a line that will run checkpoint as a scheduled task.
+    how_to_guide_url: https://docs.greatexpectations.io/en/latest/guides/how_to_guides/validation/how_to_deploy_a_scheduled_checkpoint_with_cron.html
+    maturity: Experimental
+    maturity_details:
+        api_stability: Unstable (expect changes to batch validation; no checkpoint store)
+        implementation_completeness: Complete
+        unit_test_coverage: Complete
+        integration_infrastructure_test_coverage: N/A
+        documentation_completeness: Complete
+        bug_risk: Low
+
+    id: checkpoint_airflow_dag
+    title: Checkpoint - Airflow DAG
+    icon:
+    short_description: Run a configured checkpoint in Apache Airflow
+    description: Running a configured checkpoint in Apache Airflow enables the triggering of data validation using an Expectation Suite directly within an Airflow DAG.
+    how_to_guide_url: https://docs.greatexpectations.io/en/latest/guides/how_to_guides/validation/how_to_run_a_checkpoint_in_airflow.html
+    maturity: Beta
+    maturity_details:
+        api_stability: Unstable
+        implementation_completeness: Partial (no operator, but probably don't need one)
+        unit_test_coverage: N/A
+        integration_infrastructure_test_coverage: Minimal
+        documentation_completeness: Complete (pending how-to)
+        bug_risk: Low
+
+    id: checkpoint_kedro
+    title: Checkpoint - Kedro
+    icon:
+    short_description:
+    description:
+    how_to_guide_url:
+    maturity: Experimental
+    maturity_details:
+        api_stability: Unknown (implemented by Kedro team)
+        implementation_completeness: Unknown
+        unit_test_coverage: Unknown
+        integration_infrastructure_test_coverage: Unknown
+        documentation_completeness:  Minimal (none)
+        bug_risk: Unknown
+
+    id: checkpoint_prefect
+    title: Checkpoint - Prefect
+    icon:
+    short_description:
+    description:
+    how_to_guide_url:
+    maturity: Experimental
+    maturity_details:
+        api_stability: Unknown (implemented by Prefect team)
+        implementation_completeness: Unknown
+        unit_test_coverage: Unknown
+        integration_infrastructure_test_coverage: Unknown
+        documentation_completeness: Minimal (none)
+        bug_risk: Unknown
+
+    id: checkpoint_dbt
+    title: Checkpoint - DBT
+    icon:
+    short_description:
+    description:
+    how_to_guide_url:
+    maturity: Beta
+    maturity_details:
+        api_stability: Mostly Stable (SQLAlchemy)
+        implementation_completeness: Minimal
+        unit_test_coverage: Minimal (none)
+        integration_infrastructure_test_coverage: Minimal (none)
+        documentation_completeness: Minimal (none)
+        bug_risk: Low
+
+--ge-feature-maturity-info--
+"""
+
 import os
 import sys
 
@@ -17,165 +127,6 @@
 from great_expectations.validation_operators.types.validation_operator_result import (
     ValidationOperatorResult,
 )
-
-try:
-    from sqlalchemy.exc import SQLAlchemyError
-except ImportError:
-    SQLAlchemyError = RuntimeError
-
-
-try:
-    from sqlalchemy.exc import SQLAlchemyError
-except ImportError:
-    SQLAlchemyError = RuntimeError
-
-yaml = YAML()
-yaml.indent(mapping=2, sequence=4, offset=2)
-
-
-@click.group(short_help="Checkpoint operations")
-def checkpoint():
-    """
-Checkpoint operations
-
-A checkpoint is a bundle of one or more batches of data with one or more
-Expectation Suites.
-
-A checkpoint can be as simple as one batch of data paired with one
-Expectation Suite.
-
-A checkpoint can be as complex as many batches of data across different
-datasources paired with one or more Expectation Suites each.
-
-=======
-"""
->>>>>>> 566d7c45
---ge-feature-maturity-info--
-
-    id: checkpoint_notebook
-    title: Checkpoint - Notebook
-    icon:
-    short_description: Run a configured checkpoint from a notebook.
-    description: Run a configured checkpoint from a notebook.
-    how_to_guide_url: https://docs.greatexpectations.io/en/latest/guides/how_to_guides/validation/how_to_run_a_checkpoint_in_python.html
-    maturity: Experimental
-    maturity_details:
-        api_stability: Unstable (expect changes to batch definition; "assets to validate" is still totally untyped)
-        implementation_completeness: Complete
-        unit_test_coverage: Partial ("golden path"-focused tests; error checking tests need to be improved)
-        integration_infrastructure_test_coverage: N/A
-        documentation_completeness: Complete
-        bug_risk: Low
-
-    id: checkpoint_command_line
-    title: Checkpoint - Command Line
-    icon:
-    short_description: Run a configured checkpoint from a command line.
-    description: Run a configured checkpoint from a command line in a Terminal shell.
-    how_to_guide_url: https://docs.greatexpectations.io/en/latest/guides/how_to_guides/validation/how_to_run_a_checkpoint_in_terminal.html
-    maturity: Experimental
-    maturity_details:
-        api_stability: Unstable (expect changes to batch definition; no checkpoint store)
-        implementation_completeness: Complete
-        unit_test_coverage: Complete
-        integration_infrastructure_test_coverage: N/A
-        documentation_completeness: Complete
-        bug_risk: Low
-
-    id: checkpoint_cron_job
-    title: Checkpoint - Cron
-    icon:
-    short_description: Deploy a configured checkpoint as a scheduled task with cron.
-    description: Use the Unix crontab command to edit the cron file and add a line that will run checkpoint as a scheduled task.
-    how_to_guide_url: https://docs.greatexpectations.io/en/latest/guides/how_to_guides/validation/how_to_deploy_a_scheduled_checkpoint_with_cron.html
-    maturity: Experimental
-    maturity_details:
-        api_stability: Unstable (expect changes to batch validation; no checkpoint store)
-        implementation_completeness: Complete
-        unit_test_coverage: Complete
-        integration_infrastructure_test_coverage: N/A
-        documentation_completeness: Complete
-        bug_risk: Low
-
-    id: checkpoint_airflow_dag
-    title: Checkpoint - Airflow DAG
-    icon:
-    short_description: Run a configured checkpoint in Apache Airflow
-    description: Running a configured checkpoint in Apache Airflow enables the triggering of data validation using an Expectation Suite directly within an Airflow DAG.
-    how_to_guide_url: https://docs.greatexpectations.io/en/latest/guides/how_to_guides/validation/how_to_run_a_checkpoint_in_airflow.html
-    maturity: Beta
-    maturity_details:
-        api_stability: Unstable
-        implementation_completeness: Partial (no operator, but probably don't need one)
-        unit_test_coverage: N/A
-        integration_infrastructure_test_coverage: Minimal
-        documentation_completeness: Complete (pending how-to)
-        bug_risk: Low
-
-    id: checkpoint_kedro
-    title: Checkpoint - Kedro
-    icon:
-    short_description:
-    description:
-    how_to_guide_url:
-    maturity: Experimental
-    maturity_details:
-        api_stability: Unknown (implemented by Kedro team)
-        implementation_completeness: Unknown
-        unit_test_coverage: Unknown
-        integration_infrastructure_test_coverage: Unknown
-        documentation_completeness:  Minimal (none)
-        bug_risk: Unknown
-
-    id: checkpoint_prefect
-    title: Checkpoint - Prefect
-    icon:
-    short_description:
-    description:
-    how_to_guide_url:
-    maturity: Experimental
-    maturity_details:
-        api_stability: Unknown (implemented by Prefect team)
-        implementation_completeness: Unknown
-        unit_test_coverage: Unknown
-        integration_infrastructure_test_coverage: Unknown
-        documentation_completeness: Minimal (none)
-        bug_risk: Unknown
-
-    id: checkpoint_dbt
-    title: Checkpoint - DBT
-    icon:
-    short_description:
-    description:
-    how_to_guide_url:
-    maturity: Beta
-    maturity_details:
-        api_stability: Mostly Stable (SQLAlchemy)
-        implementation_completeness: Minimal
-        unit_test_coverage: Minimal (none)
-        integration_infrastructure_test_coverage: Minimal (none)
-        documentation_completeness: Minimal (none)
-        bug_risk: Low
-
---ge-feature-maturity-info--
-"""
-
-import os
-import sys
-
-import click
-from ruamel.yaml import YAML
-
-from great_expectations import DataContext
-from great_expectations.cli import toolkit
-from great_expectations.cli.mark import Mark as mark
-from great_expectations.cli.util import cli_message, cli_message_list
-from great_expectations.core import ExpectationSuite
-from great_expectations.core.usage_statistics.usage_statistics import send_usage_message
-from great_expectations.data_context.util import file_relative_path
-from great_expectations.exceptions import DataContextError
-from great_expectations.util import lint_code
-from great_expectations.validation_operators.types.validation_operator_result import ValidationOperatorResult
 
 try:
     from sqlalchemy.exc import SQLAlchemyError
