import configparser
import copy
import datetime
import errno
import glob
import json
import logging
import os
import shutil
import sys
import uuid
import warnings
import webbrowser
import traceback
from collections import OrderedDict
from typing import Any, Callable, Dict, List, Optional, Union

from dateutil.parser import parse
from ruamel.yaml import YAML, YAMLError
from ruamel.yaml.comments import CommentedMap
from ruamel.yaml.constructor import DuplicateKeyError

import great_expectations.exceptions as ge_exceptions
from great_expectations.core.batch import (
    Batch,
    BatchRequest,
)
from great_expectations.core.expectation_suite import ExpectationSuite
from great_expectations.core.expectation_validation_result import get_metric_kwargs_id
from great_expectations.core.id_dict import BatchKwargs
from great_expectations.core.metric import ValidationMetricIdentifier
from great_expectations.core.run_identifier import RunIdentifier
from great_expectations.core.usage_statistics.usage_statistics import (  # TODO: deprecate
    UsageStatisticsHandler,
    add_datasource_usage_statistics,
    run_validation_operator_usage_statistics,
    save_expectation_suite_usage_statistics,
    usage_statistics_enabled_method,
)
from great_expectations.core.util import nested_update
from great_expectations.data_asset import DataAsset
from great_expectations.data_context.templates import (
    CONFIG_VARIABLES_TEMPLATE,
    PROJECT_TEMPLATE_USAGE_STATISTICS_DISABLED,
    PROJECT_TEMPLATE_USAGE_STATISTICS_ENABLED,
)
from great_expectations.data_context.types.base import (  # TODO: deprecate
    CURRENT_CONFIG_VERSION,
    MINIMUM_SUPPORTED_CONFIG_VERSION,
    AnonymizedUsageStatisticsConfig,
    DataContextConfig,
    DatasourceConfig,
    ExecutionEnvironmentConfig,
    anonymizedUsageStatisticsSchema,
    dataContextConfigSchema,
    datasourceConfigSchema,
    executionEnvironmentConfigSchema,
)
from great_expectations.data_context.types.resource_identifiers import (
    ExpectationSuiteIdentifier,
    ValidationResultIdentifier,
)
from great_expectations.data_context.util import (
    file_relative_path,
    instantiate_class_from_config,
    load_class,
    substitute_all_config_variables,
    substitute_config_variable,
)
from great_expectations.dataset import Dataset
from great_expectations.datasource import Datasource  # TODO: deprecate
from great_expectations.execution_environment import (
    ExecutionEnvironment,
    BaseExecutionEnvironment,
)
from great_expectations.marshmallow__shade import ValidationError
from great_expectations.profile.basic_dataset_profiler import BasicDatasetProfiler
from great_expectations.render.renderer.site_builder import SiteBuilder
from great_expectations.util import verify_dynamic_loading_support
from great_expectations.validator.validator import BridgeValidator, Validator
from great_expectations.exceptions import (
    DataContextError
)

try:
    from sqlalchemy.exc import SQLAlchemyError
except ImportError:
    # We'll redefine this error in code below to catch ProfilerError, which is caught above, so SA errors will
    # just fall through
    SQLAlchemyError = ge_exceptions.ProfilerError

logger = logging.getLogger(__name__)
yaml = YAML()
yaml.indent(mapping=2, sequence=4, offset=2)
yaml.default_flow_style = False


class BaseDataContext:
    """
    This class implements most of the functionality of DataContext, with a few exceptions.

    1. BaseDataContext does not attempt to keep its project_config in sync with a file on disc.
    2. BaseDataContext doesn't attempt to "guess" paths or objects types. Instead, that logic is pushed
        into DataContext class.

    Together, these changes make BaseDataContext class more testable.

--ge-feature-maturity-info--

    id: os_linux
    title: OS - Linux
    icon:
    short_description:
    description:
    how_to_guide_url:
    maturity: Production
    maturity_details:
        api_stability: N/A
        implementation_completeness: N/A
        unit_test_coverage: Complete
        integration_infrastructure_test_coverage: Complete
        documentation_completeness: Complete
        bug_risk: Low

    id: os_macos
    title: OS - MacOS
    icon:
    short_description:
    description:
    how_to_guide_url:
    maturity: Production
    maturity_details:
        api_stability: N/A
        implementation_completeness: N/A
        unit_test_coverage: Complete (local only)
        integration_infrastructure_test_coverage: Complete (local only)
        documentation_completeness: Complete
        bug_risk: Low

    id: os_windows
    title: OS - Windows
    icon:
    short_description:
    description:
    how_to_guide_url:
    maturity: Beta
    maturity_details:
        api_stability: N/A
        implementation_completeness: N/A
        unit_test_coverage: Minimal
        integration_infrastructure_test_coverage: Minimal
        documentation_completeness: Complete
        bug_risk: Moderate
------------------------------------------------------------
    id: workflow_create_edit_expectations_cli_scaffold
    title: Create and Edit Expectations - suite scaffold
    icon:
    short_description: Creating a new Expectation Suite using suite scaffold
    description: Creating Expectation Suites through an interactive development loop using suite scaffold
    how_to_guide_url: https://docs.greatexpectations.io/en/latest/how_to_guides/creating_and_editing_expectations/how_to_create_a_new_expectation_suite_using_suite_scaffold.html
    maturity: Experimental (expect exciting changes to Profiler capability)
    maturity_details:
        api_stability: N/A
        implementation_completeness: N/A
        unit_test_coverage: N/A
        integration_infrastructure_test_coverage: Partial
        documentation_completeness: Complete
        bug_risk: Low

    id: workflow_create_edit_expectations_cli_edit
    title: Create and Edit Expectations - CLI
    icon:
    short_description: Creating a new Expectation Suite using the CLI
    description: Creating a Expectation Suite great_expectations suite new command
    how_to_guide_url: https://docs.greatexpectations.io/en/latest/how_to_guides/creating_and_editing_expectations/how_to_create_a_new_expectation_suite_using_the_cli.html
    maturity: Experimental (expect exciting changes to Profiler and Suite Renderer capability)
    maturity_details:
        api_stability: N/A
        implementation_completeness: N/A
        unit_test_coverage: N/A
        integration_infrastructure_test_coverage: Partial
        documentation_completeness: Complete
        bug_risk: Low

    id: workflow_create_edit_expectations_json_schema
    title: Create and Edit Expectations - Json schema
    icon:
    short_description: Creating a new Expectation Suite from a json schema file
    description: Creating a new Expectation Suite using JsonSchemaProfiler function and json schema file
    how_to_guide_url: https://docs.greatexpectations.io/en/latest/how_to_guides/creating_and_editing_expectations/how_to_create_a_suite_from_a_json_schema_file.html
    maturity: Experimental (expect exciting changes to Profiler capability)
    maturity_details:
        api_stability: N/A
        implementation_completeness: N/A
        unit_test_coverage: N/A
        integration_infrastructure_test_coverage: Partial
        documentation_completeness: Complete
        bug_risk: Low

--ge-feature-maturity-info--
    """

    PROFILING_ERROR_CODE_TOO_MANY_DATA_ASSETS = 2
    PROFILING_ERROR_CODE_SPECIFIED_DATA_ASSETS_NOT_FOUND = 3
    PROFILING_ERROR_CODE_NO_BATCH_KWARGS_GENERATORS_FOUND = 4
    PROFILING_ERROR_CODE_MULTIPLE_BATCH_KWARGS_GENERATORS_FOUND = 5
    UNCOMMITTED_DIRECTORIES = ["data_docs", "validations"]
    GE_UNCOMMITTED_DIR = "uncommitted"
    CHECKPOINTS_DIR = "checkpoints"
    BASE_DIRECTORIES = [
        CHECKPOINTS_DIR,
        "expectations",
        "notebooks",
        "plugins",
        GE_UNCOMMITTED_DIR,
    ]
    NOTEBOOK_SUBDIRECTORIES = ["pandas", "spark", "sql"]
    GE_DIR = "great_expectations"
    GE_YML = "great_expectations.yml"
    GE_EDIT_NOTEBOOK_DIR = GE_UNCOMMITTED_DIR
    FALSEY_STRINGS = ["FALSE", "false", "False", "f", "F", "0"]
    GLOBAL_CONFIG_PATHS = [
        os.path.expanduser("~/.great_expectations/great_expectations.conf"),
        "/etc/great_expectations.conf",
    ]
    DOLLAR_SIGN_ESCAPE_STRING = r"\$"

    @classmethod
    def validate_config(cls, project_config):
        if isinstance(project_config, DataContextConfig):
            return True
        try:
            dataContextConfigSchema.load(project_config)
        except ValidationError:
            raise
        return True

    @usage_statistics_enabled_method(event_name="data_context.__init__",)
    def __init__(self, project_config, context_root_dir=None, runtime_environment=None):
        """DataContext constructor

        Args:
            context_root_dir: location to look for the ``great_expectations.yml`` file. If None, searches for the file \
            based on conventions for project subdirectories.
            runtime_environment: a dictionary of config variables that
            override both those set in config_variables.yml and the environment

        Returns:
            None
        """
        if not BaseDataContext.validate_config(project_config):
            raise ge_exceptions.InvalidConfigError(
                "Your project_config is not valid. Try using the CLI check-config command."
            )
        self._project_config = project_config
        self._apply_global_config_overrides()
        if context_root_dir is not None:
            self._context_root_directory = os.path.abspath(context_root_dir)
        else:
            self._context_root_directory = context_root_dir
        self.runtime_environment = runtime_environment or {}

        # Init plugin support
        if self.plugins_directory is not None:
            sys.path.append(self.plugins_directory)

        # We want to have directories set up before initializing usage statistics so that we can obtain a context instance id
        self._in_memory_instance_id = (
            None  # This variable *may* be used in case we cannot save an instance id
        )
        self._initialize_usage_statistics(project_config.anonymous_usage_statistics)

        # Store cached datasources but don't init them
        self._cached_datasources = {}  # TODO: deprecate

        # Store cached execution_environments but don't init them
        self._cached_execution_environments = {}

        # Init stores
        self._stores = dict()
        self._init_stores(self._project_config_with_variables_substituted.stores)

        # Init validation operators
        # NOTE - 20200522 - JPC - A consistent approach to lazy loading for plugins will be useful here, harmonizing
        # the way that execution environments (AKA datasources), validation operators, site builders and other
        # plugins are built.
        self.validation_operators = {}
        for (
            validation_operator_name,
            validation_operator_config,
        ) in self._project_config.validation_operators.items():
            self.add_validation_operator(
                validation_operator_name, validation_operator_config,
            )

        self._evaluation_parameter_dependencies_compiled = False
        self._evaluation_parameter_dependencies = {}

    def _build_store_from_config(self, store_name, store_config):
        module_name = "great_expectations.data_context.store"
        try:
            new_store = instantiate_class_from_config(
                config=store_config,
                runtime_environment={"root_directory": self.root_directory,},
                config_defaults={"module_name": module_name},
            )
        except ge_exceptions.DataContextError as e:
            new_store = None
            logger.critical(
                f"While attempting to instantiate the store named {store_name} an error occurred: {e}"
            )
        if not new_store:
            raise ge_exceptions.ClassInstantiationError(
                module_name=module_name,
                package_name=None,
                class_name=store_config["class_name"],
            )
        self._stores[store_name] = new_store
        return new_store

    def _init_stores(self, store_configs):
        """Initialize all Stores for this DataContext.

        Stores are a good fit for reading/writing objects that:
            1. follow a clear key-value pattern, and
            2. are usually edited programmatically, using the Context

        Note that stores do NOT manage plugins.
        """

        for store_name, store_config in store_configs.items():
            self._build_store_from_config(store_name, store_config)

    def _apply_global_config_overrides(self):
        # check for global usage statistics opt out
        validation_errors = {}

        if self._check_global_usage_statistics_opt_out():
            logger.info(
                "Usage statistics is disabled globally. Applying override to project_config."
            )
            self._project_config.anonymous_usage_statistics.enabled = False

        # check for global data_context_id
        global_data_context_id = self._get_global_config_value(
            environment_variable="GE_DATA_CONTEXT_ID",
            conf_file_section="anonymous_usage_statistics",
            conf_file_option="data_context_id",
        )
        if global_data_context_id:
            data_context_id_errors = anonymizedUsageStatisticsSchema.validate(
                {"data_context_id": global_data_context_id}
            )
            if not data_context_id_errors:
                logger.info(
                    "data_context_id is defined globally. Applying override to project_config."
                )
                self._project_config.anonymous_usage_statistics.data_context_id = (
                    global_data_context_id
                )
            else:
                validation_errors.update(data_context_id_errors)
        # check for global usage_statistics url
        global_usage_statistics_url = self._get_global_config_value(
            environment_variable="GE_USAGE_STATISTICS_URL",
            conf_file_section="anonymous_usage_statistics",
            conf_file_option="usage_statistics_url",
        )
        if global_usage_statistics_url:
            usage_statistics_url_errors = anonymizedUsageStatisticsSchema.validate(
                {"usage_statistics_url": global_usage_statistics_url}
            )
            if not usage_statistics_url_errors:
                logger.info(
                    "usage_statistics_url is defined globally. Applying override to project_config."
                )
                self._project_config.anonymous_usage_statistics.usage_statistics_url = (
                    global_usage_statistics_url
                )
            else:
                validation_errors.update(usage_statistics_url_errors)
        if validation_errors:
            logger.warning(
                "The following globally-defined config variables failed validation:\n{}\n\n"
                "Please fix the variables if you would like to apply global values to project_config.".format(
                    json.dumps(validation_errors, indent=2)
                )
            )

    def _get_global_config_value(
        self, environment_variable=None, conf_file_section=None, conf_file_option=None
    ):
        assert (conf_file_section and conf_file_option) or (
            not conf_file_section and not conf_file_option
        ), "Must pass both 'conf_file_section' and 'conf_file_option' or neither."
        if environment_variable and os.environ.get(environment_variable, False):
            return os.environ.get(environment_variable)
        if conf_file_section and conf_file_option:
            for config_path in BaseDataContext.GLOBAL_CONFIG_PATHS:
                config = configparser.ConfigParser()
                config.read(config_path)
                config_value = config.get(
                    conf_file_section, conf_file_option, fallback=None
                )
                if config_value:
                    return config_value
        return None

    def _check_global_usage_statistics_opt_out(self):
        if os.environ.get("GE_USAGE_STATS", False):
            ge_usage_stats = os.environ.get("GE_USAGE_STATS")
            if ge_usage_stats in BaseDataContext.FALSEY_STRINGS:
                return True
            else:
                logger.warning(
                    "GE_USAGE_STATS environment variable must be one of: {}".format(
                        BaseDataContext.FALSEY_STRINGS
                    )
                )
        for config_path in BaseDataContext.GLOBAL_CONFIG_PATHS:
            config = configparser.ConfigParser()
            states = config.BOOLEAN_STATES
            for falsey_string in BaseDataContext.FALSEY_STRINGS:
                states[falsey_string] = False
            states["TRUE"] = True
            states["True"] = True
            config.BOOLEAN_STATES = states
            config.read(config_path)
            try:
                if config.getboolean("anonymous_usage_statistics", "enabled") is False:
                    # If stats are disabled, then opt out is true
                    return True
            except (ValueError, configparser.Error):
                pass
        return False

    def _initialize_usage_statistics(
        self, usage_statistics_config: AnonymizedUsageStatisticsConfig
    ):
        """Initialize the usage statistics system."""
        if not usage_statistics_config.enabled:
            logger.info("Usage statistics is disabled; skipping initialization.")
            self._usage_statistics_handler = None
            return

        self._usage_statistics_handler = UsageStatisticsHandler(
            data_context=self,
            data_context_id=usage_statistics_config.data_context_id,
            usage_statistics_url=usage_statistics_config.usage_statistics_url,
        )

    def add_store(self, store_name, store_config):
        """Add a new Store to the DataContext and (for convenience) return the instantiated Store object.

        Args:
            store_name (str): a key for the new Store in in self._stores
            store_config (dict): a config for the Store to add

        Returns:
            store (Store)
        """

        self._project_config["stores"][store_name] = store_config
        return self._build_store_from_config(store_name, store_config)

    def add_validation_operator(
        self, validation_operator_name, validation_operator_config
    ):
        """Add a new ValidationOperator to the DataContext and (for convenience) return the instantiated object.

        Args:
            validation_operator_name (str): a key for the new ValidationOperator in in self._validation_operators
            validation_operator_config (dict): a config for the ValidationOperator to add

        Returns:
            validation_operator (ValidationOperator)
        """

        self._project_config["validation_operators"][
            validation_operator_name
        ] = validation_operator_config
        config = self._project_config_with_variables_substituted.validation_operators[
            validation_operator_name
        ]
        module_name = "great_expectations.validation_operators"
        new_validation_operator = instantiate_class_from_config(
            config=config,
            runtime_environment={
                "data_context": self,
                "name": validation_operator_name,
            },
            config_defaults={"module_name": module_name},
        )
        if not new_validation_operator:
            raise ge_exceptions.ClassInstantiationError(
                module_name=module_name,
                package_name=None,
                class_name=config["class_name"],
            )
        self.validation_operators[validation_operator_name] = new_validation_operator
        return new_validation_operator

    def _normalize_absolute_or_relative_path(self, path):
        if path is None:
            return
        if os.path.isabs(path):
            return path
        else:
            return os.path.join(self.root_directory, path)

    def _normalize_store_path(self, resource_store):
        if resource_store["type"] == "filesystem":
            if not os.path.isabs(resource_store["base_directory"]):
                resource_store["base_directory"] = os.path.join(
                    self.root_directory, resource_store["base_directory"]
                )
        return resource_store

    def get_docs_sites_urls(
        self,
        resource_identifier=None,
        site_name: Optional[str] = None,
        only_if_exists=True,
        site_names: Optional[List[str]] = None,
    ) -> List[Dict[str, str]]:
        """
        Get URLs for a resource for all data docs sites.

        This function will return URLs for any configured site even if the sites
        have not been built yet.

        Args:
            resource_identifier (object): optional. It can be an identifier of
                ExpectationSuite's, ValidationResults and other resources that
                have typed identifiers. If not provided, the method will return
                the URLs of the index page.
            site_name: Optionally specify which site to open. If not specified,
                return all urls in the project.
            site_names: Optionally specify which sites are active. Sites not in
                this list are not processed, even if specified in site_name.

        Returns:
            list: a list of URLs. Each item is the URL for the resource for a
                data docs site
        """
        unfiltered_sites = (
            self._project_config_with_variables_substituted.data_docs_sites
        )

        # Filter out sites that are not in site_names
        sites = (
            {k: v for k, v in unfiltered_sites.items() if k in site_names}
            if site_names
            else unfiltered_sites
        )

        if not sites:
            logger.debug("Found no data_docs_sites.")
            return []
        logger.debug(f"Found {len(sites)} data_docs_sites.")

        if site_name:
            if site_name not in sites.keys():
                raise ge_exceptions.DataContextError(
                    f"Could not find site named {site_name}. Please check your configurations"
                )
            site = sites[site_name]
            site_builder = self._load_site_builder_from_site_config(site)
            url = site_builder.get_resource_url(
                resource_identifier=resource_identifier, only_if_exists=only_if_exists
            )
            return [{"site_name": site_name, "site_url": url}]

        site_urls = []
        for _site_name, site_config in sites.items():
            site_builder = self._load_site_builder_from_site_config(site_config)
            url = site_builder.get_resource_url(
                resource_identifier=resource_identifier, only_if_exists=only_if_exists
            )
            site_urls.append({"site_name": _site_name, "site_url": url})

        return site_urls

    def _load_site_builder_from_site_config(self, site_config) -> SiteBuilder:
        default_module_name = "great_expectations.render.renderer.site_builder"
        site_builder = instantiate_class_from_config(
            config=site_config,
            runtime_environment={
                "data_context": self,
                "root_directory": self.root_directory,
            },
            config_defaults={"module_name": default_module_name},
        )
        if not site_builder:
            raise ge_exceptions.ClassInstantiationError(
                module_name=default_module_name,
                package_name=None,
                class_name=site_config["class_name"],
            )
        return site_builder

    @usage_statistics_enabled_method(event_name="data_context.open_data_docs",)
    def open_data_docs(
        self,
        resource_identifier: Optional[str] = None,
        site_name: Optional[str] = None,
        only_if_exists=True,
    ) -> None:
        """
        A stdlib cross-platform way to open a file in a browser.

        Args:
            resource_identifier: ExpectationSuiteIdentifier,
                ValidationResultIdentifier or any other type's identifier. The
                argument is optional - when not supplied, the method returns the
                URL of the index page.
            site_name: Optionally specify which site to open. If not specified,
                open all docs found in the project.
        """
        data_docs_urls = self.get_docs_sites_urls(
            resource_identifier=resource_identifier,
            site_name=site_name,
            only_if_exists=only_if_exists,
        )
        urls_to_open = [site["site_url"] for site in data_docs_urls]

        for url in urls_to_open:
            if url is not None:
                logger.debug(f"Opening Data Docs found here: {url}")
                webbrowser.open(url)

    @property
    def root_directory(self):
        """The root directory for configuration objects in the data context; the location in which
        ``great_expectations.yml`` is located."""
        return self._context_root_directory

    @property
    def plugins_directory(self):
        """The directory in which custom plugin modules should be placed."""
        return self._normalize_absolute_or_relative_path(
            self._project_config_with_variables_substituted.plugins_directory
        )

    @property
    def _project_config_with_variables_substituted(self):
        return self.get_config_with_variables_substituted()

    @property
    def anonymous_usage_statistics(self):
        return (
            self._project_config_with_variables_substituted.anonymous_usage_statistics
        )

    @property
    def notebooks(self):
        return self._project_config_with_variables_substituted.notebooks

    @property
    def stores(self):
        """A single holder for all Stores in this context"""
        return self._stores

    # TODO: deprecate
    @property
    def datasources(self):
        """A single holder for all Datasources in this context"""
        return {
            datasource: self.get_datasource(datasource)
            for datasource in self._project_config_with_variables_substituted.datasources
        }

    @property
    def execution_environments(self) -> Dict[str, ExecutionEnvironment]:
        """A single holder for all ExecutionEnvironments in this context"""
        return {
            execution_environment: self.get_execution_environment(
                execution_environment_name=execution_environment
            )
            for execution_environment in self._project_config_with_variables_substituted.execution_environments
        }

    @property
    def expectations_store_name(self):
        return self._project_config_with_variables_substituted.expectations_store_name

    @property
    def data_context_id(self):
        return (
            self._project_config_with_variables_substituted.anonymous_usage_statistics.data_context_id
        )

    @property
    def instance_id(self):
        instance_id = self._load_config_variables_file().get("instance_id")
        if instance_id is None:
            if self._in_memory_instance_id is not None:
                return self._in_memory_instance_id
            instance_id = str(uuid.uuid4())
            self._in_memory_instance_id = instance_id
        return instance_id

    #####
    #
    # Internal helper methods
    #
    #####

    def _load_config_variables_file(self):
        """Get all config variables from the default location."""
        config_variables_file_path = self.get_config().config_variables_file_path
        if config_variables_file_path:
            try:
                # If the user specifies the config variable path with an environment variable, we want to substitute it
                defined_path = substitute_config_variable(
                    config_variables_file_path, dict(os.environ)
                )
                if not os.path.isabs(defined_path):
                    # A BaseDataContext will not have a root directory; in that case use the current directory
                    # for any non-absolute path
                    root_directory = self.root_directory or os.curdir()
                else:
                    root_directory = ""
                var_path = os.path.join(root_directory, defined_path)
                with open(var_path) as config_variables_file:
                    return yaml.load(config_variables_file) or {}
            except OSError as e:
                if e.errno != errno.ENOENT:
                    raise
                logger.debug("Generating empty config variables file.")
                return {}
        else:
            return {}

    def get_config_with_variables_substituted(self, config=None):

        if not config:
            config = self._project_config

        substituted_config_variables = substitute_all_config_variables(
            dict(self._load_config_variables_file()),
            dict(os.environ),
            self.DOLLAR_SIGN_ESCAPE_STRING,
        )

        substitutions = {
            **substituted_config_variables,
            **dict(os.environ),
            **self.runtime_environment,
        }

        return DataContextConfig(
            **substitute_all_config_variables(
                config, substitutions, self.DOLLAR_SIGN_ESCAPE_STRING
            )
        )

    def escape_all_config_variables(
        self,
        value: Union[str, dict, list],
        dollar_sign_escape_string: str = DOLLAR_SIGN_ESCAPE_STRING,
    ) -> Union[str, dict, list]:
        """
        Replace all `$` characters with the DOLLAR_SIGN_ESCAPE_STRING

        Args:
            value: config variable value
            dollar_sign_escape_string: replaces instances of `$`

        Returns:
            input value with all `$` characters replaced with the escape string
        """

        if isinstance(value, dict) or isinstance(value, OrderedDict):
            return {
                k: self.escape_all_config_variables(v, dollar_sign_escape_string)
                for k, v in value.items()
            }

        elif isinstance(value, list):
            return [
                self.escape_all_config_variables(v, dollar_sign_escape_string)
                for v in value
            ]
        return value.replace("$", dollar_sign_escape_string)

    def save_config_variable(self, config_variable_name, value):
        """Save config variable value

        Args:
            config_variable_name: name of the property
            value: the value to save for the property

        Returns:
            None
        """
        config_variables = self._load_config_variables_file()
        value = self.escape_all_config_variables(value, self.DOLLAR_SIGN_ESCAPE_STRING)
        config_variables[config_variable_name] = value
        config_variables_filepath = self.get_config().config_variables_file_path
        if not config_variables_filepath:
            raise ge_exceptions.InvalidConfigError(
                "'config_variables_file_path' property is not found in config - setting it is required to use this feature"
            )

        config_variables_filepath = os.path.join(
            self.root_directory, config_variables_filepath
        )

        os.makedirs(os.path.dirname(config_variables_filepath), exist_ok=True)
        if not os.path.isfile(config_variables_filepath):
            logger.info(
                "Creating new substitution_variables file at {config_variables_filepath}".format(
                    config_variables_filepath=config_variables_filepath
                )
            )
            with open(config_variables_filepath, "w") as template:
                template.write(CONFIG_VARIABLES_TEMPLATE)

        with open(config_variables_filepath, "w") as config_variables_file:
            yaml.dump(config_variables, config_variables_file)

    # TODO: deprecate
    def delete_datasource(self, datasource_name=None):
        """Delete a data source
        Args:
            datasource_name: The name of the datasource to delete.

        Raises:
            ValueError: If the datasource name isn't provided or cannot be found.
        """
        if datasource_name is None:
            raise ValueError("Datasource names must be a datasource name")
        else:
            datasource = self.get_datasource(datasource_name)
            if datasource:
                # delete datasources project config
                del self._project_config_with_variables_substituted.datasources[
                    datasource_name
                ]
                del self._project_config.datasources[datasource_name]
                del self._cached_datasources[datasource_name]
            else:
                raise ValueError("Datasource {} not found".format(datasource_name))

    def delete_execution_environment(self, execution_environment_name=None):
        """Delete a data source
        Args:
            execution_environment_name: The name of the execution_environment to delete.

        Raises:
            ValueError: If the execution_environment name isn't provided or cannot be found.
        """
        if execution_environment_name is None:
            raise ValueError(
                "ExecutionEnvironment names must be a execution_environment name"
            )
        else:
            execution_environment = self.get_execution_environment(
                execution_environment_name
            )
            if execution_environment:
                # remove key until we have a delete method on project_config
                # self._project_config_with_variables_substituted.execution_environments[
                # execution_environment_name].remove()
                # del self._project_config["execution_environments"][execution_environment_name]
                del self._cached_execution_environments[execution_environment_name]
            else:
                raise ValueError(
                    "ExecutionEnvironment {} not found".format(
                        execution_environment_name
                    )
                )

    def get_available_data_asset_names(
        self, datasource_names=None, batch_kwargs_generator_names=None
    ):
        """Inspect datasource and batch kwargs generators to provide available data_asset objects.

        Args:
            datasource_names: list of datasources for which to provide available data_asset_name objects. If None, \
            return available data assets for all datasources.
            batch_kwargs_generator_names: list of batch kwargs generators for which to provide available
            data_asset_name objects.

        Returns:
            data_asset_names (dict): Dictionary describing available data assets
            ::

                {
                  datasource_name: {
                    batch_kwargs_generator_name: [ data_asset_1, data_asset_2, ... ]
                    ...
                  }
                  ...
                }

        """
        data_asset_names = {}
        if datasource_names is None:
            datasource_names = [
                datasource["name"] for datasource in self.list_datasources()
            ]
        elif isinstance(datasource_names, str):
            datasource_names = [datasource_names]
        elif not isinstance(datasource_names, list):
            raise ValueError(
                "Datasource names must be a datasource name, list of datasource names or None (to list all datasources)"
            )

        if batch_kwargs_generator_names is not None:
            if isinstance(batch_kwargs_generator_names, str):
                batch_kwargs_generator_names = [batch_kwargs_generator_names]
            if len(batch_kwargs_generator_names) == len(
                datasource_names
            ):  # Iterate over both together
                for idx, datasource_name in enumerate(datasource_names):
                    datasource = self.get_datasource(datasource_name)
                    data_asset_names[
                        datasource_name
                    ] = datasource.get_available_data_asset_names(
                        batch_kwargs_generator_names[idx]
                    )

            elif len(batch_kwargs_generator_names) == 1:
                datasource = self.get_datasource(datasource_names[0])
                datasource_names[
                    datasource_names[0]
                ] = datasource.get_available_data_asset_names(
                    batch_kwargs_generator_names
                )

            else:
                raise ValueError(
                    "If providing batch kwargs generator, you must either specify one for each datasource or only "
                    "one datasource."
                )
        else:  # generator_names is None
            for datasource_name in datasource_names:
                try:
                    datasource = self.get_datasource(datasource_name)
                    data_asset_names[
                        datasource_name
                    ] = datasource.get_available_data_asset_names()
                except ValueError:
                    # handle the edge case of a non-existent datasource
                    data_asset_names[datasource_name] = {}

        return data_asset_names

    # TODO: <Alex>Does this commented code and the "TODO" below still need to be here?</Alex>
    # # TODO: deprecate "datasource" in favor of "execution_environment"
    # def get_available_data_asset_names(
    #     self,
    #     datasource_names=None,
    #     batch_kwargs_generator_names=None,
    #     execution_environment_names=None,
    #     data_connector_names=None,
    # ):
    #     """Inspect execution environment (AKA datasource) and data connectors (AKA batch kwargs generators) to provide
    #     available
    #     data_asset
    #     objects.
    #
    #     Args:
    #         datasource_names: list of datasources for which to provide available data_asset_name objects. If None, \
    #         return available data assets for all datasources.
    #         batch_kwargs_generator_names: list of batch kwargs generators for which to provide available
    #         data_asset_name objects.
    #         execution_environment_names: list of execution_environments for which to provide available data_asset_name
    #         objects. If
    #         None, \
    #         return available data assets for all execution_environments.
    #         data_connector_names: list of batch kwargs generators for which to provide available
    #         data_asset_name objects.
    #
    #     Returns:
    #         data_asset_names (dict): Dictionary describing available data assets
    #         ::
    #
    #             {
    #               execution_environment_name: {
    #                 data_connector_name: [ data_asset_1, data_asset_2, ... ]
    #                 ...
    #               }
    #               ...
    #             }
    #
    #     """
    #     assert (datasource_names and not execution_environment_names) or (
    #         not datasource_names and execution_environment_names
    #     ), "Please provide either datasource_names or execution_environment_names."
    #     if datasource_names:
    #         warnings.warn(
    #             "The 'datasource_names' argument will be deprecated and renamed to 'execution_environment_names'. "
    #             "Please update code accordingly.",
    #             DeprecationWarning,
    #         )
    #         execution_environment_names = datasource_names
    #
    #     assert (batch_kwargs_generator_names and not data_connector_names) or (
    #         not batch_kwargs_generator_names and data_connector_names
    #     ), "Please provide either batch_kwargs_generator_names or data_connector_names."
    #     if batch_kwargs_generator_names:
    #         warnings.warn(
    #             "The 'batch_kwargs_generator_names' argument will be deprecated and renamed to 'data_connector_names'. "
    #             "Please update code accordingly.",
    #             DeprecationWarning,
    #         )
    #         data_connector_names = batch_kwargs_generator_names
    #
    #     data_asset_names = {}
    #     if execution_environment_names is None:
    #         execution_environment_names = [
    #             execution_environment["name"]
    #             for execution_environment in self.list_execution_environments()
    #         ]
    #     elif isinstance(execution_environment_names, str):
    #         execution_environment_names = [execution_environment_names]
    #     elif not isinstance(execution_environment_names, list):
    #         raise ValueError(
    #             "Execution environment names must be a execution_environment name, list of execution_environment names "
    #             "or None ("
    #             "to "
    #             "list "
    #             "all "
    #             "execution_environments)"
    #         )
    #
    #     if data_connector_names is not None:
    #         if isinstance(data_connector_names, str):
    #             data_connector_names = [data_connector_names]
    #         if len(data_connector_names) == len(
    #             execution_environment_names
    #         ):  # Iterate over both together
    #             for idx, execution_environment_name in enumerate(
    #                 execution_environment_names
    #             ):
    #                 execution_environment = self.get_execution_environment(
    #                     execution_environment_name
    #                 )
    #                 data_asset_names[
    #                     execution_environment_name
    #                 ] = execution_environment.get_available_data_asset_names(
    #                     data_connector_names[idx]
    #                 )
    #
    #         elif len(data_connector_names) == 1:
    #             execution_environment = self.get_execution_environment(
    #                 execution_environment_names[0]
    #             )
    #             execution_environment_names[
    #                 execution_environment_names[0]
    #             ] = execution_environment.get_available_data_asset_names(
    #                 data_connector_names
    #             )
    #
    #         else:
    #             raise ValueError(
    #                 "If providing data connector, you must either specify one for each execution_environment "
    #                 "or "
    #                 "only "
    #                 "one execution_environment."
    #             )
    #     else:  # data_connector_names is None
    #         for execution_environment_name in execution_environment_names:
    #             try:
    #                 execution_environment = self.get_execution_environment(
    #                     execution_environment_name
    #                 )
    #                 data_asset_names[
    #                     execution_environment_name
    #                 ] = execution_environment.get_available_data_asset_names()
    #             except ValueError:
    #                 # handle the edge case of a non-existent execution_environment
    #                 data_asset_names[execution_environment_name] = {}
    #
    #     return data_asset_names

    def build_batch_kwargs(
        self,
        datasource,
        batch_kwargs_generator,
        data_asset_name=None,
        partition_id=None,
        **kwargs,
    ):
        """Builds batch kwargs using the provided datasource, batch kwargs generator, and batch_parameters.

        Args:
            datasource (str): the name of the datasource for which to build batch_kwargs
            batch_kwargs_generator (str): the name of the batch kwargs generator to use to build batch_kwargs
            data_asset_name (str): an optional name batch_parameter
            **kwargs: additional batch_parameters

        Returns:
            BatchKwargs

        """
        if kwargs.get("name"):
            if data_asset_name:
                raise ValueError(
                    "Cannot provide both 'name' and 'data_asset_name'. Please use 'data_asset_name' only."
                )
            warnings.warn(
                "name is being deprecated as a batch_parameter. Please use data_asset_name instead.",
                DeprecationWarning,
            )
            data_asset_name = kwargs.pop("name")
        datasource_obj = self.get_datasource(datasource)
        batch_kwargs = datasource_obj.build_batch_kwargs(
            batch_kwargs_generator=batch_kwargs_generator,
            data_asset_name=data_asset_name,
            partition_id=partition_id,
            **kwargs,
        )
        return batch_kwargs

    # New get_batch (note: it returns the List of Batch objects, not a single Batch object).
    def get_batch_list_from_new_style_datasource(
        self, batch_request: dict
    ) -> List[Batch]:
        execution_environment_name: str = batch_request.get(
            "execution_environment_name"
        )
        if not execution_environment_name:
            raise ge_exceptions.ExecutionEnvironmentError(
                message="Batch request must specify an execution_environment."
            )

        # execution_environment: ExecutionEnvironment = self.get_execution_environment(
        #     execution_environment_name=execution_environment_name
        # )
        execution_environment: ExecutionEnvironment = self.datasources[execution_environment_name]
        batch_request: BatchRequest = BatchRequest(**batch_request)
        return execution_environment.get_batch_list_from_batch_request(
            batch_request=batch_request
        )

<<<<<<< HEAD
    # Note: Abe 20201112 : This method name is probably temporary
    def get_batch_from_new_style_datasource(
        self,
        execution_environment_name: str=None,
        data_connector_name: str=None,
        data_asset_name: str=None,
        batch_definition: BatchDefinition=None,
        batch_request: BatchRequest=None,
        partition_request: Union[PartitionRequest, dict]=None,
        partition_identifiers: dict=None,
        limit: int=None,
        index=None,
        custom_filter_function: Callable=None,
        sampling_method: str=None,
        sampling_kwargs: dict=None,
        **kwargs,
    ) -> Batch:
        """Get exactly one batch, based on a variety of flexible input types.

        Args:
            batch_definition
            batch_request

            execution_environment_name
            data_connector_name
            data_asset_name
            partition_request

            partition_identifiers

            limit
            index
            custom_filter_function
            sampling_method
            sampling_kwargs

            **kwargs

        Returns:
            (Batch) The requested batch

        `get_batch` is the main user-facing API for getting batches.
        In contrast to virtually all other methods on the class, it does not require typed or nested inputs.
        Instead, this method is intended to help the user pick the right parameters

        This method attempts returns exactly one batch.
        If 0 or more than batches would be returned, it raises an error.
        """
        if batch_definition:
            if not isinstance(batch_definition, BatchDefinition):
                raise TypeError(f"batch_definition must be an instance of BatchDefinition object, not {type(batch_definition)}")

            execution_environment_name = batch_definition.execution_environment_name
        elif batch_request:
            execution_environment_name = batch_request.execution_environment_name
        else:
            execution_environment_name = execution_environment_name

        execution_environment = self.datasources[execution_environment_name]

        if batch_definition:
            #TODO: Raise a warning if any parameters besides batch_definition are specified

            return execution_environment.get_batch_from_batch_definition(batch_definition)

        elif batch_request:
            #TODO: Raise a warning if any parameters besides batch_requests are specified

            batch_definitions = execution_environment.get_available_batch_definitions(batch_request)
            if len(batch_definitions) != 1:
                raise ValueError(f"Instead of 1 batch_definition, this batch_request matches {len(batch_definitions)}.")
            return execution_environment.get_batch_from_batch_definition(batch_definitions[0])

        else:
            if partition_request is None:
                if partition_identifiers is None:
                    partition_identifiers = kwargs
                else:
                    #Raise a warning if kwargs exist
                    pass

                partition_request = PartitionRequest({
                    "partition_identifiers": partition_identifiers,
                    "limit": limit,
                    "index": index,
                    "custom_filter_function": custom_filter_function,
                    "sampling_method": sampling_method,
                    "sampling_kwargs": sampling_kwargs,
                })

            else:
                #Raise a warning if partition_identifiers or kwargs exist
                partition_request = PartitionRequest(partition_request)

            batch_request = BatchRequest(
                execution_environment_name=execution_environment_name,
                data_connector_name=data_connector_name,
                data_asset_name=data_asset_name,
                partition_request=partition_request,
            )

            batch_definitions = execution_environment.get_available_batch_definitions(batch_request)
            if len(batch_definitions) != 1:
                raise ValueError(f"Instead of 1 batch_definition, these parameters match {len(batch_definitions)}.")
            return execution_environment.get_batch_from_batch_definition(batch_definitions[0])
=======
    def get_validator(
        self, batch_request, expectation_suite_name: Union[str, ExpectationSuite],
    ):
        raise NotImplementedError

    def get_batch(
        self,
        batch_kwargs: Union[dict, BatchKwargs],
        expectation_suite_name: Union[str, ExpectationSuite],
        data_asset_type=None,
        batch_parameters=None,
    ) -> DataAsset:
        """Build a batch of data using batch_kwargs, and return a DataAsset with expectation_suite_name attached. If
        batch_parameters are included, they will be available as attributes of the batch.

        Args:
            batch_kwargs: the batch_kwargs to use; must include a datasource key
            expectation_suite_name: The ExpectationSuite or the name of the expectation_suite to get
            data_asset_type: the type of data_asset to build, with associated expectation implementations. This can
                generally be inferred from the datasource.
            batch_parameters: optional parameters to store as the reference description of the batch. They should
                reflect parameters that would provide the passed BatchKwargs.

        Returns:
            DataAsset
        """
        if isinstance(batch_kwargs, dict):
            batch_kwargs = BatchKwargs(batch_kwargs)

        if not isinstance(batch_kwargs, BatchKwargs):
            raise ge_exceptions.BatchKwargsError(
                "BatchKwargs must be a BatchKwargs object or dictionary."
            )

        if not isinstance(
            expectation_suite_name, (ExpectationSuite, ExpectationSuiteIdentifier, str)
        ):
            raise ge_exceptions.DataContextError(
                "expectation_suite_name must be an ExpectationSuite, "
                "ExpectationSuiteIdentifier or string."
            )

        if isinstance(expectation_suite_name, ExpectationSuite):
            expectation_suite = expectation_suite_name
        elif isinstance(expectation_suite_name, ExpectationSuiteIdentifier):
            expectation_suite = self.get_expectation_suite(
                expectation_suite_name.expectation_suite_name
            )
        else:
            expectation_suite = self.get_expectation_suite(expectation_suite_name)

        datasource = self.get_datasource(batch_kwargs.get("datasource"))
        batch = datasource.get_batch(
            batch_kwargs=batch_kwargs, batch_parameters=batch_parameters
        )
        if data_asset_type is None:
            data_asset_type = datasource.config.get("data_asset_type")
        validator = BridgeValidator(
            batch=batch,
            expectation_suite=expectation_suite,
            expectation_engine=data_asset_type,
        )
        return validator.get_dataset()
>>>>>>> ee794e34

    @usage_statistics_enabled_method(
        event_name="data_context.run_validation_operator",
        args_payload_fn=run_validation_operator_usage_statistics,
    )
    def run_validation_operator(
        self,
        validation_operator_name,
        assets_to_validate,
        run_id=None,
        evaluation_parameters=None,
        run_name=None,
        run_time=None,
        result_format={"result_format": "SUMMARY"},
        **kwargs,
    ):
        """
        Run a validation operator to validate data assets and to perform the business logic around
        validation that the operator implements.

        Args:
            validation_operator_name: name of the operator, as appears in the context's config file
            assets_to_validate: a list that specifies the data assets that the operator will validate. The members of
                the list can be either batches, or a tuple that will allow the operator to fetch the batch:
                (batch_kwargs, expectation_suite_name)
            run_name: The run_name for the validation; if None, a default value will be used
            **kwargs: Additional kwargs to pass to the validation operator

        Returns:
            ValidationOperatorResult
        """
        if not assets_to_validate:
            raise ge_exceptions.DataContextError(
                "No batches of data were passed in. These are required"
            )

        for batch in assets_to_validate:
            if not isinstance(batch, (tuple, DataAsset, Validator)):
                raise ge_exceptions.DataContextError(
                    "Batches are required to be of type DataAsset"
                )
        try:
            validation_operator = self.validation_operators[validation_operator_name]
        except KeyError:
            raise ge_exceptions.DataContextError(
                f"No validation operator `{validation_operator_name}` was found in your project. Please verify this in your great_expectations.yml"
            )

        if run_id is None and run_name is None:
            run_name = datetime.datetime.now(datetime.timezone.utc).strftime(
                "%Y%m%dT%H%M%S.%fZ"
            )
            logger.info("Setting run_name to: {}".format(run_name))
        if evaluation_parameters is None:
            return validation_operator.run(
                assets_to_validate=assets_to_validate,
                run_id=run_id,
                run_name=run_name,
                run_time=run_time,
                result_format=result_format,
                **kwargs,
            )
        else:
            return validation_operator.run(
                assets_to_validate=assets_to_validate,
                run_id=run_id,
                evaluation_parameters=evaluation_parameters,
                run_name=run_name,
                run_time=run_time,
                result_format=result_format,
                **kwargs,
            )

    def list_validation_operator_names(self):
        if not self.validation_operators:
            return []
        return list(self.validation_operators.keys())

    # TODO: deprecate
    @usage_statistics_enabled_method(
        event_name="data_context.add_datasource",
        args_payload_fn=add_datasource_usage_statistics,
    )
    def add_datasource(self, name, initialize=True, **kwargs):
        """Add a new datasource to the data context, with configuration provided as kwargs.
        Args:
            name: the name for the new datasource to add
            initialize: if False, add the datasource to the config, but do not
                initialize it, for example if a user needs to debug database connectivity.
            kwargs (keyword arguments): the configuration for the new datasource

        Returns:
            datasource (Datasource)
        """
        logger.debug("Starting BaseDataContext.add_datasource for %s" % name)
        module_name = kwargs.get("module_name", "great_expectations.datasource")
        verify_dynamic_loading_support(module_name=module_name)
        class_name = kwargs.get("class_name")
        datasource_class = load_class(module_name=module_name, class_name=class_name)

        # For any class that should be loaded, it may control its configuration construction
        # by implementing a classmethod called build_configuration
        if hasattr(datasource_class, "build_configuration"):
            config = datasource_class.build_configuration(**kwargs)
        else:
            config = kwargs

        config = datasourceConfigSchema.load(config)
        self._project_config["datasources"][name] = config

        # We perform variable substitution in the datasource's config here before using the config
        # to instantiate the datasource object. Variable substitution is a service that the data
        # context provides. Datasources should not see unsubstituted variables in their config.
        if initialize:
            datasource = self._build_datasource_from_config(
                name, self._project_config_with_variables_substituted.datasources[name]
            )
            self._cached_datasources[name] = datasource
        else:
            datasource = None

        return datasource

    def add_execution_environment(self, execution_environment_name, execution_environment_config):
        """Add a new Store to the DataContext and (for convenience) return the instantiated Store object.

        Args:
            execution_environment_name (str): a key for the new ExecutionEnvironment in in self._datasources
            execution_environment_config (dict): a config for the ExecutionEnvironment to add

        Returns:
            execution_environment (ExecutionEnvironment)
        """

        new_execution_environment = self._build_execution_environment_from_config(
            execution_environment_name,
            execution_environment_config,
        )
        self._project_config["datasources"][execution_environment_name] = execution_environment_config
        return new_execution_environment

    # TODO: deprecate
    def add_batch_kwargs_generator(
        self, datasource_name, batch_kwargs_generator_name, class_name, **kwargs
    ):
        """
        Add a batch kwargs generator to the named datasource, using the provided
        configuration.

        Args:
            datasource_name: name of datasource to which to add the new batch kwargs generator
            batch_kwargs_generator_name: name of the generator to add
            class_name: class of the batch kwargs generator to add
            **kwargs: batch kwargs generator configuration, provided as kwargs

        Returns:

        """
        datasource_obj = self.get_datasource(datasource_name)
        generator = datasource_obj.add_batch_kwargs_generator(
            name=batch_kwargs_generator_name, class_name=class_name, **kwargs
        )
        return generator

    def get_config(self):
        return self._project_config

    # TODO: deprecate
    def _build_datasource_from_config(self, name, config):
        # We convert from the type back to a dictionary for purposes of instantiation
        if isinstance(config, DatasourceConfig):
            config = datasourceConfigSchema.dump(config)
        config.update({"name": name})
        module_name = "great_expectations.datasource"
        datasource = instantiate_class_from_config(
            config=config,
            runtime_environment={"data_context": self},
            config_defaults={"module_name": module_name},
        )
        if not datasource:
            raise ge_exceptions.ClassInstantiationError(
                module_name=module_name,
                package_name=None,
                class_name=config["class_name"],
            )
        return datasource

    # TODO: deprecate
    def get_datasource(self, datasource_name: str = "default") -> Datasource:
        """Get the named datasource

        Args:
            datasource_name (str): the name of the datasource from the configuration

        Returns:
            datasource (Datasource)
        """
        if datasource_name in self._cached_datasources:
            return self._cached_datasources[datasource_name]
        if (
            datasource_name
            in self._project_config_with_variables_substituted.datasources
        ):
            datasource_config = copy.deepcopy(
                self._project_config_with_variables_substituted.datasources[
                    datasource_name
                ]
            )
        else:
            raise ValueError(
                f"Unable to load datasource `{datasource_name}` -- no configuration found or invalid configuration."
            )
        datasource_config = datasourceConfigSchema.load(datasource_config)
        datasource = self._build_datasource_from_config(
            datasource_name, datasource_config
        )
        self._cached_datasources[datasource_name] = datasource
        return datasource

    def _build_execution_environment_from_config(
        self,
        name: str,
        config: dict,
    ) -> ExecutionEnvironment:
        module_name: str = "great_expectations.execution_environment"
        runtime_environment: dict = {
            "name": name,
            "data_context_root_directory": self.root_directory,
        }
        new_execution_environment: ExecutionEnvironment = instantiate_class_from_config(
            config=config,
            runtime_environment=runtime_environment,
            config_defaults={"module_name": module_name},
        )
        
        if not new_execution_environment:
            raise ge_exceptions.ClassInstantiationError(
                module_name=module_name,
                package_name=None,
                class_name=config["class_name"],
            )
        
        if not isinstance(new_execution_environment, BaseExecutionEnvironment):
            raise TypeError(f"Newly instantiated component {name} is not an instance of BaseExecutionEnvironment. Please check class_name in the config.")

        self._cached_datasources[name] = new_execution_environment
        return new_execution_environment

    def list_expectation_suites(self):
        """Return a list of available expectation suite names."""
        try:
            keys = self.stores[self.expectations_store_name].list_keys()
        except KeyError as e:
            raise ge_exceptions.InvalidConfigError(
                "Unable to find configured store: %s" % str(e)
            )
        return keys

    # TODO: deprecate
    def list_datasources(self):
        """List currently-configured datasources on this context.

        Returns:
            List(dict): each dictionary includes "name", "class_name", and "module_name" keys
        """
        datasources = []
        for (
            key,
            value,
        ) in self._project_config_with_variables_substituted.datasources.items():
            value["name"] = key
            datasources.append(value)
        return datasources

    def list_execution_environments(self):
        """List currently-configured execution_environments on this context.

        Returns:
            List(dict): each dictionary includes "name", "class_name", and "module_name" keys
        """
        execution_environments = []
        for (
            key,
            value,
        ) in (
            self._project_config_with_variables_substituted.execution_environments.items()
        ):
            value["name"] = key
            execution_environments.append(value)
        return execution_environments

    def list_stores(self):
        """List currently-configured Stores on this context"""

        stores = []
        for (
            name,
            value,
        ) in self._project_config_with_variables_substituted.stores.items():
            value["name"] = name
            stores.append(value)
        return stores

    def list_validation_operators(self):
        """List currently-configured Validation Operators on this context"""

        validation_operators = []
        for (
            name,
            value,
        ) in (
            self._project_config_with_variables_substituted.validation_operators.items()
        ):
            value["name"] = name
            validation_operators.append(value)
        return validation_operators

    def create_expectation_suite(
        self, expectation_suite_name, overwrite_existing=False
    ) -> ExpectationSuite:
        """Build a new expectation suite and save it into the data_context expectation store.

        Args:
            expectation_suite_name: The name of the expectation_suite to create
            overwrite_existing (boolean): Whether to overwrite expectation suite if expectation suite with given name
                already exists.

        Returns:
            A new (empty) expectation suite.
        """
        if not isinstance(overwrite_existing, bool):
            raise ValueError("Parameter overwrite_existing must be of type BOOL")

        expectation_suite = ExpectationSuite(
            expectation_suite_name=expectation_suite_name
        )
        key = ExpectationSuiteIdentifier(expectation_suite_name=expectation_suite_name)

        if (
            self._stores[self.expectations_store_name].has_key(key)
            and not overwrite_existing
        ):
            raise ge_exceptions.DataContextError(
                "expectation_suite with name {} already exists. If you would like to overwrite this "
                "expectation_suite, set overwrite_existing=True.".format(
                    expectation_suite_name
                )
            )
        else:
            self._stores[self.expectations_store_name].set(key, expectation_suite)

        return expectation_suite

    def delete_expectation_suite(self, expectation_suite_name):
        """Delete specified expectation suite from data_context expectation store.

        Args:
            expectation_suite_name: The name of the expectation_suite to create

        Returns:
            True for Success and False for Failure.
        """
        key = ExpectationSuiteIdentifier(expectation_suite_name)
        if not self._stores[self.expectations_store_name].has_key(key):
            raise ge_exceptions.DataContextError(
                "expectation_suite with name {} does not exist."
            )
        else:
            self._stores[self.expectations_store_name].remove_key(key)
            return True

    def get_expectation_suite(self, expectation_suite_name):
        """Get a named expectation suite for the provided data_asset_name.

        Args:
            expectation_suite_name (str): the name for the expectation suite

        Returns:
            expectation_suite
        """
        key = ExpectationSuiteIdentifier(expectation_suite_name=expectation_suite_name)

        if self.stores[self.expectations_store_name].has_key(key):
            return self.stores[self.expectations_store_name].get(key)
        else:
            raise ge_exceptions.DataContextError(
                "expectation_suite %s not found" % expectation_suite_name
            )

    def list_expectation_suite_names(self):
        """Lists the available expectation suite names"""
        sorted_expectation_suite_names = [
            i.expectation_suite_name for i in self.list_expectation_suites()
        ]
        sorted_expectation_suite_names.sort()
        return sorted_expectation_suite_names

    @usage_statistics_enabled_method(
        event_name="data_context.save_expectation_suite",
        args_payload_fn=save_expectation_suite_usage_statistics,
    )
    def save_expectation_suite(self, expectation_suite, expectation_suite_name=None):
        """Save the provided expectation suite into the DataContext.

        Args:
            expectation_suite: the suite to save
            expectation_suite_name: the name of this expectation suite. If no name is provided the name will \
                be read from the suite

        Returns:
            None
        """
        if expectation_suite_name is None:
            key = ExpectationSuiteIdentifier(
                expectation_suite_name=expectation_suite.expectation_suite_name
            )
        else:
            expectation_suite.expectation_suite_name = expectation_suite_name
            key = ExpectationSuiteIdentifier(
                expectation_suite_name=expectation_suite_name
            )

        self.stores[self.expectations_store_name].set(key, expectation_suite)
        self._evaluation_parameter_dependencies_compiled = False

    def _store_metrics(self, requested_metrics, validation_results, target_store_name):
        """
        requested_metrics is a dictionary like this:

              requested_metrics:
                *:  # The asterisk here matches *any* expectation suite name
                  # use the 'kwargs' key to request metrics that are defined by kwargs,
                  # for example because they are defined only for a particular column
                  # - column:
                  #     Age:
                  #        - expect_column_min_to_be_between.result.observed_value
                    - statistics.evaluated_expectations
                    - statistics.successful_expectations

        Args:
            requested_metrics:
            validation_results:
            target_store_name:

        Returns:

        """
        expectation_suite_name = validation_results.meta["expectation_suite_name"]
        run_id = validation_results.meta["run_id"]
        data_asset_name = validation_results.meta.get("batch_kwargs", {}).get(
            "data_asset_name"
        )

        for expectation_suite_dependency, metrics_list in requested_metrics.items():
            if (expectation_suite_dependency != "*") and (
                expectation_suite_dependency != expectation_suite_name
            ):
                continue

            if not isinstance(metrics_list, list):
                raise ge_exceptions.DataContextError(
                    "Invalid requested_metrics configuration: metrics requested for "
                    "each expectation suite must be a list."
                )

            for metric_configuration in metrics_list:
                metric_configurations = _get_metric_configuration_tuples(
                    metric_configuration
                )
                for metric_name, metric_kwargs in metric_configurations:
                    try:
                        metric_value = validation_results.get_metric(
                            metric_name, **metric_kwargs
                        )
                        self.stores[target_store_name].set(
                            ValidationMetricIdentifier(
                                run_id=run_id,
                                data_asset_name=data_asset_name,
                                expectation_suite_identifier=ExpectationSuiteIdentifier(
                                    expectation_suite_name
                                ),
                                metric_name=metric_name,
                                metric_kwargs_id=get_metric_kwargs_id(
                                    metric_name, metric_kwargs
                                ),
                            ),
                            metric_value,
                        )
                    except ge_exceptions.UnavailableMetricError:
                        # This will happen frequently in larger pipelines
                        logger.debug(
                            "metric {} was requested by another expectation suite but is not available in "
                            "this validation result.".format(metric_name)
                        )

    def store_validation_result_metrics(
        self, requested_metrics, validation_results, target_store_name
    ):
        self._store_metrics(requested_metrics, validation_results, target_store_name)

    def store_evaluation_parameters(self, validation_results, target_store_name=None):
        if not self._evaluation_parameter_dependencies_compiled:
            self._compile_evaluation_parameter_dependencies()

        if target_store_name is None:
            target_store_name = self.evaluation_parameter_store_name

        self._store_metrics(
            self._evaluation_parameter_dependencies,
            validation_results,
            target_store_name,
        )

    @property
    def evaluation_parameter_store(self):
        return self.stores[self.evaluation_parameter_store_name]

    @property
    def evaluation_parameter_store_name(self):
        return (
            self._project_config_with_variables_substituted.evaluation_parameter_store_name
        )

    @property
    def validations_store_name(self):
        return self._project_config_with_variables_substituted.validations_store_name

    @property
    def validations_store(self):
        return self.stores[self.validations_store_name]

    def _compile_evaluation_parameter_dependencies(self):
        self._evaluation_parameter_dependencies = {}
        for key in self.stores[self.expectations_store_name].list_keys():
            expectation_suite = self.stores[self.expectations_store_name].get(key)
            if not expectation_suite:
                continue

            dependencies = expectation_suite.get_evaluation_parameter_dependencies()
            if len(dependencies) > 0:
                nested_update(self._evaluation_parameter_dependencies, dependencies)

        self._evaluation_parameter_dependencies_compiled = True

    def get_validation_result(
        self,
        expectation_suite_name,
        run_id=None,
        batch_identifier=None,
        validations_store_name=None,
        failed_only=False,
    ):
        """Get validation results from a configured store.

        Args:
            data_asset_name: name of data asset for which to get validation result
            expectation_suite_name: expectation_suite name for which to get validation result (default: "default")
            run_id: run_id for which to get validation result (if None, fetch the latest result by alphanumeric sort)
            validations_store_name: the name of the store from which to get validation results
            failed_only: if True, filter the result to return only failed expectations

        Returns:
            validation_result

        """
        if validations_store_name is None:
            validations_store_name = self.validations_store_name
        selected_store = self.stores[validations_store_name]

        if run_id is None or batch_identifier is None:
            # Get most recent run id
            # NOTE : This method requires a (potentially very inefficient) list_keys call.
            # It should probably move to live in an appropriate Store class,
            # but when we do so, that Store will need to function as more than just a key-value Store.
            key_list = selected_store.list_keys()
            filtered_key_list = []
            for key in key_list:
                if run_id is not None and key.run_id != run_id:
                    continue
                if (
                    batch_identifier is not None
                    and key.batch_identifier != batch_identifier
                ):
                    continue
                filtered_key_list.append(key)

            # run_id_set = set([key.run_id for key in filtered_key_list])
            if len(filtered_key_list) == 0:
                logger.warning("No valid run_id values found.")
                return {}

            filtered_key_list = sorted(filtered_key_list, key=lambda x: x.run_id)

            if run_id is None:
                run_id = filtered_key_list[-1].run_id
            if batch_identifier is None:
                batch_identifier = filtered_key_list[-1].batch_identifier

        key = ValidationResultIdentifier(
            expectation_suite_identifier=ExpectationSuiteIdentifier(
                expectation_suite_name=expectation_suite_name
            ),
            run_id=run_id,
            batch_identifier=batch_identifier,
        )
        results_dict = selected_store.get(key)

        # TODO: This should be a convenience method of ValidationResultSuite
        if failed_only:
            failed_results_list = [
                result for result in results_dict.results if not result.success
            ]
            results_dict.results = failed_results_list
            return results_dict
        else:
            return results_dict

    def update_return_obj(self, data_asset, return_obj):
        """Helper called by data_asset.

        Args:
            data_asset: The data_asset whose validation produced the current return object
            return_obj: the return object to update

        Returns:
            return_obj: the return object, potentially changed into a widget by the configured expectation explorer
        """
        return return_obj

    @usage_statistics_enabled_method(event_name="data_context.build_data_docs")
    def build_data_docs(
        self, site_names=None, resource_identifiers=None, dry_run=False
    ):
        """
        Build Data Docs for your project.

        These make it simple to visualize data quality in your project. These
        include Expectations, Validations & Profiles. The are built for all
        ExecutionEnvironments from JSON artifacts in the local repo including validations
        & profiles from the uncommitted directory.

        :param site_names: if specified, build data docs only for these sites, otherwise,
                            build all the sites specified in the context's config
        :param resource_identifiers: a list of resource identifiers (ExpectationSuiteIdentifier,
                            ValidationResultIdentifier). If specified, rebuild HTML
                            (or other views the data docs sites are rendering) only for
                            the resources in this list. This supports incremental build
                            of data docs sites (e.g., when a new validation result is created)
                            and avoids full rebuild.
        :param dry_run: a flag, if True, the method returns a structure containing the
                            URLs of the sites that *would* be built, but it does not build
                            these sites. The motivation for adding this flag was to allow
                            the CLI to display the the URLs before building and to let users
                            confirm.

        Returns:
            A dictionary with the names of the updated data documentation sites as keys and the the location info
            of their index.html files as values
        """
        logger.debug("Starting DataContext.build_data_docs")

        index_page_locator_infos = {}

        sites = self._project_config_with_variables_substituted.data_docs_sites
        if sites:
            logger.debug("Found data_docs_sites. Building sites...")

            for site_name, site_config in sites.items():
                logger.debug("Building Data Docs Site %s" % site_name,)

                if (site_names and (site_name in site_names)) or not site_names:
                    complete_site_config = site_config
                    module_name = "great_expectations.render.renderer.site_builder"
                    site_builder = instantiate_class_from_config(
                        config=complete_site_config,
                        runtime_environment={
                            "data_context": self,
                            "root_directory": self.root_directory,
                            "site_name": site_name,
                        },
                        config_defaults={"module_name": module_name},
                    )
                    if not site_builder:
                        raise ge_exceptions.ClassInstantiationError(
                            module_name=module_name,
                            package_name=None,
                            class_name=complete_site_config["class_name"],
                        )
                    if dry_run:
                        index_page_locator_infos[
                            site_name
                        ] = site_builder.get_resource_url(only_if_exists=False)
                    else:
                        index_page_resource_identifier_tuple = site_builder.build(
                            resource_identifiers
                        )
                        if index_page_resource_identifier_tuple:
                            index_page_locator_infos[
                                site_name
                            ] = index_page_resource_identifier_tuple[0]

        else:
            logger.debug("No data_docs_config found. No site(s) built.")

        return index_page_locator_infos

    def clean_data_docs(self, site_name=None):
        sites123 = self._project_config_with_variables_substituted.data_docs_sites
        cleaned = False
        for sname, site_config in sites123.items():
            if site_name is None:
                cleaned = False
                complete_site_config = site_config
                module_name = "great_expectations.render.renderer.site_builder"
                site_builder = instantiate_class_from_config(
                    config=complete_site_config,
                    runtime_environment={
                        "data_context": self,
                        "root_directory": self.root_directory,
                    },
                    config_defaults={"module_name": module_name},
                )
                site_builder.clean_site()
                cleaned = True
            else:
                if site_name == sname:
                    complete_site_config = site_config
                    module_name = "great_expectations.render.renderer.site_builder"
                    site_builder = instantiate_class_from_config(
                        config=complete_site_config,
                        runtime_environment={
                            "data_context": self,
                            "root_directory": self.root_directory,
                        },
                        config_defaults={"module_name": module_name},
                    )
                    site_builder.clean_site()
                    return True
        return cleaned

    def profile_datasource(
        self,
        datasource_name,
        batch_kwargs_generator_name=None,
        data_assets=None,
        max_data_assets=20,
        profile_all_data_assets=True,
        profiler=BasicDatasetProfiler,
        profiler_configuration=None,
        dry_run=False,
        run_id=None,
        additional_batch_kwargs=None,
        run_name=None,
        run_time=None,
    ):
        """Profile the named datasource using the named profiler.

        Args:
            datasource_name: the name of the datasource for which to profile data_assets
            batch_kwargs_generator_name: the name of the batch kwargs generator to use to get batches
            data_assets: list of data asset names to profile
            max_data_assets: if the number of data assets the batch kwargs generator yields is greater than this max_data_assets,
                profile_all_data_assets=True is required to profile all
            profile_all_data_assets: when True, all data assets are profiled, regardless of their number
            profiler: the profiler class to use
            profiler_configuration: Optional profiler configuration dict
            dry_run: when true, the method checks arguments and reports if can profile or specifies the arguments that are missing
            additional_batch_kwargs: Additional keyword arguments to be provided to get_batch when loading the data asset.
        Returns:
            A dictionary::

                {
                    "success": True/False,
                    "results": List of (expectation_suite, EVR) tuples for each of the data_assets found in the datasource
                }

            When success = False, the error details are under "error" key
        """

        # We don't need the datasource object, but this line serves to check if the datasource by the name passed as
        # an arg exists and raise an error if it does not.
        datasource = self.get_datasource(datasource_name)

        if not dry_run:
            logger.info(
                "Profiling '{}' with '{}'".format(datasource_name, profiler.__name__)
            )

        profiling_results = {}

        # Build the list of available data asset names (each item a tuple of name and type)

        data_asset_names_dict = self.get_available_data_asset_names(datasource_name)

        available_data_asset_name_list = []
        try:
            datasource_data_asset_names_dict = data_asset_names_dict[datasource_name]
        except KeyError:
            # KeyError will happen if there is not datasource
            raise ge_exceptions.ProfilerError(
                "No datasource {} found.".format(datasource_name)
            )

        if batch_kwargs_generator_name is None:
            # if no generator name is passed as an arg and the datasource has only
            # one generator with data asset names, use it.
            # if ambiguous, raise an exception
            for name in datasource_data_asset_names_dict.keys():
                if batch_kwargs_generator_name is not None:
                    profiling_results = {
                        "success": False,
                        "error": {
                            "code": DataContext.PROFILING_ERROR_CODE_MULTIPLE_BATCH_KWARGS_GENERATORS_FOUND
                        },
                    }
                    return profiling_results

                if len(datasource_data_asset_names_dict[name]["names"]) > 0:
                    available_data_asset_name_list = datasource_data_asset_names_dict[
                        name
                    ]["names"]
                    batch_kwargs_generator_name = name

            if batch_kwargs_generator_name is None:
                profiling_results = {
                    "success": False,
                    "error": {
                        "code": DataContext.PROFILING_ERROR_CODE_NO_BATCH_KWARGS_GENERATORS_FOUND
                    },
                }
                return profiling_results
        else:
            # if the generator name is passed as an arg, get this generator's available data asset names
            try:
                available_data_asset_name_list = datasource_data_asset_names_dict[
                    batch_kwargs_generator_name
                ]["names"]
            except KeyError:
                raise ge_exceptions.ProfilerError(
                    "batch kwargs Generator {} not found. Specify the name of a generator configured in this datasource".format(
                        batch_kwargs_generator_name
                    )
                )

        available_data_asset_name_list = sorted(
            available_data_asset_name_list, key=lambda x: x[0]
        )

        if len(available_data_asset_name_list) == 0:
            raise ge_exceptions.ProfilerError(
                "No Data Assets found in Datasource {}. Used batch kwargs generator: {}.".format(
                    datasource_name, batch_kwargs_generator_name
                )
            )
        total_data_assets = len(available_data_asset_name_list)

        data_asset_names_to_profiled = None

        if isinstance(data_assets, list) and len(data_assets) > 0:
            not_found_data_assets = [
                name
                for name in data_assets
                if name not in [da[0] for da in available_data_asset_name_list]
            ]
            if len(not_found_data_assets) > 0:
                profiling_results = {
                    "success": False,
                    "error": {
                        "code": DataContext.PROFILING_ERROR_CODE_SPECIFIED_DATA_ASSETS_NOT_FOUND,
                        "not_found_data_assets": not_found_data_assets,
                        "data_assets": available_data_asset_name_list,
                    },
                }
                return profiling_results

            data_assets.sort()
            data_asset_names_to_profiled = data_assets
            total_data_assets = len(available_data_asset_name_list)
            if not dry_run:
                logger.info(
                    "Profiling the white-listed data assets: %s, alphabetically."
                    % (",".join(data_assets))
                )
        else:
            if not profile_all_data_assets:
                if total_data_assets > max_data_assets:
                    profiling_results = {
                        "success": False,
                        "error": {
                            "code": DataContext.PROFILING_ERROR_CODE_TOO_MANY_DATA_ASSETS,
                            "num_data_assets": total_data_assets,
                            "data_assets": available_data_asset_name_list,
                        },
                    }
                    return profiling_results

            data_asset_names_to_profiled = [
                name[0] for name in available_data_asset_name_list
            ]
        if not dry_run:
            logger.info(
                "Profiling all %d data assets from batch kwargs generator %s"
                % (len(available_data_asset_name_list), batch_kwargs_generator_name)
            )
        else:
            logger.info(
                "Found %d data assets from batch kwargs generator %s"
                % (len(available_data_asset_name_list), batch_kwargs_generator_name)
            )

        profiling_results["success"] = True

        if not dry_run:
            profiling_results["results"] = []
            total_columns, total_expectations, total_rows, skipped_data_assets = (
                0,
                0,
                0,
                0,
            )
            total_start_time = datetime.datetime.now()

            for name in data_asset_names_to_profiled:
                logger.info("\tProfiling '%s'..." % name)
                try:
                    profiling_results["results"].append(
                        self.profile_data_asset(
                            datasource_name=datasource_name,
                            batch_kwargs_generator_name=batch_kwargs_generator_name,
                            data_asset_name=name,
                            profiler=profiler,
                            profiler_configuration=profiler_configuration,
                            run_id=run_id,
                            additional_batch_kwargs=additional_batch_kwargs,
                            run_name=run_name,
                            run_time=run_time,
                        )["results"][0]
                    )

                except ge_exceptions.ProfilerError as err:
                    logger.warning(err.message)
                except OSError as err:
                    logger.warning(
                        "IOError while profiling %s. (Perhaps a loading error?) Skipping."
                        % name[1]
                    )
                    logger.debug(str(err))
                    skipped_data_assets += 1
                except SQLAlchemyError as e:
                    logger.warning(
                        "SqlAlchemyError while profiling %s. Skipping." % name[1]
                    )
                    logger.debug(str(e))
                    skipped_data_assets += 1

            total_duration = (
                datetime.datetime.now() - total_start_time
            ).total_seconds()
            logger.info(
                """
    Profiled %d of %d named data assets, with %d total rows and %d columns in %.2f seconds.
    Generated, evaluated, and stored %d Expectations during profiling. Please review results using data-docs."""
                % (
                    len(data_asset_names_to_profiled),
                    total_data_assets,
                    total_rows,
                    total_columns,
                    total_duration,
                    total_expectations,
                )
            )
            if skipped_data_assets > 0:
                logger.warning(
                    "Skipped %d data assets due to errors." % skipped_data_assets
                )

        profiling_results["success"] = True
        return profiling_results

    def profile_data_asset(
        self,
        datasource_name,
        batch_kwargs_generator_name=None,
        data_asset_name=None,
        batch_kwargs=None,
        expectation_suite_name=None,
        profiler=BasicDatasetProfiler,
        profiler_configuration=None,
        run_id=None,
        additional_batch_kwargs=None,
        run_name=None,
        run_time=None,
    ):
        """
        Profile a data asset

        :param datasource_name: the name of the datasource to which the profiled data asset belongs
        :param batch_kwargs_generator_name: the name of the batch kwargs generator to use to get batches (only if batch_kwargs are not provided)
        :param data_asset_name: the name of the profiled data asset
        :param batch_kwargs: optional - if set, the method will use the value to fetch the batch to be profiled. If not passed, the batch kwargs generator (generator_name arg) will choose a batch
        :param profiler: the profiler class to use
        :param profiler_configuration: Optional profiler configuration dict
        :param run_name: optional - if set, the validation result created by the profiler will be under the provided run_name
        :param additional_batch_kwargs:
        :returns
            A dictionary::

                {
                    "success": True/False,
                    "results": List of (expectation_suite, EVR) tuples for each of the data_assets found in the datasource
                }

            When success = False, the error details are under "error" key
        """

        assert not (run_id and run_name) and not (
            run_id and run_time
        ), "Please provide either a run_id or run_name and/or run_time."
        if isinstance(run_id, str) and not run_name:
            warnings.warn(
                "String run_ids will be deprecated in the future. Please provide a run_id of type "
                "RunIdentifier(run_name=None, run_time=None), or a dictionary containing run_name "
                "and run_time (both optional). Instead of providing a run_id, you may also provide"
                "run_name and run_time separately.",
                DeprecationWarning,
            )
            try:
                run_time = parse(run_id)
            except (ValueError, TypeError):
                pass
            run_id = RunIdentifier(run_name=run_id, run_time=run_time)
        elif isinstance(run_id, dict):
            run_id = RunIdentifier(**run_id)
        elif not isinstance(run_id, RunIdentifier):
            run_name = run_name or "profiling"
            run_id = RunIdentifier(run_name=run_name, run_time=run_time)

        logger.info(
            "Profiling '{}' with '{}'".format(datasource_name, profiler.__name__)
        )

        if not additional_batch_kwargs:
            additional_batch_kwargs = {}

        if batch_kwargs is None:
            try:
                generator = self.get_datasource(
                    datasource_name=datasource_name
                ).get_batch_kwargs_generator(name=batch_kwargs_generator_name)
                batch_kwargs = generator.build_batch_kwargs(
                    data_asset_name, **additional_batch_kwargs
                )
            except ge_exceptions.BatchKwargsError:
                raise ge_exceptions.ProfilerError(
                    "Unable to build batch_kwargs for datasource {}, using batch kwargs generator {} for name {}".format(
                        datasource_name, batch_kwargs_generator_name, data_asset_name
                    )
                )
            except ValueError:
                raise ge_exceptions.ProfilerError(
                    "Unable to find datasource {} or batch kwargs generator {}.".format(
                        datasource_name, batch_kwargs_generator_name
                    )
                )
        else:
            batch_kwargs.update(additional_batch_kwargs)

        profiling_results = {"success": False, "results": []}

        total_columns, total_expectations, total_rows, skipped_data_assets = 0, 0, 0, 0
        total_start_time = datetime.datetime.now()

        name = data_asset_name
        # logger.info("\tProfiling '%s'..." % name)

        start_time = datetime.datetime.now()

        if expectation_suite_name is None:
            if batch_kwargs_generator_name is None and data_asset_name is None:
                expectation_suite_name = (
                    datasource_name
                    + "."
                    + profiler.__name__
                    + "."
                    + BatchKwargs(batch_kwargs).to_id()
                )
            else:
                expectation_suite_name = (
                    datasource_name
                    + "."
                    + batch_kwargs_generator_name
                    + "."
                    + data_asset_name
                    + "."
                    + profiler.__name__
                )

        self.create_expectation_suite(
            expectation_suite_name=expectation_suite_name, overwrite_existing=True
        )

        # TODO: Add batch_parameters
        batch = self.get_batch(
            expectation_suite_name=expectation_suite_name, batch_kwargs=batch_kwargs,
        )

        if not profiler.validate(batch):
            raise ge_exceptions.ProfilerError(
                "batch '%s' is not a valid batch for the '%s' profiler"
                % (name, profiler.__name__)
            )

        # Note: This logic is specific to DatasetProfilers, which profile a single batch. Multi-batch profilers
        # will have more to unpack.
        expectation_suite, validation_results = profiler.profile(
            batch, run_id=run_id, profiler_configuration=profiler_configuration
        )
        profiling_results["results"].append((expectation_suite, validation_results))

        self.validations_store.set(
            key=ValidationResultIdentifier(
                expectation_suite_identifier=ExpectationSuiteIdentifier(
                    expectation_suite_name=expectation_suite_name
                ),
                run_id=run_id,
                batch_identifier=batch.batch_id,
            ),
            value=validation_results,
        )

        if isinstance(batch, Dataset):
            # For datasets, we can produce some more detailed statistics
            row_count = batch.get_row_count()
            total_rows += row_count
            new_column_count = len(
                {
                    exp.kwargs["column"]
                    for exp in expectation_suite.expectations
                    if "column" in exp.kwargs
                }
            )
            total_columns += new_column_count

        new_expectation_count = len(expectation_suite.expectations)
        total_expectations += new_expectation_count

        self.save_expectation_suite(expectation_suite)
        duration = (datetime.datetime.now() - start_time).total_seconds()
        logger.info(
            "\tProfiled %d columns using %d rows from %s (%.3f sec)"
            % (new_column_count, row_count, name, duration)
        )

        total_duration = (datetime.datetime.now() - total_start_time).total_seconds()
        logger.info(
            """
Profiled the data asset, with %d total rows and %d columns in %.2f seconds.
Generated, evaluated, and stored %d Expectations during profiling. Please review results using data-docs."""
            % (total_rows, total_columns, total_duration, total_expectations,)
        )

        profiling_results["success"] = True
        return profiling_results


class DataContext(BaseDataContext):
    """A DataContext represents a Great Expectations project. It organizes storage and access for
    expectation suites, datasources, notification settings, and data fixtures.

    The DataContext is configured via a yml file stored in a directory called great_expectations; the configuration file
    as well as managed expectation suites should be stored in version control.

    Use the `create` classmethod to create a new empty config, or instantiate the DataContext
    by passing the path to an existing data context root directory.

    DataContexts use data sources you're already familiar with. BatchKwargGenerators help introspect data stores and data execution
    frameworks (such as airflow, Nifi, dbt, or dagster) to describe and produce batches of data ready for analysis. This
    enables fetching, validation, profiling, and documentation of  your data in a way that is meaningful within your
    existing infrastructure and work environment.

    DataContexts use a datasource-based namespace, where each accessible type of data has a three-part
    normalized *data_asset_name*, consisting of *datasource/generator/data_asset_name*.

    - The datasource actually connects to a source of materialized data and returns Great Expectations DataAssets \
      connected to a compute environment and ready for validation.

    - The BatchKwargGenerator knows how to introspect datasources and produce identifying "batch_kwargs" that define \
      particular slices of data.

    - The data_asset_name is a specific name -- often a table name or other name familiar to users -- that \
      batch kwargs generators can slice into batches.

    An expectation suite is a collection of expectations ready to be applied to a batch of data. Since
    in many projects it is useful to have different expectations evaluate in different contexts--profiling
    vs. testing; warning vs. error; high vs. low compute; ML model or dashboard--suites provide a namespace
    option for selecting which expectations a DataContext returns.

    In many simple projects, the datasource or batch kwargs generator name may be omitted and the DataContext will infer
    the correct name when there is no ambiguity.

    Similarly, if no expectation suite name is provided, the DataContext will assume the name "default".
    """

    @classmethod
    def create(
        cls,
        project_root_dir=None,
        usage_statistics_enabled=True,
        runtime_environment=None,
    ):
        """
        Build a new great_expectations directory and DataContext object in the provided project_root_dir.

        `create` will not create a new "great_expectations" directory in the provided folder, provided one does not
        already exist. Then, it will initialize a new DataContext in that folder and write the resulting config.

        Args:
            project_root_dir: path to the root directory in which to create a new great_expectations directory
            runtime_environment: a dictionary of config variables that
            override both those set in config_variables.yml and the environment

        Returns:
            DataContext
        """

        if not os.path.isdir(project_root_dir):
            raise ge_exceptions.DataContextError(
                "The project_root_dir must be an existing directory in which "
                "to initialize a new DataContext"
            )

        ge_dir = os.path.join(project_root_dir, cls.GE_DIR)
        os.makedirs(ge_dir, exist_ok=True)
        cls.scaffold_directories(ge_dir)

        if os.path.isfile(os.path.join(ge_dir, cls.GE_YML)):
            message = """Warning. An existing `{}` was found here: {}.
    - No action was taken.""".format(
                cls.GE_YML, ge_dir
            )
            warnings.warn(message)
        else:
            cls.write_project_template_to_disk(ge_dir, usage_statistics_enabled)

        if os.path.isfile(os.path.join(ge_dir, "notebooks")):
            message = """Warning. An existing `notebooks` directory was found here: {}.
    - No action was taken.""".format(
                ge_dir
            )
            warnings.warn(message)
        else:
            cls.scaffold_notebooks(ge_dir)

        uncommitted_dir = os.path.join(ge_dir, cls.GE_UNCOMMITTED_DIR)
        if os.path.isfile(os.path.join(uncommitted_dir, "config_variables.yml")):
            message = """Warning. An existing `config_variables.yml` was found here: {}.
    - No action was taken.""".format(
                uncommitted_dir
            )
            warnings.warn(message)
        else:
            cls.write_config_variables_template_to_disk(uncommitted_dir)

        return cls(ge_dir, runtime_environment=runtime_environment)

    @classmethod
    def all_uncommitted_directories_exist(cls, ge_dir):
        """Check if all uncommitted direcotries exist."""
        uncommitted_dir = os.path.join(ge_dir, cls.GE_UNCOMMITTED_DIR)
        for directory in cls.UNCOMMITTED_DIRECTORIES:
            if not os.path.isdir(os.path.join(uncommitted_dir, directory)):
                return False

        return True

    @classmethod
    def config_variables_yml_exist(cls, ge_dir):
        """Check if all config_variables.yml exists."""
        path_to_yml = os.path.join(ge_dir, cls.GE_YML)

        # TODO this is so brittle and gross
        with open(path_to_yml) as f:
            config = yaml.load(f)
        config_var_path = config.get("config_variables_file_path")
        config_var_path = os.path.join(ge_dir, config_var_path)
        return os.path.isfile(config_var_path)

    @classmethod
    def write_config_variables_template_to_disk(cls, uncommitted_dir):
        os.makedirs(uncommitted_dir, exist_ok=True)
        config_var_file = os.path.join(uncommitted_dir, "config_variables.yml")
        with open(config_var_file, "w") as template:
            template.write(CONFIG_VARIABLES_TEMPLATE)

    @classmethod
    def write_project_template_to_disk(cls, ge_dir, usage_statistics_enabled=True):
        file_path = os.path.join(ge_dir, cls.GE_YML)
        with open(file_path, "w") as template:
            if usage_statistics_enabled:
                template.write(PROJECT_TEMPLATE_USAGE_STATISTICS_ENABLED)
            else:
                template.write(PROJECT_TEMPLATE_USAGE_STATISTICS_DISABLED)

    @classmethod
    def scaffold_directories(cls, base_dir):
        """Safely create GE directories for a new project."""
        os.makedirs(base_dir, exist_ok=True)
        open(os.path.join(base_dir, ".gitignore"), "w").write("uncommitted/")

        for directory in cls.BASE_DIRECTORIES:
            if directory == "plugins":
                plugins_dir = os.path.join(base_dir, directory)
                os.makedirs(plugins_dir, exist_ok=True)
                os.makedirs(
                    os.path.join(plugins_dir, "custom_data_docs"), exist_ok=True
                )
                os.makedirs(
                    os.path.join(plugins_dir, "custom_data_docs", "views"),
                    exist_ok=True,
                )
                os.makedirs(
                    os.path.join(plugins_dir, "custom_data_docs", "renderers"),
                    exist_ok=True,
                )
                os.makedirs(
                    os.path.join(plugins_dir, "custom_data_docs", "styles"),
                    exist_ok=True,
                )
                cls.scaffold_custom_data_docs(plugins_dir)
            else:
                os.makedirs(os.path.join(base_dir, directory), exist_ok=True)

        uncommitted_dir = os.path.join(base_dir, cls.GE_UNCOMMITTED_DIR)

        for new_directory in cls.UNCOMMITTED_DIRECTORIES:
            new_directory_path = os.path.join(uncommitted_dir, new_directory)
            os.makedirs(new_directory_path, exist_ok=True)

        notebook_path = os.path.join(base_dir, "notebooks")
        for subdir in cls.NOTEBOOK_SUBDIRECTORIES:
            os.makedirs(os.path.join(notebook_path, subdir), exist_ok=True)

    @classmethod
    def scaffold_custom_data_docs(cls, plugins_dir):
        """Copy custom data docs templates"""
        styles_template = file_relative_path(
            __file__,
            "../render/view/static/styles/data_docs_custom_styles_template.css",
        )
        styles_destination_path = os.path.join(
            plugins_dir, "custom_data_docs", "styles", "data_docs_custom_styles.css"
        )
        shutil.copyfile(styles_template, styles_destination_path)

    @classmethod
    def scaffold_notebooks(cls, base_dir):
        """Copy template notebooks into the notebooks directory for a project."""
        template_dir = file_relative_path(__file__, "../init_notebooks/")
        notebook_dir = os.path.join(base_dir, "notebooks/")
        for subdir in cls.NOTEBOOK_SUBDIRECTORIES:
            subdir_path = os.path.join(notebook_dir, subdir)
            for notebook in glob.glob(os.path.join(template_dir, subdir, "*.ipynb")):
                notebook_name = os.path.basename(notebook)
                destination_path = os.path.join(subdir_path, notebook_name)
                shutil.copyfile(notebook, destination_path)

    def __init__(self, context_root_dir=None, runtime_environment=None):

        # Determine the "context root directory" - this is the parent of "great_expectations" dir
        if context_root_dir is None:
            context_root_dir = self.find_context_root_dir()
        context_root_directory = os.path.abspath(os.path.expanduser(context_root_dir))
        self._context_root_directory = context_root_directory

        project_config = self._load_project_config()
        project_config_dict = dataContextConfigSchema.dump(project_config)
        super().__init__(project_config, context_root_directory, runtime_environment)

        # save project config if data_context_id auto-generated or global config values applied
        if (
            project_config.anonymous_usage_statistics.explicit_id is False
            or project_config_dict != dataContextConfigSchema.dump(self._project_config)
        ):
            self._save_project_config()

    def _load_project_config(self):
        """
        Reads the project configuration from the project configuration file.
        The file may contain ${SOME_VARIABLE} variables - see self._project_config_with_variables_substituted
        for how these are substituted.

        :return: the configuration object read from the file
        """
        path_to_yml = os.path.join(self.root_directory, self.GE_YML)
        try:
            with open(path_to_yml) as data:
                config_dict = yaml.load(data)

        except YAMLError as err:
            raise ge_exceptions.InvalidConfigurationYamlError(
                "Your configuration file is not a valid yml file likely due to a yml syntax error:\n\n{}".format(
                    err
                )
            )
        except DuplicateKeyError:
            raise ge_exceptions.InvalidConfigurationYamlError(
                "Error: duplicate key found in project YAML file."
            )
        except OSError:
            raise ge_exceptions.ConfigNotFoundError()

        try:
            return DataContextConfig.from_commented_map(config_dict)
        except ge_exceptions.InvalidDataContextConfigError:
            # Just to be explicit about what we intended to catch
            raise

    def list_checkpoints(self) -> List[str]:
        """List checkpoints. (Experimental)"""
        # TODO mark experimental
        files = self._list_ymls_in_checkpoints_directory()
        return [
            os.path.basename(f)[:-4]
            for f in files
            if os.path.basename(f).endswith(".yml")
        ]

    def get_checkpoint(self, checkpoint_name: str) -> dict:
        """Load a checkpoint. (Experimental)"""
        # TODO mark experimental
        yaml = YAML(typ="safe")
        # TODO make a serializable class with a schema
        checkpoint_path = os.path.join(
            self.root_directory, self.CHECKPOINTS_DIR, f"{checkpoint_name}.yml"
        )
        try:
            with open(checkpoint_path) as f:
                checkpoint = yaml.load(f.read())
                return self._validate_checkpoint(checkpoint, checkpoint_name)
        except FileNotFoundError:
            raise ge_exceptions.CheckpointNotFoundError(
                f"Could not find checkpoint `{checkpoint_name}`."
            )

    def _list_ymls_in_checkpoints_directory(self):
        checkpoints_dir = os.path.join(self.root_directory, self.CHECKPOINTS_DIR)
        files = glob.glob(os.path.join(checkpoints_dir, "*.yml"), recursive=False)
        return files

    def _save_project_config(self):
        """Save the current project to disk."""
        logger.debug("Starting DataContext._save_project_config")

        config_filepath = os.path.join(self.root_directory, self.GE_YML)
        with open(config_filepath, "w") as outfile:
            self._project_config.to_yaml(outfile)

    def add_store(self, store_name, store_config):
        logger.debug("Starting DataContext.add_store for store %s" % store_name)

        new_store = super().add_store(store_name, store_config)
        self._save_project_config()
        return new_store

    def add_datasource(self, name, **kwargs):
        logger.debug("Starting DataContext.add_datasource for datasource %s" % name)

        new_datasource = super().add_datasource(name, **kwargs)
        self._save_project_config()

        return new_datasource

    def delete_datasource(self, name, **kwargs):
        logger.debug("Starting DataContext.delete_datasource for datasource %s" % name)

        delete_datasource = super().delete_datasource(name, **kwargs)
        self._save_project_config()

        return delete_datasource

    def add_execution_environment(self, execution_environment_name, execution_environment_config):
        logger.debug("Starting DataContext.add_execution_environment for execution_environment %s" % execution_environment_name)

        new_execution_environment = super().add_execution_environment(
            execution_environment_name,
            execution_environment_config
        )
        self._save_project_config()

        return new_execution_environment

    @classmethod
    def find_context_root_dir(cls):
        result = None
        yml_path = None
        ge_home_environment = os.getenv("GE_HOME")
        if ge_home_environment:
            ge_home_environment = os.path.expanduser(ge_home_environment)
            if os.path.isdir(ge_home_environment) and os.path.isfile(
                os.path.join(ge_home_environment, "great_expectations.yml")
            ):
                result = ge_home_environment
        else:
            yml_path = cls.find_context_yml_file()
            if yml_path:
                result = os.path.dirname(yml_path)

        if result is None:
            raise ge_exceptions.ConfigNotFoundError()

        logger.debug("Using project config: {}".format(yml_path))
        return result

    @classmethod
    def get_ge_config_version(cls, context_root_dir=None):
        yml_path = cls.find_context_yml_file(search_start_dir=context_root_dir)
        if yml_path is None:
            return

        with open(yml_path) as f:
            config_dict = yaml.load(f)

        config_version = config_dict.get("config_version")
        return float(config_version) if config_version else None

    @classmethod
    def set_ge_config_version(
        cls, config_version, context_root_dir=None, validate_config_version=True
    ):
        if not isinstance(config_version, (int, float)):
            raise ge_exceptions.UnsupportedConfigVersionError(
                "The argument `config_version` must be a number.",
            )

        if validate_config_version:
            if config_version < MINIMUM_SUPPORTED_CONFIG_VERSION:
                raise ge_exceptions.UnsupportedConfigVersionError(
                    "Invalid config version ({}).\n    The version number must be at least {}. ".format(
                        config_version, MINIMUM_SUPPORTED_CONFIG_VERSION
                    ),
                )
            elif config_version > CURRENT_CONFIG_VERSION:
                raise ge_exceptions.UnsupportedConfigVersionError(
                    "Invalid config version ({}).\n    The maximum valid version is {}.".format(
                        config_version, CURRENT_CONFIG_VERSION
                    ),
                )

        yml_path = cls.find_context_yml_file(search_start_dir=context_root_dir)
        if yml_path is None:
            return False

        with open(yml_path) as f:
            config_dict = yaml.load(f)
            config_dict["config_version"] = config_version

        with open(yml_path, "w") as f:
            yaml.dump(config_dict, f)

        return True

    @classmethod
    def find_context_yml_file(cls, search_start_dir=None):
        """Search for the yml file starting here and moving upward."""
        yml_path = None
        if search_start_dir is None:
            search_start_dir = os.getcwd()

        for i in range(4):
            logger.debug(
                "Searching for config file {} ({} layer deep)".format(
                    search_start_dir, i
                )
            )

            potential_ge_dir = os.path.join(search_start_dir, cls.GE_DIR)

            if os.path.isdir(potential_ge_dir):
                potential_yml = os.path.join(potential_ge_dir, cls.GE_YML)
                if os.path.isfile(potential_yml):
                    yml_path = potential_yml
                    logger.debug("Found config file at " + str(yml_path))
                    break
            # move up one directory
            search_start_dir = os.path.dirname(search_start_dir)

        return yml_path

    @classmethod
    def does_config_exist_on_disk(cls, context_root_dir):
        """Return True if the great_expectations.yml exists on disk."""
        return os.path.isfile(os.path.join(context_root_dir, cls.GE_YML))

    @classmethod
    def is_project_initialized(cls, ge_dir):
        """
        Return True if the project is initialized.

        To be considered initialized, all of the following must be true:
        - all project directories exist (including uncommitted directories)
        - a valid great_expectations.yml is on disk
        - a config_variables.yml is on disk
        - the project has at least one datasource
        - the project has at least one suite
        """
        return (
            cls.does_config_exist_on_disk(ge_dir)
            and cls.all_uncommitted_directories_exist(ge_dir)
            and cls.config_variables_yml_exist(ge_dir)
            and cls._does_context_have_at_least_one_datasource(ge_dir)
            and cls._does_context_have_at_least_one_suite(ge_dir)
        )

    @classmethod
    def does_project_have_a_datasource_in_config_file(cls, ge_dir):
        if not cls.does_config_exist_on_disk(ge_dir):
            return False
        return cls._does_context_have_at_least_one_datasource(ge_dir)

    @classmethod
    def _does_context_have_at_least_one_datasource(cls, ge_dir):
        context = cls._attempt_context_instantiation(ge_dir)
        if not isinstance(context, DataContext):
            return False
        return len(context.list_datasources()) >= 1

    @classmethod
    def _does_context_have_at_least_one_suite(cls, ge_dir):
        context = cls._attempt_context_instantiation(ge_dir)
        if not isinstance(context, DataContext):
            return False
        return len(context.list_expectation_suites()) >= 1

    @classmethod
    def _attempt_context_instantiation(cls, ge_dir):
        try:
            context = DataContext(ge_dir)
            return context
        except (
            ge_exceptions.DataContextError,
            ge_exceptions.InvalidDataContextConfigError,
        ) as e:
            logger.debug(e)

    @staticmethod
    def _validate_checkpoint(checkpoint: Dict, checkpoint_name: str) -> dict:
        if checkpoint is None:
            raise ge_exceptions.CheckpointError(
                f"Checkpoint `{checkpoint_name}` has no contents. Please fix this."
            )
        if "validation_operator_name" not in checkpoint:
            checkpoint["validation_operator_name"] = "action_list_operator"

        if "batches" not in checkpoint:
            raise ge_exceptions.CheckpointError(
                f"Checkpoint `{checkpoint_name}` is missing required key: `batches`."
            )
        batches = checkpoint["batches"]
        if not isinstance(batches, list):
            raise ge_exceptions.CheckpointError(
                f"In the checkpoint `{checkpoint_name}`, the key `batches` must be a list"
            )

        for batch in batches:
            for required in ["expectation_suite_names", "batch_kwargs"]:
                if required not in batch:
                    raise ge_exceptions.CheckpointError(
                        f"Items in `batches` must have a key `{required}`"
                    )

        return checkpoint


class ExplorerDataContext(DataContext):
    def __init__(self, context_root_dir=None, expectation_explorer=True):
        """
            expectation_explorer: If True, load the expectation explorer manager, which will modify GE return objects \
            to include ipython notebook widgets.
        """

        super().__init__(context_root_dir)

        self._expectation_explorer = expectation_explorer
        if expectation_explorer:
            from great_expectations.jupyter_ux.expectation_explorer import (
                ExpectationExplorer,
            )

            self._expectation_explorer_manager = ExpectationExplorer()

    def update_return_obj(self, data_asset, return_obj):
        """Helper called by data_asset.

        Args:
            data_asset: The data_asset whose validation produced the current return object
            return_obj: the return object to update

        Returns:
            return_obj: the return object, potentially changed into a widget by the configured expectation explorer
        """
        if self._expectation_explorer:
            return self._expectation_explorer_manager.create_expectation_widget(
                data_asset, return_obj
            )
        else:
            return return_obj


def _get_metric_configuration_tuples(metric_configuration, base_kwargs=None):
    if base_kwargs is None:
        base_kwargs = {}

    if isinstance(metric_configuration, str):
        return [(metric_configuration, base_kwargs)]

    metric_configurations_list = []
    for kwarg_name in metric_configuration.keys():
        if not isinstance(metric_configuration[kwarg_name], dict):
            raise ge_exceptions.DataContextError(
                "Invalid metric_configuration: each key must contain a " "dictionary."
            )
        if (
            kwarg_name == "metric_kwargs_id"
        ):  # this special case allows a hash of multiple kwargs
            for metric_kwargs_id in metric_configuration[kwarg_name].keys():
                if base_kwargs != {}:
                    raise ge_exceptions.DataContextError(
                        "Invalid metric_configuration: when specifying "
                        "metric_kwargs_id, no other keys or values may be defined."
                    )
                if not isinstance(
                    metric_configuration[kwarg_name][metric_kwargs_id], list
                ):
                    raise ge_exceptions.DataContextError(
                        "Invalid metric_configuration: each value must contain a "
                        "list."
                    )
                metric_configurations_list += [
                    (metric_name, {"metric_kwargs_id": metric_kwargs_id})
                    for metric_name in metric_configuration[kwarg_name][
                        metric_kwargs_id
                    ]
                ]
        else:
            for kwarg_value in metric_configuration[kwarg_name].keys():
                base_kwargs.update({kwarg_name: kwarg_value})
                if not isinstance(metric_configuration[kwarg_name][kwarg_value], list):
                    raise ge_exceptions.DataContextError(
                        "Invalid metric_configuration: each value must contain a "
                        "list."
                    )
                for nested_configuration in metric_configuration[kwarg_name][
                    kwarg_value
                ]:
                    metric_configurations_list += _get_metric_configuration_tuples(
                        nested_configuration, base_kwargs=base_kwargs
                    )

    return metric_configurations_list<|MERGE_RESOLUTION|>--- conflicted
+++ resolved
@@ -1137,178 +1137,6 @@
             batch_request=batch_request
         )
 
-<<<<<<< HEAD
-    # Note: Abe 20201112 : This method name is probably temporary
-    def get_batch_from_new_style_datasource(
-        self,
-        execution_environment_name: str=None,
-        data_connector_name: str=None,
-        data_asset_name: str=None,
-        batch_definition: BatchDefinition=None,
-        batch_request: BatchRequest=None,
-        partition_request: Union[PartitionRequest, dict]=None,
-        partition_identifiers: dict=None,
-        limit: int=None,
-        index=None,
-        custom_filter_function: Callable=None,
-        sampling_method: str=None,
-        sampling_kwargs: dict=None,
-        **kwargs,
-    ) -> Batch:
-        """Get exactly one batch, based on a variety of flexible input types.
-
-        Args:
-            batch_definition
-            batch_request
-
-            execution_environment_name
-            data_connector_name
-            data_asset_name
-            partition_request
-
-            partition_identifiers
-
-            limit
-            index
-            custom_filter_function
-            sampling_method
-            sampling_kwargs
-
-            **kwargs
-
-        Returns:
-            (Batch) The requested batch
-
-        `get_batch` is the main user-facing API for getting batches.
-        In contrast to virtually all other methods on the class, it does not require typed or nested inputs.
-        Instead, this method is intended to help the user pick the right parameters
-
-        This method attempts returns exactly one batch.
-        If 0 or more than batches would be returned, it raises an error.
-        """
-        if batch_definition:
-            if not isinstance(batch_definition, BatchDefinition):
-                raise TypeError(f"batch_definition must be an instance of BatchDefinition object, not {type(batch_definition)}")
-
-            execution_environment_name = batch_definition.execution_environment_name
-        elif batch_request:
-            execution_environment_name = batch_request.execution_environment_name
-        else:
-            execution_environment_name = execution_environment_name
-
-        execution_environment = self.datasources[execution_environment_name]
-
-        if batch_definition:
-            #TODO: Raise a warning if any parameters besides batch_definition are specified
-
-            return execution_environment.get_batch_from_batch_definition(batch_definition)
-
-        elif batch_request:
-            #TODO: Raise a warning if any parameters besides batch_requests are specified
-
-            batch_definitions = execution_environment.get_available_batch_definitions(batch_request)
-            if len(batch_definitions) != 1:
-                raise ValueError(f"Instead of 1 batch_definition, this batch_request matches {len(batch_definitions)}.")
-            return execution_environment.get_batch_from_batch_definition(batch_definitions[0])
-
-        else:
-            if partition_request is None:
-                if partition_identifiers is None:
-                    partition_identifiers = kwargs
-                else:
-                    #Raise a warning if kwargs exist
-                    pass
-
-                partition_request = PartitionRequest({
-                    "partition_identifiers": partition_identifiers,
-                    "limit": limit,
-                    "index": index,
-                    "custom_filter_function": custom_filter_function,
-                    "sampling_method": sampling_method,
-                    "sampling_kwargs": sampling_kwargs,
-                })
-
-            else:
-                #Raise a warning if partition_identifiers or kwargs exist
-                partition_request = PartitionRequest(partition_request)
-
-            batch_request = BatchRequest(
-                execution_environment_name=execution_environment_name,
-                data_connector_name=data_connector_name,
-                data_asset_name=data_asset_name,
-                partition_request=partition_request,
-            )
-
-            batch_definitions = execution_environment.get_available_batch_definitions(batch_request)
-            if len(batch_definitions) != 1:
-                raise ValueError(f"Instead of 1 batch_definition, these parameters match {len(batch_definitions)}.")
-            return execution_environment.get_batch_from_batch_definition(batch_definitions[0])
-=======
-    def get_validator(
-        self, batch_request, expectation_suite_name: Union[str, ExpectationSuite],
-    ):
-        raise NotImplementedError
-
-    def get_batch(
-        self,
-        batch_kwargs: Union[dict, BatchKwargs],
-        expectation_suite_name: Union[str, ExpectationSuite],
-        data_asset_type=None,
-        batch_parameters=None,
-    ) -> DataAsset:
-        """Build a batch of data using batch_kwargs, and return a DataAsset with expectation_suite_name attached. If
-        batch_parameters are included, they will be available as attributes of the batch.
-
-        Args:
-            batch_kwargs: the batch_kwargs to use; must include a datasource key
-            expectation_suite_name: The ExpectationSuite or the name of the expectation_suite to get
-            data_asset_type: the type of data_asset to build, with associated expectation implementations. This can
-                generally be inferred from the datasource.
-            batch_parameters: optional parameters to store as the reference description of the batch. They should
-                reflect parameters that would provide the passed BatchKwargs.
-
-        Returns:
-            DataAsset
-        """
-        if isinstance(batch_kwargs, dict):
-            batch_kwargs = BatchKwargs(batch_kwargs)
-
-        if not isinstance(batch_kwargs, BatchKwargs):
-            raise ge_exceptions.BatchKwargsError(
-                "BatchKwargs must be a BatchKwargs object or dictionary."
-            )
-
-        if not isinstance(
-            expectation_suite_name, (ExpectationSuite, ExpectationSuiteIdentifier, str)
-        ):
-            raise ge_exceptions.DataContextError(
-                "expectation_suite_name must be an ExpectationSuite, "
-                "ExpectationSuiteIdentifier or string."
-            )
-
-        if isinstance(expectation_suite_name, ExpectationSuite):
-            expectation_suite = expectation_suite_name
-        elif isinstance(expectation_suite_name, ExpectationSuiteIdentifier):
-            expectation_suite = self.get_expectation_suite(
-                expectation_suite_name.expectation_suite_name
-            )
-        else:
-            expectation_suite = self.get_expectation_suite(expectation_suite_name)
-
-        datasource = self.get_datasource(batch_kwargs.get("datasource"))
-        batch = datasource.get_batch(
-            batch_kwargs=batch_kwargs, batch_parameters=batch_parameters
-        )
-        if data_asset_type is None:
-            data_asset_type = datasource.config.get("data_asset_type")
-        validator = BridgeValidator(
-            batch=batch,
-            expectation_suite=expectation_suite,
-            expectation_engine=data_asset_type,
-        )
-        return validator.get_dataset()
->>>>>>> ee794e34
-
     @usage_statistics_enabled_method(
         event_name="data_context.run_validation_operator",
         args_payload_fn=run_validation_operator_usage_statistics,
