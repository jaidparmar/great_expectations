import configparser
import copy
import datetime
import errno
import glob
import json
import logging
import os
import shutil
import sys
import uuid
import warnings
import webbrowser
import traceback
from collections import OrderedDict
from typing import Any, Callable, Dict, List, Optional, Union

from dateutil.parser import parse
from ruamel.yaml import YAML, YAMLError
from ruamel.yaml.comments import CommentedMap
from ruamel.yaml.constructor import DuplicateKeyError

import great_expectations.exceptions as ge_exceptions
from great_expectations.core.batch import (
    Batch,
    BatchRequest,
    BatchDefinition,
    PartitionRequest,
)
from great_expectations.core.expectation_suite import ExpectationSuite
from great_expectations.core.expectation_validation_result import get_metric_kwargs_id
from great_expectations.core.id_dict import BatchKwargs
from great_expectations.core.metric import ValidationMetricIdentifier
from great_expectations.core.run_identifier import RunIdentifier
from great_expectations.core.usage_statistics.usage_statistics import (  # TODO: deprecate
    UsageStatisticsHandler,
    add_datasource_usage_statistics,
    run_validation_operator_usage_statistics,
    save_expectation_suite_usage_statistics,
    usage_statistics_enabled_method,
)
from great_expectations.core.util import nested_update
from great_expectations.data_asset import DataAsset
from great_expectations.data_context.templates import (
    CONFIG_VARIABLES_TEMPLATE,
    PROJECT_TEMPLATE_USAGE_STATISTICS_DISABLED,
    PROJECT_TEMPLATE_USAGE_STATISTICS_ENABLED,
)
from great_expectations.data_context.types.base import (  # TODO: deprecate
    CURRENT_CONFIG_VERSION,
    MINIMUM_SUPPORTED_CONFIG_VERSION,
    AnonymizedUsageStatisticsConfig,
    DataContextConfig,
    DatasourceConfig,
    ExecutionEnvironmentConfig,
    anonymizedUsageStatisticsSchema,
    dataContextConfigSchema,
    datasourceConfigSchema,
    executionEnvironmentConfigSchema,
)
from great_expectations.data_context.types.resource_identifiers import (
    ExpectationSuiteIdentifier,
    ValidationResultIdentifier,
)
from great_expectations.data_context.util import (
    file_relative_path,
    instantiate_class_from_config,
    load_class,
    substitute_all_config_variables,
    substitute_config_variable,
)
from great_expectations.dataset import Dataset
from great_expectations.datasource import Datasource  # TODO: deprecate
from great_expectations.execution_environment import (
    ExecutionEnvironment,
    BaseExecutionEnvironment,
)
from great_expectations.marshmallow__shade import ValidationError
from great_expectations.profile.basic_dataset_profiler import BasicDatasetProfiler
from great_expectations.render.renderer.site_builder import SiteBuilder
from great_expectations.util import verify_dynamic_loading_support
from great_expectations.validator.validator import BridgeValidator, Validator
from great_expectations.exceptions import (
    DataContextError
)

try:
    from sqlalchemy.exc import SQLAlchemyError
except ImportError:
    # We'll redefine this error in code below to catch ProfilerError, which is caught above, so SA errors will
    # just fall through
    SQLAlchemyError = ge_exceptions.ProfilerError

logger = logging.getLogger(__name__)
yaml = YAML()
yaml.indent(mapping=2, sequence=4, offset=2)
yaml.default_flow_style = False


class BaseDataContext:
    """
    This class implements most of the functionality of DataContext, with a few exceptions.

    1. BaseDataContext does not attempt to keep its project_config in sync with a file on disc.
    2. BaseDataContext doesn't attempt to "guess" paths or objects types. Instead, that logic is pushed
        into DataContext class.

    Together, these changes make BaseDataContext class more testable.

--ge-feature-maturity-info--

    id: os_linux
    title: OS - Linux
    icon:
    short_description:
    description:
    how_to_guide_url:
    maturity: Production
    maturity_details:
        api_stability: N/A
        implementation_completeness: N/A
        unit_test_coverage: Complete
        integration_infrastructure_test_coverage: Complete
        documentation_completeness: Complete
        bug_risk: Low

    id: os_macos
    title: OS - MacOS
    icon:
    short_description:
    description:
    how_to_guide_url:
    maturity: Production
    maturity_details:
        api_stability: N/A
        implementation_completeness: N/A
        unit_test_coverage: Complete (local only)
        integration_infrastructure_test_coverage: Complete (local only)
        documentation_completeness: Complete
        bug_risk: Low

    id: os_windows
    title: OS - Windows
    icon:
    short_description:
    description:
    how_to_guide_url:
    maturity: Beta
    maturity_details:
        api_stability: N/A
        implementation_completeness: N/A
        unit_test_coverage: Minimal
        integration_infrastructure_test_coverage: Minimal
        documentation_completeness: Complete
        bug_risk: Moderate
------------------------------------------------------------
    id: workflow_create_edit_expectations_cli_scaffold
    title: Create and Edit Expectations - suite scaffold
    icon:
    short_description: Creating a new Expectation Suite using suite scaffold
    description: Creating Expectation Suites through an interactive development loop using suite scaffold
    how_to_guide_url: https://docs.greatexpectations.io/en/latest/how_to_guides/creating_and_editing_expectations/how_to_create_a_new_expectation_suite_using_suite_scaffold.html
    maturity: Experimental (expect exciting changes to Profiler capability)
    maturity_details:
        api_stability: N/A
        implementation_completeness: N/A
        unit_test_coverage: N/A
        integration_infrastructure_test_coverage: Partial
        documentation_completeness: Complete
        bug_risk: Low

    id: workflow_create_edit_expectations_cli_edit
    title: Create and Edit Expectations - CLI
    icon:
    short_description: Creating a new Expectation Suite using the CLI
    description: Creating a Expectation Suite great_expectations suite new command
    how_to_guide_url: https://docs.greatexpectations.io/en/latest/how_to_guides/creating_and_editing_expectations/how_to_create_a_new_expectation_suite_using_the_cli.html
    maturity: Experimental (expect exciting changes to Profiler and Suite Renderer capability)
    maturity_details:
        api_stability: N/A
        implementation_completeness: N/A
        unit_test_coverage: N/A
        integration_infrastructure_test_coverage: Partial
        documentation_completeness: Complete
        bug_risk: Low

    id: workflow_create_edit_expectations_json_schema
    title: Create and Edit Expectations - Json schema
    icon:
    short_description: Creating a new Expectation Suite from a json schema file
    description: Creating a new Expectation Suite using JsonSchemaProfiler function and json schema file
    how_to_guide_url: https://docs.greatexpectations.io/en/latest/how_to_guides/creating_and_editing_expectations/how_to_create_a_suite_from_a_json_schema_file.html
    maturity: Experimental (expect exciting changes to Profiler capability)
    maturity_details:
        api_stability: N/A
        implementation_completeness: N/A
        unit_test_coverage: N/A
        integration_infrastructure_test_coverage: Partial
        documentation_completeness: Complete
        bug_risk: Low

--ge-feature-maturity-info--
    """

    PROFILING_ERROR_CODE_TOO_MANY_DATA_ASSETS = 2
    PROFILING_ERROR_CODE_SPECIFIED_DATA_ASSETS_NOT_FOUND = 3
    PROFILING_ERROR_CODE_NO_BATCH_KWARGS_GENERATORS_FOUND = 4
    PROFILING_ERROR_CODE_MULTIPLE_BATCH_KWARGS_GENERATORS_FOUND = 5
    UNCOMMITTED_DIRECTORIES = ["data_docs", "validations"]
    GE_UNCOMMITTED_DIR = "uncommitted"
    CHECKPOINTS_DIR = "checkpoints"
    BASE_DIRECTORIES = [
        CHECKPOINTS_DIR,
        "expectations",
        "notebooks",
        "plugins",
        GE_UNCOMMITTED_DIR,
    ]
    NOTEBOOK_SUBDIRECTORIES = ["pandas", "spark", "sql"]
    GE_DIR = "great_expectations"
    GE_YML = "great_expectations.yml"
    GE_EDIT_NOTEBOOK_DIR = GE_UNCOMMITTED_DIR
    FALSEY_STRINGS = ["FALSE", "false", "False", "f", "F", "0"]
    GLOBAL_CONFIG_PATHS = [
        os.path.expanduser("~/.great_expectations/great_expectations.conf"),
        "/etc/great_expectations.conf",
    ]
    DOLLAR_SIGN_ESCAPE_STRING = r"\$"

    @classmethod
    def validate_config(cls, project_config):
        if isinstance(project_config, DataContextConfig):
            return True
        try:
            dataContextConfigSchema.load(project_config)
        except ValidationError:
            raise
        return True

    @usage_statistics_enabled_method(event_name="data_context.__init__",)
    def __init__(self, project_config, context_root_dir=None, runtime_environment=None):
        """DataContext constructor

        Args:
            context_root_dir: location to look for the ``great_expectations.yml`` file. If None, searches for the file \
            based on conventions for project subdirectories.
            runtime_environment: a dictionary of config variables that
            override both those set in config_variables.yml and the environment

        Returns:
            None
        """
        if not BaseDataContext.validate_config(project_config):
            raise ge_exceptions.InvalidConfigError(
                "Your project_config is not valid. Try using the CLI check-config command."
            )
        self._project_config = project_config
        self._apply_global_config_overrides()
        if context_root_dir is not None:
            self._context_root_directory = os.path.abspath(context_root_dir)
        else:
            self._context_root_directory = context_root_dir
        self.runtime_environment = runtime_environment or {}

        # Init plugin support
        if self.plugins_directory is not None:
            sys.path.append(self.plugins_directory)

        # We want to have directories set up before initializing usage statistics so that we can obtain a context instance id
        self._in_memory_instance_id = (
            None  # This variable *may* be used in case we cannot save an instance id
        )
        self._initialize_usage_statistics(project_config.anonymous_usage_statistics)

        # Store cached datasources but don't init them
        self._cached_datasources = {}  # TODO: deprecate

        # Store cached execution_environments but don't init them
        self._cached_execution_environments = {}

        # Init stores
        self._stores = dict()
        self._init_stores(self._project_config_with_variables_substituted.stores)

        # Init validation operators
        # NOTE - 20200522 - JPC - A consistent approach to lazy loading for plugins will be useful here, harmonizing
        # the way that execution environments (AKA datasources), validation operators, site builders and other
        # plugins are built.
        self.validation_operators = {}
        for (
            validation_operator_name,
            validation_operator_config,
        ) in self._project_config.validation_operators.items():
            self.add_validation_operator(
                validation_operator_name, validation_operator_config,
            )

        self._evaluation_parameter_dependencies_compiled = False
        self._evaluation_parameter_dependencies = {}

    def _build_store_from_config(self, store_name, store_config):
        module_name = "great_expectations.data_context.store"
        try:
            new_store = instantiate_class_from_config(
                config=store_config,
                runtime_environment={"root_directory": self.root_directory,},
                config_defaults={"module_name": module_name},
            )
        except ge_exceptions.DataContextError as e:
            new_store = None
            logger.critical(
                f"While attempting to instantiate the store named {store_name} an error occurred: {e}"
            )
        if not new_store:
            raise ge_exceptions.ClassInstantiationError(
                module_name=module_name,
                package_name=None,
                class_name=store_config["class_name"],
            )
        self._stores[store_name] = new_store
        return new_store

    def _init_stores(self, store_configs):
        """Initialize all Stores for this DataContext.

        Stores are a good fit for reading/writing objects that:
            1. follow a clear key-value pattern, and
            2. are usually edited programmatically, using the Context

        Note that stores do NOT manage plugins.
        """

        for store_name, store_config in store_configs.items():
            self._build_store_from_config(store_name, store_config)

    def _apply_global_config_overrides(self):
        # check for global usage statistics opt out
        validation_errors = {}

        if self._check_global_usage_statistics_opt_out():
            logger.info(
                "Usage statistics is disabled globally. Applying override to project_config."
            )
            self._project_config.anonymous_usage_statistics.enabled = False

        # check for global data_context_id
        global_data_context_id = self._get_global_config_value(
            environment_variable="GE_DATA_CONTEXT_ID",
            conf_file_section="anonymous_usage_statistics",
            conf_file_option="data_context_id",
        )
        if global_data_context_id:
            data_context_id_errors = anonymizedUsageStatisticsSchema.validate(
                {"data_context_id": global_data_context_id}
            )
            if not data_context_id_errors:
                logger.info(
                    "data_context_id is defined globally. Applying override to project_config."
                )
                self._project_config.anonymous_usage_statistics.data_context_id = (
                    global_data_context_id
                )
            else:
                validation_errors.update(data_context_id_errors)
        # check for global usage_statistics url
        global_usage_statistics_url = self._get_global_config_value(
            environment_variable="GE_USAGE_STATISTICS_URL",
            conf_file_section="anonymous_usage_statistics",
            conf_file_option="usage_statistics_url",
        )
        if global_usage_statistics_url:
            usage_statistics_url_errors = anonymizedUsageStatisticsSchema.validate(
                {"usage_statistics_url": global_usage_statistics_url}
            )
            if not usage_statistics_url_errors:
                logger.info(
                    "usage_statistics_url is defined globally. Applying override to project_config."
                )
                self._project_config.anonymous_usage_statistics.usage_statistics_url = (
                    global_usage_statistics_url
                )
            else:
                validation_errors.update(usage_statistics_url_errors)
        if validation_errors:
            logger.warning(
                "The following globally-defined config variables failed validation:\n{}\n\n"
                "Please fix the variables if you would like to apply global values to project_config.".format(
                    json.dumps(validation_errors, indent=2)
                )
            )

    def _get_global_config_value(
        self, environment_variable=None, conf_file_section=None, conf_file_option=None
    ):
        assert (conf_file_section and conf_file_option) or (
            not conf_file_section and not conf_file_option
        ), "Must pass both 'conf_file_section' and 'conf_file_option' or neither."
        if environment_variable and os.environ.get(environment_variable, False):
            return os.environ.get(environment_variable)
        if conf_file_section and conf_file_option:
            for config_path in BaseDataContext.GLOBAL_CONFIG_PATHS:
                config = configparser.ConfigParser()
                config.read(config_path)
                config_value = config.get(
                    conf_file_section, conf_file_option, fallback=None
                )
                if config_value:
                    return config_value
        return None

    def _check_global_usage_statistics_opt_out(self):
        if os.environ.get("GE_USAGE_STATS", False):
            ge_usage_stats = os.environ.get("GE_USAGE_STATS")
            if ge_usage_stats in BaseDataContext.FALSEY_STRINGS:
                return True
            else:
                logger.warning(
                    "GE_USAGE_STATS environment variable must be one of: {}".format(
                        BaseDataContext.FALSEY_STRINGS
                    )
                )
        for config_path in BaseDataContext.GLOBAL_CONFIG_PATHS:
            config = configparser.ConfigParser()
            states = config.BOOLEAN_STATES
            for falsey_string in BaseDataContext.FALSEY_STRINGS:
                states[falsey_string] = False
            states["TRUE"] = True
            states["True"] = True
            config.BOOLEAN_STATES = states
            config.read(config_path)
            try:
                if config.getboolean("anonymous_usage_statistics", "enabled") is False:
                    # If stats are disabled, then opt out is true
                    return True
            except (ValueError, configparser.Error):
                pass
        return False

    def _initialize_usage_statistics(
        self, usage_statistics_config: AnonymizedUsageStatisticsConfig
    ):
        """Initialize the usage statistics system."""
        if not usage_statistics_config.enabled:
            logger.info("Usage statistics is disabled; skipping initialization.")
            self._usage_statistics_handler = None
            return

        self._usage_statistics_handler = UsageStatisticsHandler(
            data_context=self,
            data_context_id=usage_statistics_config.data_context_id,
            usage_statistics_url=usage_statistics_config.usage_statistics_url,
        )

    def add_store(self, store_name, store_config):
        """Add a new Store to the DataContext and (for convenience) return the instantiated Store object.

        Args:
            store_name (str): a key for the new Store in in self._stores
            store_config (dict): a config for the Store to add

        Returns:
            store (Store)
        """

        self._project_config["stores"][store_name] = store_config
        return self._build_store_from_config(store_name, store_config)

    def add_validation_operator(
        self, validation_operator_name, validation_operator_config
    ):
        """Add a new ValidationOperator to the DataContext and (for convenience) return the instantiated object.

        Args:
            validation_operator_name (str): a key for the new ValidationOperator in in self._validation_operators
            validation_operator_config (dict): a config for the ValidationOperator to add

        Returns:
            validation_operator (ValidationOperator)
        """

        self._project_config["validation_operators"][
            validation_operator_name
        ] = validation_operator_config
        config = self._project_config_with_variables_substituted.validation_operators[
            validation_operator_name
        ]
        module_name = "great_expectations.validation_operators"
        new_validation_operator = instantiate_class_from_config(
            config=config,
            runtime_environment={
                "data_context": self,
                "name": validation_operator_name,
            },
            config_defaults={"module_name": module_name},
        )
        if not new_validation_operator:
            raise ge_exceptions.ClassInstantiationError(
                module_name=module_name,
                package_name=None,
                class_name=config["class_name"],
            )
        self.validation_operators[validation_operator_name] = new_validation_operator
        return new_validation_operator

<<<<<<< HEAD
=======
    def test_yaml_config(
        self,
        yaml_config: str,
        pretty_print=True,
        return_mode="instantiated_class",
        shorten_tracebacks=False,
    ):
        """ Convenience method for testing yaml configs

        test_yaml_config is a convenience method for configuring the moving
        parts of a Great Expectations deployment. It allows you to quickly
        test out configs for system components, especially Datasources,
        Checkpoints, and Stores.
                
        For many deployments of Great Expectations, these components (plus
        Expectations) are the only ones you'll need.

        test_yaml_config is mainly intended for use within notebooks and tests.

        Parameters
        ----------
        yaml_config : str
            A string containing the yaml config to be tested

        pretty_print : bool
            Determines whether to print human-readable output

        return_mode : str
            Determines what type of object test_yaml_config will return
            Valid modes are "instantiated_class" and "report_object"

        shorten_tracebacks : bool
            If true, catch any errors during instantiation and print only the
            last element of the traceback stack. This can be helpful for
            rapid iteration on configs in a notebook, because it can remove
            the need to scroll up and down a lot.

        Returns
        -------
        The instantiated component (e.g. a Datasource)
        OR
        a json object containing metadata from the component's self_check method

        The returned object is determined by return_mode.
        """
        if pretty_print:
            print("Attempting to instantiate class from config...")

        if not return_mode in ["instantiated_class", "report_object"]:
                raise ValueError(f"Unknown return_mode: {return_mode}.")

        config = yaml.load(yaml_config)

        if "class_name" in config:
            class_name = config["class_name"]
        else:
            class_name = None

        try:
            if class_name in [
                "ExpectationsStore",
                "ValidationsStore",
                "HtmlSiteStore",
                "EvaluationParameterStore",
                "MetricStore",
                "SqlAlchemyQueryStore",
            ]:
                print(f"\tInstantiating as a Store, since class_name is {class_name}")
                instantiated_class = self._build_store_from_config("my_temp_store", config)

            elif class_name in ["ExecutionEnvironment", "StreamlinedSqlExecutionEnvironment"]:
                print(
                    f"\tInstantiating as a ExecutionEnvironment, since class_name is {class_name}"
                )
                instantiated_class = instantiate_class_from_config(
                    config,
                    runtime_environment={},
                    config_defaults={
                        "name": "my_temp_execution_environment",
                        "module_name": "great_expectations.execution_environment",
                    },
                )

            else:
                print(
                    "\tNo matching class found. Attempting to instantiate class from the raw config..."
                )
                instantiated_class = instantiate_class_from_config(
                    config, runtime_environment={}, config_defaults={}
                )

            if pretty_print:
                print(
                    f"\tSuccessfully instantiated {instantiated_class.__class__.__name__}"
                )
                print()

            report_object = instantiated_class.self_check(pretty_print)

            if return_mode == "instantiated_class":
                return instantiated_class

            elif return_mode == "report_object":
                return report_object

        except Exception as e:
            if shorten_tracebacks:
                traceback.print_exc(limit=1)

            else:
                raise(e)

>>>>>>> 7d2e47f7
    def _normalize_absolute_or_relative_path(self, path):
        if path is None:
            return
        if os.path.isabs(path):
            return path
        else:
            return os.path.join(self.root_directory, path)

    def _normalize_store_path(self, resource_store):
        if resource_store["type"] == "filesystem":
            if not os.path.isabs(resource_store["base_directory"]):
                resource_store["base_directory"] = os.path.join(
                    self.root_directory, resource_store["base_directory"]
                )
        return resource_store

    def get_docs_sites_urls(
        self,
        resource_identifier=None,
        site_name: Optional[str] = None,
        only_if_exists=True,
        site_names: Optional[List[str]] = None,
    ) -> List[Dict[str, str]]:
        """
        Get URLs for a resource for all data docs sites.

        This function will return URLs for any configured site even if the sites
        have not been built yet.

        Args:
            resource_identifier (object): optional. It can be an identifier of
                ExpectationSuite's, ValidationResults and other resources that
                have typed identifiers. If not provided, the method will return
                the URLs of the index page.
            site_name: Optionally specify which site to open. If not specified,
                return all urls in the project.
            site_names: Optionally specify which sites are active. Sites not in
                this list are not processed, even if specified in site_name.

        Returns:
            list: a list of URLs. Each item is the URL for the resource for a
                data docs site
        """
        unfiltered_sites = (
            self._project_config_with_variables_substituted.data_docs_sites
        )

        # Filter out sites that are not in site_names
        sites = (
            {k: v for k, v in unfiltered_sites.items() if k in site_names}
            if site_names
            else unfiltered_sites
        )

        if not sites:
            logger.debug("Found no data_docs_sites.")
            return []
        logger.debug(f"Found {len(sites)} data_docs_sites.")

        if site_name:
            if site_name not in sites.keys():
                raise ge_exceptions.DataContextError(
                    f"Could not find site named {site_name}. Please check your configurations"
                )
            site = sites[site_name]
            site_builder = self._load_site_builder_from_site_config(site)
            url = site_builder.get_resource_url(
                resource_identifier=resource_identifier, only_if_exists=only_if_exists
            )
            return [{"site_name": site_name, "site_url": url}]

        site_urls = []
        for _site_name, site_config in sites.items():
            site_builder = self._load_site_builder_from_site_config(site_config)
            url = site_builder.get_resource_url(
                resource_identifier=resource_identifier, only_if_exists=only_if_exists
            )
            site_urls.append({"site_name": _site_name, "site_url": url})

        return site_urls

    def _load_site_builder_from_site_config(self, site_config) -> SiteBuilder:
        default_module_name = "great_expectations.render.renderer.site_builder"
        site_builder = instantiate_class_from_config(
            config=site_config,
            runtime_environment={
                "data_context": self,
                "root_directory": self.root_directory,
            },
            config_defaults={"module_name": default_module_name},
        )
        if not site_builder:
            raise ge_exceptions.ClassInstantiationError(
                module_name=default_module_name,
                package_name=None,
                class_name=site_config["class_name"],
            )
        return site_builder

    @usage_statistics_enabled_method(event_name="data_context.open_data_docs",)
    def open_data_docs(
        self,
        resource_identifier: Optional[str] = None,
        site_name: Optional[str] = None,
        only_if_exists=True,
    ) -> None:
        """
        A stdlib cross-platform way to open a file in a browser.

        Args:
            resource_identifier: ExpectationSuiteIdentifier,
                ValidationResultIdentifier or any other type's identifier. The
                argument is optional - when not supplied, the method returns the
                URL of the index page.
            site_name: Optionally specify which site to open. If not specified,
                open all docs found in the project.
        """
        data_docs_urls = self.get_docs_sites_urls(
            resource_identifier=resource_identifier,
            site_name=site_name,
            only_if_exists=only_if_exists,
        )
        urls_to_open = [site["site_url"] for site in data_docs_urls]

        for url in urls_to_open:
            if url is not None:
                logger.debug(f"Opening Data Docs found here: {url}")
                webbrowser.open(url)

    @property
    def root_directory(self):
        """The root directory for configuration objects in the data context; the location in which
        ``great_expectations.yml`` is located."""
        return self._context_root_directory

    @property
    def plugins_directory(self):
        """The directory in which custom plugin modules should be placed."""
        return self._normalize_absolute_or_relative_path(
            self._project_config_with_variables_substituted.plugins_directory
        )

    @property
    def _project_config_with_variables_substituted(self):
        return self.get_config_with_variables_substituted()

    @property
    def anonymous_usage_statistics(self):
        return (
            self._project_config_with_variables_substituted.anonymous_usage_statistics
        )

    @property
    def notebooks(self):
        return self._project_config_with_variables_substituted.notebooks

    @property
    def stores(self):
        """A single holder for all Stores in this context"""
        return self._stores

    # TODO: deprecate
    @property
    def datasources(self):
        """A single holder for all Datasources in this context"""
        return {
            datasource: self.get_datasource(datasource)
            for datasource in self._project_config_with_variables_substituted.datasources
        }

    @property
    def execution_environments(self) -> Dict[str, ExecutionEnvironment]:
        """A single holder for all ExecutionEnvironments in this context"""
        return {
            execution_environment: self.get_execution_environment(
                execution_environment_name=execution_environment
            )
            for execution_environment in self._project_config_with_variables_substituted.execution_environments
        }

    @property
    def expectations_store_name(self):
        return self._project_config_with_variables_substituted.expectations_store_name

    @property
    def data_context_id(self):
        return (
            self._project_config_with_variables_substituted.anonymous_usage_statistics.data_context_id
        )

    @property
    def instance_id(self):
        instance_id = self._load_config_variables_file().get("instance_id")
        if instance_id is None:
            if self._in_memory_instance_id is not None:
                return self._in_memory_instance_id
            instance_id = str(uuid.uuid4())
            self._in_memory_instance_id = instance_id
        return instance_id

    #####
    #
    # Internal helper methods
    #
    #####

    def _load_config_variables_file(self):
        """Get all config variables from the default location."""
        config_variables_file_path = self.get_config().config_variables_file_path
        if config_variables_file_path:
            try:
                # If the user specifies the config variable path with an environment variable, we want to substitute it
                defined_path = substitute_config_variable(
                    config_variables_file_path, dict(os.environ)
                )
                if not os.path.isabs(defined_path):
                    # A BaseDataContext will not have a root directory; in that case use the current directory
                    # for any non-absolute path
                    root_directory = self.root_directory or os.curdir()
                else:
                    root_directory = ""
                var_path = os.path.join(root_directory, defined_path)
                with open(var_path) as config_variables_file:
                    return yaml.load(config_variables_file) or {}
            except OSError as e:
                if e.errno != errno.ENOENT:
                    raise
                logger.debug("Generating empty config variables file.")
                return {}
        else:
            return {}

    def get_config_with_variables_substituted(self, config=None):

        if not config:
            config = self._project_config

        substituted_config_variables = substitute_all_config_variables(
            dict(self._load_config_variables_file()),
            dict(os.environ),
            self.DOLLAR_SIGN_ESCAPE_STRING,
        )

        substitutions = {
            **substituted_config_variables,
            **dict(os.environ),
            **self.runtime_environment,
        }

        return DataContextConfig(
            **substitute_all_config_variables(
                config, substitutions, self.DOLLAR_SIGN_ESCAPE_STRING
            )
        )

    def escape_all_config_variables(
        self,
        value: Union[str, dict, list],
        dollar_sign_escape_string: str = DOLLAR_SIGN_ESCAPE_STRING,
    ) -> Union[str, dict, list]:
        """
        Replace all `$` characters with the DOLLAR_SIGN_ESCAPE_STRING

        Args:
            value: config variable value
            dollar_sign_escape_string: replaces instances of `$`

        Returns:
            input value with all `$` characters replaced with the escape string
        """

        if isinstance(value, dict) or isinstance(value, OrderedDict):
            return {
                k: self.escape_all_config_variables(v, dollar_sign_escape_string)
                for k, v in value.items()
            }

        elif isinstance(value, list):
            return [
                self.escape_all_config_variables(v, dollar_sign_escape_string)
                for v in value
            ]
        return value.replace("$", dollar_sign_escape_string)

    def save_config_variable(self, config_variable_name, value):
        """Save config variable value

        Args:
            config_variable_name: name of the property
            value: the value to save for the property

        Returns:
            None
        """
        config_variables = self._load_config_variables_file()
        value = self.escape_all_config_variables(value, self.DOLLAR_SIGN_ESCAPE_STRING)
        config_variables[config_variable_name] = value
        config_variables_filepath = self.get_config().config_variables_file_path
        if not config_variables_filepath:
            raise ge_exceptions.InvalidConfigError(
                "'config_variables_file_path' property is not found in config - setting it is required to use this feature"
            )

        config_variables_filepath = os.path.join(
            self.root_directory, config_variables_filepath
        )

        os.makedirs(os.path.dirname(config_variables_filepath), exist_ok=True)
        if not os.path.isfile(config_variables_filepath):
            logger.info(
                "Creating new substitution_variables file at {config_variables_filepath}".format(
                    config_variables_filepath=config_variables_filepath
                )
            )
            with open(config_variables_filepath, "w") as template:
                template.write(CONFIG_VARIABLES_TEMPLATE)

        with open(config_variables_filepath, "w") as config_variables_file:
            yaml.dump(config_variables, config_variables_file)

    # TODO: deprecate
    def delete_datasource(self, datasource_name=None):
        """Delete a data source
        Args:
            datasource_name: The name of the datasource to delete.

        Raises:
            ValueError: If the datasource name isn't provided or cannot be found.
        """
        if datasource_name is None:
            raise ValueError("Datasource names must be a datasource name")
        else:
            datasource = self.get_datasource(datasource_name)
            if datasource:
                # delete datasources project config
                del self._project_config_with_variables_substituted.datasources[
                    datasource_name
                ]
                del self._project_config.datasources[datasource_name]
                del self._cached_datasources[datasource_name]
            else:
                raise ValueError("Datasource {} not found".format(datasource_name))

    def delete_execution_environment(self, execution_environment_name=None):
        """Delete a data source
        Args:
            execution_environment_name: The name of the execution_environment to delete.

        Raises:
            ValueError: If the execution_environment name isn't provided or cannot be found.
        """
        if execution_environment_name is None:
            raise ValueError(
                "ExecutionEnvironment names must be a execution_environment name"
            )
        else:
            execution_environment = self.get_execution_environment(
                execution_environment_name
            )
            if execution_environment:
                # remove key until we have a delete method on project_config
                # self._project_config_with_variables_substituted.execution_environments[
                # execution_environment_name].remove()
                # del self._project_config["execution_environments"][execution_environment_name]
                del self._cached_execution_environments[execution_environment_name]
            else:
                raise ValueError(
                    "ExecutionEnvironment {} not found".format(
                        execution_environment_name
                    )
                )

    def get_available_data_asset_names(
        self, datasource_names=None, batch_kwargs_generator_names=None
    ):
        """Inspect datasource and batch kwargs generators to provide available data_asset objects.

        Args:
            datasource_names: list of datasources for which to provide available data_asset_name objects. If None, \
            return available data assets for all datasources.
            batch_kwargs_generator_names: list of batch kwargs generators for which to provide available
            data_asset_name objects.

        Returns:
            data_asset_names (dict): Dictionary describing available data assets
            ::

                {
                  datasource_name: {
                    batch_kwargs_generator_name: [ data_asset_1, data_asset_2, ... ]
                    ...
                  }
                  ...
                }

        """
        data_asset_names = {}
        if datasource_names is None:
            datasource_names = [
                datasource["name"] for datasource in self.list_datasources()
            ]
        elif isinstance(datasource_names, str):
            datasource_names = [datasource_names]
        elif not isinstance(datasource_names, list):
            raise ValueError(
                "Datasource names must be a datasource name, list of datasource names or None (to list all datasources)"
            )

        if batch_kwargs_generator_names is not None:
            if isinstance(batch_kwargs_generator_names, str):
                batch_kwargs_generator_names = [batch_kwargs_generator_names]
            if len(batch_kwargs_generator_names) == len(
                datasource_names
            ):  # Iterate over both together
                for idx, datasource_name in enumerate(datasource_names):
                    datasource = self.get_datasource(datasource_name)
                    data_asset_names[
                        datasource_name
                    ] = datasource.get_available_data_asset_names(
                        batch_kwargs_generator_names[idx]
                    )

            elif len(batch_kwargs_generator_names) == 1:
                datasource = self.get_datasource(datasource_names[0])
                datasource_names[
                    datasource_names[0]
                ] = datasource.get_available_data_asset_names(
                    batch_kwargs_generator_names
                )

            else:
                raise ValueError(
                    "If providing batch kwargs generator, you must either specify one for each datasource or only "
                    "one datasource."
                )
        else:  # generator_names is None
            for datasource_name in datasource_names:
                try:
                    datasource = self.get_datasource(datasource_name)
                    data_asset_names[
                        datasource_name
                    ] = datasource.get_available_data_asset_names()
                except ValueError:
                    # handle the edge case of a non-existent datasource
                    data_asset_names[datasource_name] = {}

        return data_asset_names

    # TODO: <Alex>Does this commented code and the "TODO" below still need to be here?</Alex>
    # # TODO: deprecate "datasource" in favor of "execution_environment"
    # def get_available_data_asset_names(
    #     self,
    #     datasource_names=None,
    #     batch_kwargs_generator_names=None,
    #     execution_environment_names=None,
    #     data_connector_names=None,
    # ):
    #     """Inspect execution environment (AKA datasource) and data connectors (AKA batch kwargs generators) to provide
    #     available
    #     data_asset
    #     objects.
    #
    #     Args:
    #         datasource_names: list of datasources for which to provide available data_asset_name objects. If None, \
    #         return available data assets for all datasources.
    #         batch_kwargs_generator_names: list of batch kwargs generators for which to provide available
    #         data_asset_name objects.
    #         execution_environment_names: list of execution_environments for which to provide available data_asset_name
    #         objects. If
    #         None, \
    #         return available data assets for all execution_environments.
    #         data_connector_names: list of batch kwargs generators for which to provide available
    #         data_asset_name objects.
    #
    #     Returns:
    #         data_asset_names (dict): Dictionary describing available data assets
    #         ::
    #
    #             {
    #               execution_environment_name: {
    #                 data_connector_name: [ data_asset_1, data_asset_2, ... ]
    #                 ...
    #               }
    #               ...
    #             }
    #
    #     """
    #     assert (datasource_names and not execution_environment_names) or (
    #         not datasource_names and execution_environment_names
    #     ), "Please provide either datasource_names or execution_environment_names."
    #     if datasource_names:
    #         warnings.warn(
    #             "The 'datasource_names' argument will be deprecated and renamed to 'execution_environment_names'. "
    #             "Please update code accordingly.",
    #             DeprecationWarning,
    #         )
    #         execution_environment_names = datasource_names
    #
    #     assert (batch_kwargs_generator_names and not data_connector_names) or (
    #         not batch_kwargs_generator_names and data_connector_names
    #     ), "Please provide either batch_kwargs_generator_names or data_connector_names."
    #     if batch_kwargs_generator_names:
    #         warnings.warn(
    #             "The 'batch_kwargs_generator_names' argument will be deprecated and renamed to 'data_connector_names'. "
    #             "Please update code accordingly.",
    #             DeprecationWarning,
    #         )
    #         data_connector_names = batch_kwargs_generator_names
    #
    #     data_asset_names = {}
    #     if execution_environment_names is None:
    #         execution_environment_names = [
    #             execution_environment["name"]
    #             for execution_environment in self.list_execution_environments()
    #         ]
    #     elif isinstance(execution_environment_names, str):
    #         execution_environment_names = [execution_environment_names]
    #     elif not isinstance(execution_environment_names, list):
    #         raise ValueError(
    #             "Execution environment names must be a execution_environment name, list of execution_environment names "
    #             "or None ("
    #             "to "
    #             "list "
    #             "all "
    #             "execution_environments)"
    #         )
    #
    #     if data_connector_names is not None:
    #         if isinstance(data_connector_names, str):
    #             data_connector_names = [data_connector_names]
    #         if len(data_connector_names) == len(
    #             execution_environment_names
    #         ):  # Iterate over both together
    #             for idx, execution_environment_name in enumerate(
    #                 execution_environment_names
    #             ):
    #                 execution_environment = self.get_execution_environment(
    #                     execution_environment_name
    #                 )
    #                 data_asset_names[
    #                     execution_environment_name
    #                 ] = execution_environment.get_available_data_asset_names(
    #                     data_connector_names[idx]
    #                 )
    #
    #         elif len(data_connector_names) == 1:
    #             execution_environment = self.get_execution_environment(
    #                 execution_environment_names[0]
    #             )
    #             execution_environment_names[
    #                 execution_environment_names[0]
    #             ] = execution_environment.get_available_data_asset_names(
    #                 data_connector_names
    #             )
    #
    #         else:
    #             raise ValueError(
    #                 "If providing data connector, you must either specify one for each execution_environment "
    #                 "or "
    #                 "only "
    #                 "one execution_environment."
    #             )
    #     else:  # data_connector_names is None
    #         for execution_environment_name in execution_environment_names:
    #             try:
    #                 execution_environment = self.get_execution_environment(
    #                     execution_environment_name
    #                 )
    #                 data_asset_names[
    #                     execution_environment_name
    #                 ] = execution_environment.get_available_data_asset_names()
    #             except ValueError:
    #                 # handle the edge case of a non-existent execution_environment
    #                 data_asset_names[execution_environment_name] = {}
    #
    #     return data_asset_names

    def build_batch_kwargs(
        self,
        datasource,
        batch_kwargs_generator,
        data_asset_name=None,
        partition_id=None,
        **kwargs,
    ):
        """Builds batch kwargs using the provided datasource, batch kwargs generator, and batch_parameters.

        Args:
            datasource (str): the name of the datasource for which to build batch_kwargs
            batch_kwargs_generator (str): the name of the batch kwargs generator to use to build batch_kwargs
            data_asset_name (str): an optional name batch_parameter
            **kwargs: additional batch_parameters

        Returns:
            BatchKwargs

        """
        if kwargs.get("name"):
            if data_asset_name:
                raise ValueError(
                    "Cannot provide both 'name' and 'data_asset_name'. Please use 'data_asset_name' only."
                )
            warnings.warn(
                "name is being deprecated as a batch_parameter. Please use data_asset_name instead.",
                DeprecationWarning,
            )
            data_asset_name = kwargs.pop("name")
        datasource_obj = self.get_datasource(datasource)
        batch_kwargs = datasource_obj.build_batch_kwargs(
            batch_kwargs_generator=batch_kwargs_generator,
            data_asset_name=data_asset_name,
            partition_id=partition_id,
            **kwargs,
        )
        return batch_kwargs

    # New get_batch (note: it returns the List of Batch objects, not a single Batch object).
    def get_batch_list_from_new_style_datasource(
        self, batch_request: dict
    ) -> List[Batch]:
        execution_environment_name: str = batch_request.get(
            "execution_environment_name"
        )
        if not execution_environment_name:
            raise ge_exceptions.ExecutionEnvironmentError(
                message="Batch request must specify an execution_environment."
            )

        # execution_environment: ExecutionEnvironment = self.get_execution_environment(
        #     execution_environment_name=execution_environment_name
        # )
        execution_environment: ExecutionEnvironment = self.datasources[execution_environment_name]
        batch_request: BatchRequest = BatchRequest(**batch_request)
        return execution_environment.get_batch_list_from_batch_request(
            batch_request=batch_request
        )

    # Note: Abe 20201112 : This method name is probably temporary
    def get_batch_from_new_style_datasource(
        self,
        execution_environment_name: str=None,
        data_connector_name: str=None,
        data_asset_name: str=None,
        batch_definition: BatchDefinition=None,
        batch_request: BatchRequest=None,
        partition_request: Union[PartitionRequest, dict]=None,
        partition_identifiers: dict=None,
        limit: int=None,
        index=None,
        custom_filter_function: Callable=None,
        sampling_method: str=None,
        sampling_kwargs: dict=None,
        **kwargs,
    ) -> Batch:
        """Get exactly one batch, based on a variety of flexible input types.

        Args:
            batch_definition
            batch_request

            execution_environment_name
            data_connector_name
            data_asset_name
            partition_request

            partition_identifiers

            limit
            index
            custom_filter_function
            sampling_method
            sampling_kwargs

            **kwargs

        Returns:
            (Batch) The requested batch

        `get_batch` is the main user-facing API for getting batches.
        In contrast to virtually all other methods on the class, it does not require typed or nested inputs.
        Instead, this method is intended to help the user pick the right parameters

        This method attempts returns exactly one batch.
        If 0 or more than batches would be returned, it raises an error.
        """
        if batch_definition:
            if not isinstance(batch_definition, BatchDefinition):
                raise TypeError(f"batch_definition must be an instance of BatchDefinition object, not {type(batch_definition)}")

            execution_environment_name = batch_definition.execution_environment_name
        elif batch_request:
            execution_environment_name = batch_request.execution_environment_name
        else:
            execution_environment_name = execution_environment_name

        execution_environment = self.datasources[execution_environment_name]

        if batch_definition:
            #TODO: Raise a warning if any parameters besides batch_definition are specified

            return execution_environment.get_batch_from_batch_definition(batch_definition)

        elif batch_request:
            #TODO: Raise a warning if any parameters besides batch_requests are specified

            batch_definitions = execution_environment.get_available_batch_definitions(batch_request)
            if len(batch_definitions) != 1:
                raise ValueError(f"Instead of 1 batch_definition, this batch_request matches {len(batch_definitions)}.")
            return execution_environment.get_batch_from_batch_definition(batch_definitions[0])

        else:
            if partition_request is None:
                if partition_identifiers is None:
                    partition_identifiers = kwargs
                else:
                    #Raise a warning if kwargs exist
                    pass

                partition_request = PartitionRequest({
                    "partition_identifiers": partition_identifiers,
                    "limit": limit,
                    "index": index,
                    "custom_filter_function": custom_filter_function,
                    "sampling_method": sampling_method,
                    "sampling_kwargs": sampling_kwargs,
                })

            else:
                #Raise a warning if partition_identifiers or kwargs exist
                partition_request = PartitionRequest(partition_request)

            batch_request = BatchRequest(
                execution_environment_name=execution_environment_name,
                data_connector_name=data_connector_name,
                data_asset_name=data_asset_name,
                partition_request=partition_request,
            )

            batch_definitions = execution_environment.get_available_batch_definitions(batch_request)
            if len(batch_definitions) != 1:
                raise ValueError(f"Instead of 1 batch_definition, these parameters match {len(batch_definitions)}.")
            return execution_environment.get_batch_from_batch_definition(batch_definitions[0])



    def get_validator(
        self, batch_request, expectation_suite_name: Union[str, ExpectationSuite],
    ):
        raise NotImplementedError

    def get_batch(
        self,
        batch_kwargs: Union[dict, BatchKwargs],
        expectation_suite_name: Union[str, ExpectationSuite],
        data_asset_type=None,
        batch_parameters=None,
    ) -> DataAsset:
        """Build a batch of data using batch_kwargs, and return a DataAsset with expectation_suite_name attached. If
        batch_parameters are included, they will be available as attributes of the batch.

        Args:
            batch_kwargs: the batch_kwargs to use; must include a datasource key
            expectation_suite_name: The ExpectationSuite or the name of the expectation_suite to get
            data_asset_type: the type of data_asset to build, with associated expectation implementations. This can
                generally be inferred from the datasource.
            batch_parameters: optional parameters to store as the reference description of the batch. They should
                reflect parameters that would provide the passed BatchKwargs.

        Returns:
            DataAsset
        """
        if isinstance(batch_kwargs, dict):
            batch_kwargs = BatchKwargs(batch_kwargs)

        if not isinstance(batch_kwargs, BatchKwargs):
            raise ge_exceptions.BatchKwargsError(
                "BatchKwargs must be a BatchKwargs object or dictionary."
            )

        if not isinstance(
            expectation_suite_name, (ExpectationSuite, ExpectationSuiteIdentifier, str)
        ):
            raise ge_exceptions.DataContextError(
                "expectation_suite_name must be an ExpectationSuite, "
                "ExpectationSuiteIdentifier or string."
            )

        if isinstance(expectation_suite_name, ExpectationSuite):
            expectation_suite = expectation_suite_name
        elif isinstance(expectation_suite_name, ExpectationSuiteIdentifier):
            expectation_suite = self.get_expectation_suite(
                expectation_suite_name.expectation_suite_name
            )
        else:
            expectation_suite = self.get_expectation_suite(expectation_suite_name)

        datasource = self.get_datasource(batch_kwargs.get("datasource"))
        batch = datasource.get_batch(
            batch_kwargs=batch_kwargs, batch_parameters=batch_parameters
        )
        if data_asset_type is None:
            data_asset_type = datasource.config.get("data_asset_type")
        validator = BridgeValidator(
            batch=batch,
            expectation_suite=expectation_suite,
            expectation_engine=data_asset_type,
        )
        return validator.get_dataset()

    @usage_statistics_enabled_method(
        event_name="data_context.run_validation_operator",
        args_payload_fn=run_validation_operator_usage_statistics,
    )
    def run_validation_operator(
        self,
        validation_operator_name,
        assets_to_validate,
        run_id=None,
        evaluation_parameters=None,
        run_name=None,
        run_time=None,
        result_format={"result_format": "SUMMARY"},
        **kwargs,
    ):
        """
        Run a validation operator to validate data assets and to perform the business logic around
        validation that the operator implements.

        Args:
            validation_operator_name: name of the operator, as appears in the context's config file
            assets_to_validate: a list that specifies the data assets that the operator will validate. The members of
                the list can be either batches, or a tuple that will allow the operator to fetch the batch:
                (batch_kwargs, expectation_suite_name)
            run_name: The run_name for the validation; if None, a default value will be used
            **kwargs: Additional kwargs to pass to the validation operator

        Returns:
            ValidationOperatorResult
        """
        if not assets_to_validate:
            raise ge_exceptions.DataContextError(
                "No batches of data were passed in. These are required"
            )

        for batch in assets_to_validate:
            if not isinstance(batch, (tuple, DataAsset, Validator)):
                raise ge_exceptions.DataContextError(
                    "Batches are required to be of type DataAsset"
                )
        try:
            validation_operator = self.validation_operators[validation_operator_name]
        except KeyError:
            raise ge_exceptions.DataContextError(
                f"No validation operator `{validation_operator_name}` was found in your project. Please verify this in your great_expectations.yml"
            )

        if run_id is None and run_name is None:
            run_name = datetime.datetime.now(datetime.timezone.utc).strftime(
                "%Y%m%dT%H%M%S.%fZ"
            )
            logger.info("Setting run_name to: {}".format(run_name))
        if evaluation_parameters is None:
            return validation_operator.run(
                assets_to_validate=assets_to_validate,
                run_id=run_id,
                run_name=run_name,
                run_time=run_time,
                result_format=result_format,
                **kwargs,
            )
        else:
            return validation_operator.run(
                assets_to_validate=assets_to_validate,
                run_id=run_id,
                evaluation_parameters=evaluation_parameters,
                run_name=run_name,
                run_time=run_time,
                result_format=result_format,
                **kwargs,
            )

    def list_validation_operator_names(self):
        if not self.validation_operators:
            return []
        return list(self.validation_operators.keys())

    # TODO: deprecate
    @usage_statistics_enabled_method(
        event_name="data_context.add_datasource",
        args_payload_fn=add_datasource_usage_statistics,
    )
    def add_datasource(self, name, initialize=True, **kwargs):
        """Add a new datasource to the data context, with configuration provided as kwargs.
        Args:
            name: the name for the new datasource to add
            initialize: if False, add the datasource to the config, but do not
                initialize it, for example if a user needs to debug database connectivity.
            kwargs (keyword arguments): the configuration for the new datasource

        Returns:
            datasource (Datasource)
        """
        logger.debug("Starting BaseDataContext.add_datasource for %s" % name)
        module_name = kwargs.get("module_name", "great_expectations.datasource")
        verify_dynamic_loading_support(module_name=module_name)
        class_name = kwargs.get("class_name")
        datasource_class = load_class(module_name=module_name, class_name=class_name)

        # For any class that should be loaded, it may control its configuration construction
        # by implementing a classmethod called build_configuration
        if hasattr(datasource_class, "build_configuration"):
            config = datasource_class.build_configuration(**kwargs)
        else:
            config = kwargs

        config = datasourceConfigSchema.load(config)
        self._project_config["datasources"][name] = config

        # We perform variable substitution in the datasource's config here before using the config
        # to instantiate the datasource object. Variable substitution is a service that the data
        # context provides. Datasources should not see unsubstituted variables in their config.
        if initialize:
            datasource = self._build_datasource_from_config(
                name, self._project_config_with_variables_substituted.datasources[name]
            )
            self._cached_datasources[name] = datasource
        else:
            datasource = None

        return datasource

    def add_execution_environment(self, execution_environment_name, execution_environment_config):
        """Add a new Store to the DataContext and (for convenience) return the instantiated Store object.

        Args:
            execution_environment_name (str): a key for the new ExecutionEnvironment in in self._datasources
            execution_environment_config (dict): a config for the ExecutionEnvironment to add

        Returns:
            execution_environment (ExecutionEnvironment)
        """

        new_execution_environment = self._build_execution_environment_from_config(
            execution_environment_name,
            execution_environment_config,
        )
        self._project_config["datasources"][execution_environment_name] = execution_environment_config
        return new_execution_environment

    # TODO: deprecate
    def add_batch_kwargs_generator(
        self, datasource_name, batch_kwargs_generator_name, class_name, **kwargs
    ):
        """
        Add a batch kwargs generator to the named datasource, using the provided
        configuration.

        Args:
            datasource_name: name of datasource to which to add the new batch kwargs generator
            batch_kwargs_generator_name: name of the generator to add
            class_name: class of the batch kwargs generator to add
            **kwargs: batch kwargs generator configuration, provided as kwargs

        Returns:

        """
        datasource_obj = self.get_datasource(datasource_name)
        generator = datasource_obj.add_batch_kwargs_generator(
            name=batch_kwargs_generator_name, class_name=class_name, **kwargs
        )
        return generator

    def get_config(self):
        return self._project_config

    # TODO: deprecate
    def _build_datasource_from_config(self, name, config):
        # We convert from the type back to a dictionary for purposes of instantiation
        if isinstance(config, DatasourceConfig):
            config = datasourceConfigSchema.dump(config)
        config.update({"name": name})
        module_name = "great_expectations.datasource"
        datasource = instantiate_class_from_config(
            config=config,
            runtime_environment={"data_context": self},
            config_defaults={"module_name": module_name},
        )
        if not datasource:
            raise ge_exceptions.ClassInstantiationError(
                module_name=module_name,
                package_name=None,
                class_name=config["class_name"],
            )
        return datasource

    # TODO: deprecate
    def get_datasource(self, datasource_name: str = "default") -> Datasource:
        """Get the named datasource

        Args:
            datasource_name (str): the name of the datasource from the configuration

        Returns:
            datasource (Datasource)
        """
        if datasource_name in self._cached_datasources:
            return self._cached_datasources[datasource_name]
        if (
            datasource_name
            in self._project_config_with_variables_substituted.datasources
        ):
            datasource_config = copy.deepcopy(
                self._project_config_with_variables_substituted.datasources[
                    datasource_name
                ]
            )
        else:
            raise ValueError(
                f"Unable to load datasource `{datasource_name}` -- no configuration found or invalid configuration."
            )
        datasource_config = datasourceConfigSchema.load(datasource_config)
        datasource = self._build_datasource_from_config(
            datasource_name, datasource_config
        )
        self._cached_datasources[datasource_name] = datasource
        return datasource

    def _build_execution_environment_from_config(
        self,
        name: str,
        config: dict,
    ) -> ExecutionEnvironment:
        module_name: str = "great_expectations.execution_environment"
        runtime_environment: dict = {
            "name": name,
            "data_context_root_directory": self.root_directory,
        }
        new_execution_environment: ExecutionEnvironment = instantiate_class_from_config(
            config=config,
            runtime_environment=runtime_environment,
            config_defaults={"module_name": module_name},
        )
        
        if not new_execution_environment:
            raise ge_exceptions.ClassInstantiationError(
                module_name=module_name,
                package_name=None,
                class_name=config["class_name"],
            )
        
        if not isinstance(new_execution_environment, BaseExecutionEnvironment):
            raise TypeError(f"Newly instantiated component {name} is not an instance of BaseExecutionEnvironment. Please check class_name in the config.")

        self._cached_datasources[name] = new_execution_environment
        return new_execution_environment

    def list_expectation_suites(self):
        """Return a list of available expectation suite names."""
        try:
            keys = self.stores[self.expectations_store_name].list_keys()
        except KeyError as e:
            raise ge_exceptions.InvalidConfigError(
                "Unable to find configured store: %s" % str(e)
            )
        return keys

    # TODO: deprecate
    def list_datasources(self):
        """List currently-configured datasources on this context.

        Returns:
            List(dict): each dictionary includes "name", "class_name", and "module_name" keys
        """
        datasources = []
        for (
            key,
            value,
        ) in self._project_config_with_variables_substituted.datasources.items():
            value["name"] = key
            datasources.append(value)
        return datasources

    def list_execution_environments(self):
        """List currently-configured execution_environments on this context.

        Returns:
            List(dict): each dictionary includes "name", "class_name", and "module_name" keys
        """
        execution_environments = []
        for (
            key,
            value,
        ) in (
            self._project_config_with_variables_substituted.execution_environments.items()
        ):
            value["name"] = key
            execution_environments.append(value)
        return execution_environments

    def list_stores(self):
        """List currently-configured Stores on this context"""

        stores = []
        for (
            name,
            value,
        ) in self._project_config_with_variables_substituted.stores.items():
            value["name"] = name
            stores.append(value)
        return stores

    def list_validation_operators(self):
        """List currently-configured Validation Operators on this context"""

        validation_operators = []
        for (
            name,
            value,
        ) in (
            self._project_config_with_variables_substituted.validation_operators.items()
        ):
            value["name"] = name
            validation_operators.append(value)
        return validation_operators

    def create_expectation_suite(
        self, expectation_suite_name, overwrite_existing=False
    ) -> ExpectationSuite:
        """Build a new expectation suite and save it into the data_context expectation store.

        Args:
            expectation_suite_name: The name of the expectation_suite to create
            overwrite_existing (boolean): Whether to overwrite expectation suite if expectation suite with given name
                already exists.

        Returns:
            A new (empty) expectation suite.
        """
        if not isinstance(overwrite_existing, bool):
            raise ValueError("Parameter overwrite_existing must be of type BOOL")

        expectation_suite = ExpectationSuite(
            expectation_suite_name=expectation_suite_name
        )
        key = ExpectationSuiteIdentifier(expectation_suite_name=expectation_suite_name)

        if (
            self._stores[self.expectations_store_name].has_key(key)
            and not overwrite_existing
        ):
            raise ge_exceptions.DataContextError(
                "expectation_suite with name {} already exists. If you would like to overwrite this "
                "expectation_suite, set overwrite_existing=True.".format(
                    expectation_suite_name
                )
            )
        else:
            self._stores[self.expectations_store_name].set(key, expectation_suite)

        return expectation_suite

    def delete_expectation_suite(self, expectation_suite_name):
        """Delete specified expectation suite from data_context expectation store.

        Args:
            expectation_suite_name: The name of the expectation_suite to create

        Returns:
            True for Success and False for Failure.
        """
        key = ExpectationSuiteIdentifier(expectation_suite_name)
        if not self._stores[self.expectations_store_name].has_key(key):
            raise ge_exceptions.DataContextError(
                "expectation_suite with name {} does not exist."
            )
        else:
            self._stores[self.expectations_store_name].remove_key(key)
            return True

    def get_expectation_suite(self, expectation_suite_name):
        """Get a named expectation suite for the provided data_asset_name.

        Args:
            expectation_suite_name (str): the name for the expectation suite

        Returns:
            expectation_suite
        """
        key = ExpectationSuiteIdentifier(expectation_suite_name=expectation_suite_name)

        if self.stores[self.expectations_store_name].has_key(key):
            return self.stores[self.expectations_store_name].get(key)
        else:
            raise ge_exceptions.DataContextError(
                "expectation_suite %s not found" % expectation_suite_name
            )

    def list_expectation_suite_names(self):
        """Lists the available expectation suite names"""
        sorted_expectation_suite_names = [
            i.expectation_suite_name for i in self.list_expectation_suites()
        ]
        sorted_expectation_suite_names.sort()
        return sorted_expectation_suite_names

    @usage_statistics_enabled_method(
        event_name="data_context.save_expectation_suite",
        args_payload_fn=save_expectation_suite_usage_statistics,
    )
    def save_expectation_suite(self, expectation_suite, expectation_suite_name=None):
        """Save the provided expectation suite into the DataContext.

        Args:
            expectation_suite: the suite to save
            expectation_suite_name: the name of this expectation suite. If no name is provided the name will \
                be read from the suite

        Returns:
            None
        """
        if expectation_suite_name is None:
            key = ExpectationSuiteIdentifier(
                expectation_suite_name=expectation_suite.expectation_suite_name
            )
        else:
            expectation_suite.expectation_suite_name = expectation_suite_name
            key = ExpectationSuiteIdentifier(
                expectation_suite_name=expectation_suite_name
            )

        self.stores[self.expectations_store_name].set(key, expectation_suite)
        self._evaluation_parameter_dependencies_compiled = False

    def _store_metrics(self, requested_metrics, validation_results, target_store_name):
        """
        requested_metrics is a dictionary like this:

              requested_metrics:
                *:  # The asterisk here matches *any* expectation suite name
                  # use the 'kwargs' key to request metrics that are defined by kwargs,
                  # for example because they are defined only for a particular column
                  # - column:
                  #     Age:
                  #        - expect_column_min_to_be_between.result.observed_value
                    - statistics.evaluated_expectations
                    - statistics.successful_expectations

        Args:
            requested_metrics:
            validation_results:
            target_store_name:

        Returns:

        """
        expectation_suite_name = validation_results.meta["expectation_suite_name"]
        run_id = validation_results.meta["run_id"]
        data_asset_name = validation_results.meta.get("batch_kwargs", {}).get(
            "data_asset_name"
        )

        for expectation_suite_dependency, metrics_list in requested_metrics.items():
            if (expectation_suite_dependency != "*") and (
                expectation_suite_dependency != expectation_suite_name
            ):
                continue

            if not isinstance(metrics_list, list):
                raise ge_exceptions.DataContextError(
                    "Invalid requested_metrics configuration: metrics requested for "
                    "each expectation suite must be a list."
                )

            for metric_configuration in metrics_list:
                metric_configurations = _get_metric_configuration_tuples(
                    metric_configuration
                )
                for metric_name, metric_kwargs in metric_configurations:
                    try:
                        metric_value = validation_results.get_metric(
                            metric_name, **metric_kwargs
                        )
                        self.stores[target_store_name].set(
                            ValidationMetricIdentifier(
                                run_id=run_id,
                                data_asset_name=data_asset_name,
                                expectation_suite_identifier=ExpectationSuiteIdentifier(
                                    expectation_suite_name
                                ),
                                metric_name=metric_name,
                                metric_kwargs_id=get_metric_kwargs_id(
                                    metric_name, metric_kwargs
                                ),
                            ),
                            metric_value,
                        )
                    except ge_exceptions.UnavailableMetricError:
                        # This will happen frequently in larger pipelines
                        logger.debug(
                            "metric {} was requested by another expectation suite but is not available in "
                            "this validation result.".format(metric_name)
                        )

    def store_validation_result_metrics(
        self, requested_metrics, validation_results, target_store_name
    ):
        self._store_metrics(requested_metrics, validation_results, target_store_name)

    def store_evaluation_parameters(self, validation_results, target_store_name=None):
        if not self._evaluation_parameter_dependencies_compiled:
            self._compile_evaluation_parameter_dependencies()

        if target_store_name is None:
            target_store_name = self.evaluation_parameter_store_name

        self._store_metrics(
            self._evaluation_parameter_dependencies,
            validation_results,
            target_store_name,
        )

    @property
    def evaluation_parameter_store(self):
        return self.stores[self.evaluation_parameter_store_name]

    @property
    def evaluation_parameter_store_name(self):
        return (
            self._project_config_with_variables_substituted.evaluation_parameter_store_name
        )

    @property
    def validations_store_name(self):
        return self._project_config_with_variables_substituted.validations_store_name

    @property
    def validations_store(self):
        return self.stores[self.validations_store_name]

    def _compile_evaluation_parameter_dependencies(self):
        self._evaluation_parameter_dependencies = {}
        for key in self.stores[self.expectations_store_name].list_keys():
            expectation_suite = self.stores[self.expectations_store_name].get(key)
            if not expectation_suite:
                continue

            dependencies = expectation_suite.get_evaluation_parameter_dependencies()
            if len(dependencies) > 0:
                nested_update(self._evaluation_parameter_dependencies, dependencies)

        self._evaluation_parameter_dependencies_compiled = True

    def get_validation_result(
        self,
        expectation_suite_name,
        run_id=None,
        batch_identifier=None,
        validations_store_name=None,
        failed_only=False,
    ):
        """Get validation results from a configured store.

        Args:
            data_asset_name: name of data asset for which to get validation result
            expectation_suite_name: expectation_suite name for which to get validation result (default: "default")
            run_id: run_id for which to get validation result (if None, fetch the latest result by alphanumeric sort)
            validations_store_name: the name of the store from which to get validation results
            failed_only: if True, filter the result to return only failed expectations

        Returns:
            validation_result

        """
        if validations_store_name is None:
            validations_store_name = self.validations_store_name
        selected_store = self.stores[validations_store_name]

        if run_id is None or batch_identifier is None:
            # Get most recent run id
            # NOTE : This method requires a (potentially very inefficient) list_keys call.
            # It should probably move to live in an appropriate Store class,
            # but when we do so, that Store will need to function as more than just a key-value Store.
            key_list = selected_store.list_keys()
            filtered_key_list = []
            for key in key_list:
                if run_id is not None and key.run_id != run_id:
                    continue
                if (
                    batch_identifier is not None
                    and key.batch_identifier != batch_identifier
                ):
                    continue
                filtered_key_list.append(key)

            # run_id_set = set([key.run_id for key in filtered_key_list])
            if len(filtered_key_list) == 0:
                logger.warning("No valid run_id values found.")
                return {}

            filtered_key_list = sorted(filtered_key_list, key=lambda x: x.run_id)

            if run_id is None:
                run_id = filtered_key_list[-1].run_id
            if batch_identifier is None:
                batch_identifier = filtered_key_list[-1].batch_identifier

        key = ValidationResultIdentifier(
            expectation_suite_identifier=ExpectationSuiteIdentifier(
                expectation_suite_name=expectation_suite_name
            ),
            run_id=run_id,
            batch_identifier=batch_identifier,
        )
        results_dict = selected_store.get(key)

        # TODO: This should be a convenience method of ValidationResultSuite
        if failed_only:
            failed_results_list = [
                result for result in results_dict.results if not result.success
            ]
            results_dict.results = failed_results_list
            return results_dict
        else:
            return results_dict

    def update_return_obj(self, data_asset, return_obj):
        """Helper called by data_asset.

        Args:
            data_asset: The data_asset whose validation produced the current return object
            return_obj: the return object to update

        Returns:
            return_obj: the return object, potentially changed into a widget by the configured expectation explorer
        """
        return return_obj

    @usage_statistics_enabled_method(event_name="data_context.build_data_docs")
    def build_data_docs(
        self, site_names=None, resource_identifiers=None, dry_run=False
    ):
        """
        Build Data Docs for your project.

        These make it simple to visualize data quality in your project. These
        include Expectations, Validations & Profiles. The are built for all
        ExecutionEnvironments from JSON artifacts in the local repo including validations
        & profiles from the uncommitted directory.

        :param site_names: if specified, build data docs only for these sites, otherwise,
                            build all the sites specified in the context's config
        :param resource_identifiers: a list of resource identifiers (ExpectationSuiteIdentifier,
                            ValidationResultIdentifier). If specified, rebuild HTML
                            (or other views the data docs sites are rendering) only for
                            the resources in this list. This supports incremental build
                            of data docs sites (e.g., when a new validation result is created)
                            and avoids full rebuild.
        :param dry_run: a flag, if True, the method returns a structure containing the
                            URLs of the sites that *would* be built, but it does not build
                            these sites. The motivation for adding this flag was to allow
                            the CLI to display the the URLs before building and to let users
                            confirm.

        Returns:
            A dictionary with the names of the updated data documentation sites as keys and the the location info
            of their index.html files as values
        """
        logger.debug("Starting DataContext.build_data_docs")

        index_page_locator_infos = {}

        sites = self._project_config_with_variables_substituted.data_docs_sites
        if sites:
            logger.debug("Found data_docs_sites. Building sites...")

            for site_name, site_config in sites.items():
                logger.debug("Building Data Docs Site %s" % site_name,)

                if (site_names and (site_name in site_names)) or not site_names:
                    complete_site_config = site_config
                    module_name = "great_expectations.render.renderer.site_builder"
                    site_builder = instantiate_class_from_config(
                        config=complete_site_config,
                        runtime_environment={
                            "data_context": self,
                            "root_directory": self.root_directory,
                            "site_name": site_name,
                        },
                        config_defaults={"module_name": module_name},
                    )
                    if not site_builder:
                        raise ge_exceptions.ClassInstantiationError(
                            module_name=module_name,
                            package_name=None,
                            class_name=complete_site_config["class_name"],
                        )
                    if dry_run:
                        index_page_locator_infos[
                            site_name
                        ] = site_builder.get_resource_url(only_if_exists=False)
                    else:
                        index_page_resource_identifier_tuple = site_builder.build(
                            resource_identifiers
                        )
                        if index_page_resource_identifier_tuple:
                            index_page_locator_infos[
                                site_name
                            ] = index_page_resource_identifier_tuple[0]

        else:
            logger.debug("No data_docs_config found. No site(s) built.")

        return index_page_locator_infos

    def clean_data_docs(self, site_name=None):
        sites123 = self._project_config_with_variables_substituted.data_docs_sites
        cleaned = False
        for sname, site_config in sites123.items():
            if site_name is None:
                cleaned = False
                complete_site_config = site_config
                module_name = "great_expectations.render.renderer.site_builder"
                site_builder = instantiate_class_from_config(
                    config=complete_site_config,
                    runtime_environment={
                        "data_context": self,
                        "root_directory": self.root_directory,
                    },
                    config_defaults={"module_name": module_name},
                )
                site_builder.clean_site()
                cleaned = True
            else:
                if site_name == sname:
                    complete_site_config = site_config
                    module_name = "great_expectations.render.renderer.site_builder"
                    site_builder = instantiate_class_from_config(
                        config=complete_site_config,
                        runtime_environment={
                            "data_context": self,
                            "root_directory": self.root_directory,
                        },
                        config_defaults={"module_name": module_name},
                    )
                    site_builder.clean_site()
                    return True
        return cleaned

    def profile_datasource(
        self,
        datasource_name,
        batch_kwargs_generator_name=None,
        data_assets=None,
        max_data_assets=20,
        profile_all_data_assets=True,
        profiler=BasicDatasetProfiler,
        profiler_configuration=None,
        dry_run=False,
        run_id=None,
        additional_batch_kwargs=None,
        run_name=None,
        run_time=None,
    ):
        """Profile the named datasource using the named profiler.

        Args:
            datasource_name: the name of the datasource for which to profile data_assets
            batch_kwargs_generator_name: the name of the batch kwargs generator to use to get batches
            data_assets: list of data asset names to profile
            max_data_assets: if the number of data assets the batch kwargs generator yields is greater than this max_data_assets,
                profile_all_data_assets=True is required to profile all
            profile_all_data_assets: when True, all data assets are profiled, regardless of their number
            profiler: the profiler class to use
            profiler_configuration: Optional profiler configuration dict
            dry_run: when true, the method checks arguments and reports if can profile or specifies the arguments that are missing
            additional_batch_kwargs: Additional keyword arguments to be provided to get_batch when loading the data asset.
        Returns:
            A dictionary::

                {
                    "success": True/False,
                    "results": List of (expectation_suite, EVR) tuples for each of the data_assets found in the datasource
                }

            When success = False, the error details are under "error" key
        """

        # We don't need the datasource object, but this line serves to check if the datasource by the name passed as
        # an arg exists and raise an error if it does not.
        datasource = self.get_datasource(datasource_name)

        if not dry_run:
            logger.info(
                "Profiling '{}' with '{}'".format(datasource_name, profiler.__name__)
            )

        profiling_results = {}

        # Build the list of available data asset names (each item a tuple of name and type)

        data_asset_names_dict = self.get_available_data_asset_names(datasource_name)

        available_data_asset_name_list = []
        try:
            datasource_data_asset_names_dict = data_asset_names_dict[datasource_name]
        except KeyError:
            # KeyError will happen if there is not datasource
            raise ge_exceptions.ProfilerError(
                "No datasource {} found.".format(datasource_name)
            )

        if batch_kwargs_generator_name is None:
            # if no generator name is passed as an arg and the datasource has only
            # one generator with data asset names, use it.
            # if ambiguous, raise an exception
            for name in datasource_data_asset_names_dict.keys():
                if batch_kwargs_generator_name is not None:
                    profiling_results = {
                        "success": False,
                        "error": {
                            "code": DataContext.PROFILING_ERROR_CODE_MULTIPLE_BATCH_KWARGS_GENERATORS_FOUND
                        },
                    }
                    return profiling_results

                if len(datasource_data_asset_names_dict[name]["names"]) > 0:
                    available_data_asset_name_list = datasource_data_asset_names_dict[
                        name
                    ]["names"]
                    batch_kwargs_generator_name = name

            if batch_kwargs_generator_name is None:
                profiling_results = {
                    "success": False,
                    "error": {
                        "code": DataContext.PROFILING_ERROR_CODE_NO_BATCH_KWARGS_GENERATORS_FOUND
                    },
                }
                return profiling_results
        else:
            # if the generator name is passed as an arg, get this generator's available data asset names
            try:
                available_data_asset_name_list = datasource_data_asset_names_dict[
                    batch_kwargs_generator_name
                ]["names"]
            except KeyError:
                raise ge_exceptions.ProfilerError(
                    "batch kwargs Generator {} not found. Specify the name of a generator configured in this datasource".format(
                        batch_kwargs_generator_name
                    )
                )

        available_data_asset_name_list = sorted(
            available_data_asset_name_list, key=lambda x: x[0]
        )

        if len(available_data_asset_name_list) == 0:
            raise ge_exceptions.ProfilerError(
                "No Data Assets found in Datasource {}. Used batch kwargs generator: {}.".format(
                    datasource_name, batch_kwargs_generator_name
                )
            )
        total_data_assets = len(available_data_asset_name_list)

        data_asset_names_to_profiled = None

        if isinstance(data_assets, list) and len(data_assets) > 0:
            not_found_data_assets = [
                name
                for name in data_assets
                if name not in [da[0] for da in available_data_asset_name_list]
            ]
            if len(not_found_data_assets) > 0:
                profiling_results = {
                    "success": False,
                    "error": {
                        "code": DataContext.PROFILING_ERROR_CODE_SPECIFIED_DATA_ASSETS_NOT_FOUND,
                        "not_found_data_assets": not_found_data_assets,
                        "data_assets": available_data_asset_name_list,
                    },
                }
                return profiling_results

            data_assets.sort()
            data_asset_names_to_profiled = data_assets
            total_data_assets = len(available_data_asset_name_list)
            if not dry_run:
                logger.info(
                    "Profiling the white-listed data assets: %s, alphabetically."
                    % (",".join(data_assets))
                )
        else:
            if not profile_all_data_assets:
                if total_data_assets > max_data_assets:
                    profiling_results = {
                        "success": False,
                        "error": {
                            "code": DataContext.PROFILING_ERROR_CODE_TOO_MANY_DATA_ASSETS,
                            "num_data_assets": total_data_assets,
                            "data_assets": available_data_asset_name_list,
                        },
                    }
                    return profiling_results

            data_asset_names_to_profiled = [
                name[0] for name in available_data_asset_name_list
            ]
        if not dry_run:
            logger.info(
                "Profiling all %d data assets from batch kwargs generator %s"
                % (len(available_data_asset_name_list), batch_kwargs_generator_name)
            )
        else:
            logger.info(
                "Found %d data assets from batch kwargs generator %s"
                % (len(available_data_asset_name_list), batch_kwargs_generator_name)
            )

        profiling_results["success"] = True

        if not dry_run:
            profiling_results["results"] = []
            total_columns, total_expectations, total_rows, skipped_data_assets = (
                0,
                0,
                0,
                0,
            )
            total_start_time = datetime.datetime.now()

            for name in data_asset_names_to_profiled:
                logger.info("\tProfiling '%s'..." % name)
                try:
                    profiling_results["results"].append(
                        self.profile_data_asset(
                            datasource_name=datasource_name,
                            batch_kwargs_generator_name=batch_kwargs_generator_name,
                            data_asset_name=name,
                            profiler=profiler,
                            profiler_configuration=profiler_configuration,
                            run_id=run_id,
                            additional_batch_kwargs=additional_batch_kwargs,
                            run_name=run_name,
                            run_time=run_time,
                        )["results"][0]
                    )

                except ge_exceptions.ProfilerError as err:
                    logger.warning(err.message)
                except OSError as err:
                    logger.warning(
                        "IOError while profiling %s. (Perhaps a loading error?) Skipping."
                        % name[1]
                    )
                    logger.debug(str(err))
                    skipped_data_assets += 1
                except SQLAlchemyError as e:
                    logger.warning(
                        "SqlAlchemyError while profiling %s. Skipping." % name[1]
                    )
                    logger.debug(str(e))
                    skipped_data_assets += 1

            total_duration = (
                datetime.datetime.now() - total_start_time
            ).total_seconds()
            logger.info(
                """
    Profiled %d of %d named data assets, with %d total rows and %d columns in %.2f seconds.
    Generated, evaluated, and stored %d Expectations during profiling. Please review results using data-docs."""
                % (
                    len(data_asset_names_to_profiled),
                    total_data_assets,
                    total_rows,
                    total_columns,
                    total_duration,
                    total_expectations,
                )
            )
            if skipped_data_assets > 0:
                logger.warning(
                    "Skipped %d data assets due to errors." % skipped_data_assets
                )

        profiling_results["success"] = True
        return profiling_results

    def profile_data_asset(
        self,
        datasource_name,
        batch_kwargs_generator_name=None,
        data_asset_name=None,
        batch_kwargs=None,
        expectation_suite_name=None,
        profiler=BasicDatasetProfiler,
        profiler_configuration=None,
        run_id=None,
        additional_batch_kwargs=None,
        run_name=None,
        run_time=None,
    ):
        """
        Profile a data asset

        :param datasource_name: the name of the datasource to which the profiled data asset belongs
        :param batch_kwargs_generator_name: the name of the batch kwargs generator to use to get batches (only if batch_kwargs are not provided)
        :param data_asset_name: the name of the profiled data asset
        :param batch_kwargs: optional - if set, the method will use the value to fetch the batch to be profiled. If not passed, the batch kwargs generator (generator_name arg) will choose a batch
        :param profiler: the profiler class to use
        :param profiler_configuration: Optional profiler configuration dict
        :param run_name: optional - if set, the validation result created by the profiler will be under the provided run_name
        :param additional_batch_kwargs:
        :returns
            A dictionary::

                {
                    "success": True/False,
                    "results": List of (expectation_suite, EVR) tuples for each of the data_assets found in the datasource
                }

            When success = False, the error details are under "error" key
        """

        assert not (run_id and run_name) and not (
            run_id and run_time
        ), "Please provide either a run_id or run_name and/or run_time."
        if isinstance(run_id, str) and not run_name:
            warnings.warn(
                "String run_ids will be deprecated in the future. Please provide a run_id of type "
                "RunIdentifier(run_name=None, run_time=None), or a dictionary containing run_name "
                "and run_time (both optional). Instead of providing a run_id, you may also provide"
                "run_name and run_time separately.",
                DeprecationWarning,
            )
            try:
                run_time = parse(run_id)
            except (ValueError, TypeError):
                pass
            run_id = RunIdentifier(run_name=run_id, run_time=run_time)
        elif isinstance(run_id, dict):
            run_id = RunIdentifier(**run_id)
        elif not isinstance(run_id, RunIdentifier):
            run_name = run_name or "profiling"
            run_id = RunIdentifier(run_name=run_name, run_time=run_time)

        logger.info(
            "Profiling '{}' with '{}'".format(datasource_name, profiler.__name__)
        )

        if not additional_batch_kwargs:
            additional_batch_kwargs = {}

        if batch_kwargs is None:
            try:
                generator = self.get_datasource(
                    datasource_name=datasource_name
                ).get_batch_kwargs_generator(name=batch_kwargs_generator_name)
                batch_kwargs = generator.build_batch_kwargs(
                    data_asset_name, **additional_batch_kwargs
                )
            except ge_exceptions.BatchKwargsError:
                raise ge_exceptions.ProfilerError(
                    "Unable to build batch_kwargs for datasource {}, using batch kwargs generator {} for name {}".format(
                        datasource_name, batch_kwargs_generator_name, data_asset_name
                    )
                )
            except ValueError:
                raise ge_exceptions.ProfilerError(
                    "Unable to find datasource {} or batch kwargs generator {}.".format(
                        datasource_name, batch_kwargs_generator_name
                    )
                )
        else:
            batch_kwargs.update(additional_batch_kwargs)

        profiling_results = {"success": False, "results": []}

        total_columns, total_expectations, total_rows, skipped_data_assets = 0, 0, 0, 0
        total_start_time = datetime.datetime.now()

        name = data_asset_name
        # logger.info("\tProfiling '%s'..." % name)

        start_time = datetime.datetime.now()

        if expectation_suite_name is None:
            if batch_kwargs_generator_name is None and data_asset_name is None:
                expectation_suite_name = (
                    datasource_name
                    + "."
                    + profiler.__name__
                    + "."
                    + BatchKwargs(batch_kwargs).to_id()
                )
            else:
                expectation_suite_name = (
                    datasource_name
                    + "."
                    + batch_kwargs_generator_name
                    + "."
                    + data_asset_name
                    + "."
                    + profiler.__name__
                )

        self.create_expectation_suite(
            expectation_suite_name=expectation_suite_name, overwrite_existing=True
        )

        # TODO: Add batch_parameters
        batch = self.get_batch(
            expectation_suite_name=expectation_suite_name, batch_kwargs=batch_kwargs,
        )

        if not profiler.validate(batch):
            raise ge_exceptions.ProfilerError(
                "batch '%s' is not a valid batch for the '%s' profiler"
                % (name, profiler.__name__)
            )

        # Note: This logic is specific to DatasetProfilers, which profile a single batch. Multi-batch profilers
        # will have more to unpack.
        expectation_suite, validation_results = profiler.profile(
            batch, run_id=run_id, profiler_configuration=profiler_configuration
        )
        profiling_results["results"].append((expectation_suite, validation_results))

        self.validations_store.set(
            key=ValidationResultIdentifier(
                expectation_suite_identifier=ExpectationSuiteIdentifier(
                    expectation_suite_name=expectation_suite_name
                ),
                run_id=run_id,
                batch_identifier=batch.batch_id,
            ),
            value=validation_results,
        )

        if isinstance(batch, Dataset):
            # For datasets, we can produce some more detailed statistics
            row_count = batch.get_row_count()
            total_rows += row_count
            new_column_count = len(
                {
                    exp.kwargs["column"]
                    for exp in expectation_suite.expectations
                    if "column" in exp.kwargs
                }
            )
            total_columns += new_column_count

        new_expectation_count = len(expectation_suite.expectations)
        total_expectations += new_expectation_count

        self.save_expectation_suite(expectation_suite)
        duration = (datetime.datetime.now() - start_time).total_seconds()
        logger.info(
            "\tProfiled %d columns using %d rows from %s (%.3f sec)"
            % (new_column_count, row_count, name, duration)
        )

        total_duration = (datetime.datetime.now() - total_start_time).total_seconds()
        logger.info(
            """
Profiled the data asset, with %d total rows and %d columns in %.2f seconds.
Generated, evaluated, and stored %d Expectations during profiling. Please review results using data-docs."""
            % (total_rows, total_columns, total_duration, total_expectations,)
        )

        profiling_results["success"] = True
        return profiling_results


class DataContext(BaseDataContext):
    """A DataContext represents a Great Expectations project. It organizes storage and access for
    expectation suites, datasources, notification settings, and data fixtures.

    The DataContext is configured via a yml file stored in a directory called great_expectations; the configuration file
    as well as managed expectation suites should be stored in version control.

    Use the `create` classmethod to create a new empty config, or instantiate the DataContext
    by passing the path to an existing data context root directory.

    DataContexts use data sources you're already familiar with. BatchKwargGenerators help introspect data stores and data execution
    frameworks (such as airflow, Nifi, dbt, or dagster) to describe and produce batches of data ready for analysis. This
    enables fetching, validation, profiling, and documentation of  your data in a way that is meaningful within your
    existing infrastructure and work environment.

    DataContexts use a datasource-based namespace, where each accessible type of data has a three-part
    normalized *data_asset_name*, consisting of *datasource/generator/data_asset_name*.

    - The datasource actually connects to a source of materialized data and returns Great Expectations DataAssets \
      connected to a compute environment and ready for validation.

    - The BatchKwargGenerator knows how to introspect datasources and produce identifying "batch_kwargs" that define \
      particular slices of data.

    - The data_asset_name is a specific name -- often a table name or other name familiar to users -- that \
      batch kwargs generators can slice into batches.

    An expectation suite is a collection of expectations ready to be applied to a batch of data. Since
    in many projects it is useful to have different expectations evaluate in different contexts--profiling
    vs. testing; warning vs. error; high vs. low compute; ML model or dashboard--suites provide a namespace
    option for selecting which expectations a DataContext returns.

    In many simple projects, the datasource or batch kwargs generator name may be omitted and the DataContext will infer
    the correct name when there is no ambiguity.

    Similarly, if no expectation suite name is provided, the DataContext will assume the name "default".
    """

    @classmethod
    def create(
        cls,
        project_root_dir=None,
        usage_statistics_enabled=True,
        runtime_environment=None,
    ):
        """
        Build a new great_expectations directory and DataContext object in the provided project_root_dir.

        `create` will not create a new "great_expectations" directory in the provided folder, provided one does not
        already exist. Then, it will initialize a new DataContext in that folder and write the resulting config.

        Args:
            project_root_dir: path to the root directory in which to create a new great_expectations directory
            runtime_environment: a dictionary of config variables that
            override both those set in config_variables.yml and the environment

        Returns:
            DataContext
        """

        if not os.path.isdir(project_root_dir):
            raise ge_exceptions.DataContextError(
                "The project_root_dir must be an existing directory in which "
                "to initialize a new DataContext"
            )

        ge_dir = os.path.join(project_root_dir, cls.GE_DIR)
        os.makedirs(ge_dir, exist_ok=True)
        cls.scaffold_directories(ge_dir)

        if os.path.isfile(os.path.join(ge_dir, cls.GE_YML)):
            message = """Warning. An existing `{}` was found here: {}.
    - No action was taken.""".format(
                cls.GE_YML, ge_dir
            )
            warnings.warn(message)
        else:
            cls.write_project_template_to_disk(ge_dir, usage_statistics_enabled)

        if os.path.isfile(os.path.join(ge_dir, "notebooks")):
            message = """Warning. An existing `notebooks` directory was found here: {}.
    - No action was taken.""".format(
                ge_dir
            )
            warnings.warn(message)
        else:
            cls.scaffold_notebooks(ge_dir)

        uncommitted_dir = os.path.join(ge_dir, cls.GE_UNCOMMITTED_DIR)
        if os.path.isfile(os.path.join(uncommitted_dir, "config_variables.yml")):
            message = """Warning. An existing `config_variables.yml` was found here: {}.
    - No action was taken.""".format(
                uncommitted_dir
            )
            warnings.warn(message)
        else:
            cls.write_config_variables_template_to_disk(uncommitted_dir)

        return cls(ge_dir, runtime_environment=runtime_environment)

    @classmethod
    def all_uncommitted_directories_exist(cls, ge_dir):
        """Check if all uncommitted direcotries exist."""
        uncommitted_dir = os.path.join(ge_dir, cls.GE_UNCOMMITTED_DIR)
        for directory in cls.UNCOMMITTED_DIRECTORIES:
            if not os.path.isdir(os.path.join(uncommitted_dir, directory)):
                return False

        return True

    @classmethod
    def config_variables_yml_exist(cls, ge_dir):
        """Check if all config_variables.yml exists."""
        path_to_yml = os.path.join(ge_dir, cls.GE_YML)

        # TODO this is so brittle and gross
        with open(path_to_yml) as f:
            config = yaml.load(f)
        config_var_path = config.get("config_variables_file_path")
        config_var_path = os.path.join(ge_dir, config_var_path)
        return os.path.isfile(config_var_path)

    @classmethod
    def write_config_variables_template_to_disk(cls, uncommitted_dir):
        os.makedirs(uncommitted_dir, exist_ok=True)
        config_var_file = os.path.join(uncommitted_dir, "config_variables.yml")
        with open(config_var_file, "w") as template:
            template.write(CONFIG_VARIABLES_TEMPLATE)

    @classmethod
    def write_project_template_to_disk(cls, ge_dir, usage_statistics_enabled=True):
        file_path = os.path.join(ge_dir, cls.GE_YML)
        with open(file_path, "w") as template:
            if usage_statistics_enabled:
                template.write(PROJECT_TEMPLATE_USAGE_STATISTICS_ENABLED)
            else:
                template.write(PROJECT_TEMPLATE_USAGE_STATISTICS_DISABLED)

    @classmethod
    def scaffold_directories(cls, base_dir):
        """Safely create GE directories for a new project."""
        os.makedirs(base_dir, exist_ok=True)
        open(os.path.join(base_dir, ".gitignore"), "w").write("uncommitted/")

        for directory in cls.BASE_DIRECTORIES:
            if directory == "plugins":
                plugins_dir = os.path.join(base_dir, directory)
                os.makedirs(plugins_dir, exist_ok=True)
                os.makedirs(
                    os.path.join(plugins_dir, "custom_data_docs"), exist_ok=True
                )
                os.makedirs(
                    os.path.join(plugins_dir, "custom_data_docs", "views"),
                    exist_ok=True,
                )
                os.makedirs(
                    os.path.join(plugins_dir, "custom_data_docs", "renderers"),
                    exist_ok=True,
                )
                os.makedirs(
                    os.path.join(plugins_dir, "custom_data_docs", "styles"),
                    exist_ok=True,
                )
                cls.scaffold_custom_data_docs(plugins_dir)
            else:
                os.makedirs(os.path.join(base_dir, directory), exist_ok=True)

        uncommitted_dir = os.path.join(base_dir, cls.GE_UNCOMMITTED_DIR)

        for new_directory in cls.UNCOMMITTED_DIRECTORIES:
            new_directory_path = os.path.join(uncommitted_dir, new_directory)
            os.makedirs(new_directory_path, exist_ok=True)

        notebook_path = os.path.join(base_dir, "notebooks")
        for subdir in cls.NOTEBOOK_SUBDIRECTORIES:
            os.makedirs(os.path.join(notebook_path, subdir), exist_ok=True)

    @classmethod
    def scaffold_custom_data_docs(cls, plugins_dir):
        """Copy custom data docs templates"""
        styles_template = file_relative_path(
            __file__,
            "../render/view/static/styles/data_docs_custom_styles_template.css",
        )
        styles_destination_path = os.path.join(
            plugins_dir, "custom_data_docs", "styles", "data_docs_custom_styles.css"
        )
        shutil.copyfile(styles_template, styles_destination_path)

    @classmethod
    def scaffold_notebooks(cls, base_dir):
        """Copy template notebooks into the notebooks directory for a project."""
        template_dir = file_relative_path(__file__, "../init_notebooks/")
        notebook_dir = os.path.join(base_dir, "notebooks/")
        for subdir in cls.NOTEBOOK_SUBDIRECTORIES:
            subdir_path = os.path.join(notebook_dir, subdir)
            for notebook in glob.glob(os.path.join(template_dir, subdir, "*.ipynb")):
                notebook_name = os.path.basename(notebook)
                destination_path = os.path.join(subdir_path, notebook_name)
                shutil.copyfile(notebook, destination_path)

    def __init__(self, context_root_dir=None, runtime_environment=None):

        # Determine the "context root directory" - this is the parent of "great_expectations" dir
        if context_root_dir is None:
            context_root_dir = self.find_context_root_dir()
        context_root_directory = os.path.abspath(os.path.expanduser(context_root_dir))
        self._context_root_directory = context_root_directory

        project_config = self._load_project_config()
        project_config_dict = dataContextConfigSchema.dump(project_config)
        super().__init__(project_config, context_root_directory, runtime_environment)

        # save project config if data_context_id auto-generated or global config values applied
        if (
            project_config.anonymous_usage_statistics.explicit_id is False
            or project_config_dict != dataContextConfigSchema.dump(self._project_config)
        ):
            self._save_project_config()

    def _load_project_config(self):
        """
        Reads the project configuration from the project configuration file.
        The file may contain ${SOME_VARIABLE} variables - see self._project_config_with_variables_substituted
        for how these are substituted.

        :return: the configuration object read from the file
        """
        path_to_yml = os.path.join(self.root_directory, self.GE_YML)
        try:
            with open(path_to_yml) as data:
                config_dict = yaml.load(data)

        except YAMLError as err:
            raise ge_exceptions.InvalidConfigurationYamlError(
                "Your configuration file is not a valid yml file likely due to a yml syntax error:\n\n{}".format(
                    err
                )
            )
        except DuplicateKeyError:
            raise ge_exceptions.InvalidConfigurationYamlError(
                "Error: duplicate key found in project YAML file."
            )
        except OSError:
            raise ge_exceptions.ConfigNotFoundError()

        try:
            return DataContextConfig.from_commented_map(config_dict)
        except ge_exceptions.InvalidDataContextConfigError:
            # Just to be explicit about what we intended to catch
            raise

    def list_checkpoints(self) -> List[str]:
        """List checkpoints. (Experimental)"""
        # TODO mark experimental
        files = self._list_ymls_in_checkpoints_directory()
        return [
            os.path.basename(f)[:-4]
            for f in files
            if os.path.basename(f).endswith(".yml")
        ]

    def get_checkpoint(self, checkpoint_name: str) -> dict:
        """Load a checkpoint. (Experimental)"""
        # TODO mark experimental
        yaml = YAML(typ="safe")
        # TODO make a serializable class with a schema
        checkpoint_path = os.path.join(
            self.root_directory, self.CHECKPOINTS_DIR, f"{checkpoint_name}.yml"
        )
        try:
            with open(checkpoint_path) as f:
                checkpoint = yaml.load(f.read())
                return self._validate_checkpoint(checkpoint, checkpoint_name)
        except FileNotFoundError:
            raise ge_exceptions.CheckpointNotFoundError(
                f"Could not find checkpoint `{checkpoint_name}`."
            )

    def _list_ymls_in_checkpoints_directory(self):
        checkpoints_dir = os.path.join(self.root_directory, self.CHECKPOINTS_DIR)
        files = glob.glob(os.path.join(checkpoints_dir, "*.yml"), recursive=False)
        return files

    def _save_project_config(self):
        """Save the current project to disk."""
        logger.debug("Starting DataContext._save_project_config")

        config_filepath = os.path.join(self.root_directory, self.GE_YML)
        with open(config_filepath, "w") as outfile:
            self._project_config.to_yaml(outfile)

    def add_store(self, store_name, store_config):
        logger.debug("Starting DataContext.add_store for store %s" % store_name)

        new_store = super().add_store(store_name, store_config)
        self._save_project_config()
        return new_store

    def add_datasource(self, name, **kwargs):
        logger.debug("Starting DataContext.add_datasource for datasource %s" % name)

        new_datasource = super().add_datasource(name, **kwargs)
        self._save_project_config()

        return new_datasource

    def delete_datasource(self, name, **kwargs):
        logger.debug("Starting DataContext.delete_datasource for datasource %s" % name)

        delete_datasource = super().delete_datasource(name, **kwargs)
        self._save_project_config()

        return delete_datasource

    def add_execution_environment(self, execution_environment_name, execution_environment_config):
        logger.debug("Starting DataContext.add_execution_environment for execution_environment %s" % execution_environment_name)

        new_execution_environment = super().add_execution_environment(
            execution_environment_name,
            execution_environment_config
        )
        self._save_project_config()

        return new_execution_environment

    @classmethod
    def find_context_root_dir(cls):
        result = None
        yml_path = None
        ge_home_environment = os.getenv("GE_HOME")
        if ge_home_environment:
            ge_home_environment = os.path.expanduser(ge_home_environment)
            if os.path.isdir(ge_home_environment) and os.path.isfile(
                os.path.join(ge_home_environment, "great_expectations.yml")
            ):
                result = ge_home_environment
        else:
            yml_path = cls.find_context_yml_file()
            if yml_path:
                result = os.path.dirname(yml_path)

        if result is None:
            raise ge_exceptions.ConfigNotFoundError()

        logger.debug("Using project config: {}".format(yml_path))
        return result

    @classmethod
    def get_ge_config_version(cls, context_root_dir=None):
        yml_path = cls.find_context_yml_file(search_start_dir=context_root_dir)
        if yml_path is None:
            return

        with open(yml_path) as f:
            config_dict = yaml.load(f)

        config_version = config_dict.get("config_version")
        return float(config_version) if config_version else None

    @classmethod
    def set_ge_config_version(
        cls, config_version, context_root_dir=None, validate_config_version=True
    ):
        if not isinstance(config_version, (int, float)):
            raise ge_exceptions.UnsupportedConfigVersionError(
                "The argument `config_version` must be a number.",
            )

        if validate_config_version:
            if config_version < MINIMUM_SUPPORTED_CONFIG_VERSION:
                raise ge_exceptions.UnsupportedConfigVersionError(
                    "Invalid config version ({}).\n    The version number must be at least {}. ".format(
                        config_version, MINIMUM_SUPPORTED_CONFIG_VERSION
                    ),
                )
            elif config_version > CURRENT_CONFIG_VERSION:
                raise ge_exceptions.UnsupportedConfigVersionError(
                    "Invalid config version ({}).\n    The maximum valid version is {}.".format(
                        config_version, CURRENT_CONFIG_VERSION
                    ),
                )

        yml_path = cls.find_context_yml_file(search_start_dir=context_root_dir)
        if yml_path is None:
            return False

        with open(yml_path) as f:
            config_dict = yaml.load(f)
            config_dict["config_version"] = config_version

        with open(yml_path, "w") as f:
            yaml.dump(config_dict, f)

        return True

    @classmethod
    def find_context_yml_file(cls, search_start_dir=None):
        """Search for the yml file starting here and moving upward."""
        yml_path = None
        if search_start_dir is None:
            search_start_dir = os.getcwd()

        for i in range(4):
            logger.debug(
                "Searching for config file {} ({} layer deep)".format(
                    search_start_dir, i
                )
            )

            potential_ge_dir = os.path.join(search_start_dir, cls.GE_DIR)

            if os.path.isdir(potential_ge_dir):
                potential_yml = os.path.join(potential_ge_dir, cls.GE_YML)
                if os.path.isfile(potential_yml):
                    yml_path = potential_yml
                    logger.debug("Found config file at " + str(yml_path))
                    break
            # move up one directory
            search_start_dir = os.path.dirname(search_start_dir)

        return yml_path

    @classmethod
    def does_config_exist_on_disk(cls, context_root_dir):
        """Return True if the great_expectations.yml exists on disk."""
        return os.path.isfile(os.path.join(context_root_dir, cls.GE_YML))

    @classmethod
    def is_project_initialized(cls, ge_dir):
        """
        Return True if the project is initialized.

        To be considered initialized, all of the following must be true:
        - all project directories exist (including uncommitted directories)
        - a valid great_expectations.yml is on disk
        - a config_variables.yml is on disk
        - the project has at least one datasource
        - the project has at least one suite
        """
        return (
            cls.does_config_exist_on_disk(ge_dir)
            and cls.all_uncommitted_directories_exist(ge_dir)
            and cls.config_variables_yml_exist(ge_dir)
            and cls._does_context_have_at_least_one_datasource(ge_dir)
            and cls._does_context_have_at_least_one_suite(ge_dir)
        )

    @classmethod
    def does_project_have_a_datasource_in_config_file(cls, ge_dir):
        if not cls.does_config_exist_on_disk(ge_dir):
            return False
        return cls._does_context_have_at_least_one_datasource(ge_dir)

    @classmethod
    def _does_context_have_at_least_one_datasource(cls, ge_dir):
        context = cls._attempt_context_instantiation(ge_dir)
        if not isinstance(context, DataContext):
            return False
        return len(context.list_datasources()) >= 1

    @classmethod
    def _does_context_have_at_least_one_suite(cls, ge_dir):
        context = cls._attempt_context_instantiation(ge_dir)
        if not isinstance(context, DataContext):
            return False
        return len(context.list_expectation_suites()) >= 1

    @classmethod
    def _attempt_context_instantiation(cls, ge_dir):
        try:
            context = DataContext(ge_dir)
            return context
        except (
            ge_exceptions.DataContextError,
            ge_exceptions.InvalidDataContextConfigError,
        ) as e:
            logger.debug(e)

    @staticmethod
    def _validate_checkpoint(checkpoint: Dict, checkpoint_name: str) -> dict:
        if checkpoint is None:
            raise ge_exceptions.CheckpointError(
                f"Checkpoint `{checkpoint_name}` has no contents. Please fix this."
            )
        if "validation_operator_name" not in checkpoint:
            checkpoint["validation_operator_name"] = "action_list_operator"

        if "batches" not in checkpoint:
            raise ge_exceptions.CheckpointError(
                f"Checkpoint `{checkpoint_name}` is missing required key: `batches`."
            )
        batches = checkpoint["batches"]
        if not isinstance(batches, list):
            raise ge_exceptions.CheckpointError(
                f"In the checkpoint `{checkpoint_name}`, the key `batches` must be a list"
            )

        for batch in batches:
            for required in ["expectation_suite_names", "batch_kwargs"]:
                if required not in batch:
                    raise ge_exceptions.CheckpointError(
                        f"Items in `batches` must have a key `{required}`"
                    )

        return checkpoint


class ExplorerDataContext(DataContext):
    def __init__(self, context_root_dir=None, expectation_explorer=True):
        """
            expectation_explorer: If True, load the expectation explorer manager, which will modify GE return objects \
            to include ipython notebook widgets.
        """

        super().__init__(context_root_dir)

        self._expectation_explorer = expectation_explorer
        if expectation_explorer:
            from great_expectations.jupyter_ux.expectation_explorer import (
                ExpectationExplorer,
            )

            self._expectation_explorer_manager = ExpectationExplorer()

    def update_return_obj(self, data_asset, return_obj):
        """Helper called by data_asset.

        Args:
            data_asset: The data_asset whose validation produced the current return object
            return_obj: the return object to update

        Returns:
            return_obj: the return object, potentially changed into a widget by the configured expectation explorer
        """
        if self._expectation_explorer:
            return self._expectation_explorer_manager.create_expectation_widget(
                data_asset, return_obj
            )
        else:
            return return_obj


def _get_metric_configuration_tuples(metric_configuration, base_kwargs=None):
    if base_kwargs is None:
        base_kwargs = {}

    if isinstance(metric_configuration, str):
        return [(metric_configuration, base_kwargs)]

    metric_configurations_list = []
    for kwarg_name in metric_configuration.keys():
        if not isinstance(metric_configuration[kwarg_name], dict):
            raise ge_exceptions.DataContextError(
                "Invalid metric_configuration: each key must contain a " "dictionary."
            )
        if (
            kwarg_name == "metric_kwargs_id"
        ):  # this special case allows a hash of multiple kwargs
            for metric_kwargs_id in metric_configuration[kwarg_name].keys():
                if base_kwargs != {}:
                    raise ge_exceptions.DataContextError(
                        "Invalid metric_configuration: when specifying "
                        "metric_kwargs_id, no other keys or values may be defined."
                    )
                if not isinstance(
                    metric_configuration[kwarg_name][metric_kwargs_id], list
                ):
                    raise ge_exceptions.DataContextError(
                        "Invalid metric_configuration: each value must contain a "
                        "list."
                    )
                metric_configurations_list += [
                    (metric_name, {"metric_kwargs_id": metric_kwargs_id})
                    for metric_name in metric_configuration[kwarg_name][
                        metric_kwargs_id
                    ]
                ]
        else:
            for kwarg_value in metric_configuration[kwarg_name].keys():
                base_kwargs.update({kwarg_name: kwarg_value})
                if not isinstance(metric_configuration[kwarg_name][kwarg_value], list):
                    raise ge_exceptions.DataContextError(
                        "Invalid metric_configuration: each value must contain a "
                        "list."
                    )
                for nested_configuration in metric_configuration[kwarg_name][
                    kwarg_value
                ]:
                    metric_configurations_list += _get_metric_configuration_tuples(
                        nested_configuration, base_kwargs=base_kwargs
                    )

    return metric_configurations_list<|MERGE_RESOLUTION|>--- conflicted
+++ resolved
@@ -502,121 +502,6 @@
         self.validation_operators[validation_operator_name] = new_validation_operator
         return new_validation_operator
 
-<<<<<<< HEAD
-=======
-    def test_yaml_config(
-        self,
-        yaml_config: str,
-        pretty_print=True,
-        return_mode="instantiated_class",
-        shorten_tracebacks=False,
-    ):
-        """ Convenience method for testing yaml configs
-
-        test_yaml_config is a convenience method for configuring the moving
-        parts of a Great Expectations deployment. It allows you to quickly
-        test out configs for system components, especially Datasources,
-        Checkpoints, and Stores.
-                
-        For many deployments of Great Expectations, these components (plus
-        Expectations) are the only ones you'll need.
-
-        test_yaml_config is mainly intended for use within notebooks and tests.
-
-        Parameters
-        ----------
-        yaml_config : str
-            A string containing the yaml config to be tested
-
-        pretty_print : bool
-            Determines whether to print human-readable output
-
-        return_mode : str
-            Determines what type of object test_yaml_config will return
-            Valid modes are "instantiated_class" and "report_object"
-
-        shorten_tracebacks : bool
-            If true, catch any errors during instantiation and print only the
-            last element of the traceback stack. This can be helpful for
-            rapid iteration on configs in a notebook, because it can remove
-            the need to scroll up and down a lot.
-
-        Returns
-        -------
-        The instantiated component (e.g. a Datasource)
-        OR
-        a json object containing metadata from the component's self_check method
-
-        The returned object is determined by return_mode.
-        """
-        if pretty_print:
-            print("Attempting to instantiate class from config...")
-
-        if not return_mode in ["instantiated_class", "report_object"]:
-                raise ValueError(f"Unknown return_mode: {return_mode}.")
-
-        config = yaml.load(yaml_config)
-
-        if "class_name" in config:
-            class_name = config["class_name"]
-        else:
-            class_name = None
-
-        try:
-            if class_name in [
-                "ExpectationsStore",
-                "ValidationsStore",
-                "HtmlSiteStore",
-                "EvaluationParameterStore",
-                "MetricStore",
-                "SqlAlchemyQueryStore",
-            ]:
-                print(f"\tInstantiating as a Store, since class_name is {class_name}")
-                instantiated_class = self._build_store_from_config("my_temp_store", config)
-
-            elif class_name in ["ExecutionEnvironment", "StreamlinedSqlExecutionEnvironment"]:
-                print(
-                    f"\tInstantiating as a ExecutionEnvironment, since class_name is {class_name}"
-                )
-                instantiated_class = instantiate_class_from_config(
-                    config,
-                    runtime_environment={},
-                    config_defaults={
-                        "name": "my_temp_execution_environment",
-                        "module_name": "great_expectations.execution_environment",
-                    },
-                )
-
-            else:
-                print(
-                    "\tNo matching class found. Attempting to instantiate class from the raw config..."
-                )
-                instantiated_class = instantiate_class_from_config(
-                    config, runtime_environment={}, config_defaults={}
-                )
-
-            if pretty_print:
-                print(
-                    f"\tSuccessfully instantiated {instantiated_class.__class__.__name__}"
-                )
-                print()
-
-            report_object = instantiated_class.self_check(pretty_print)
-
-            if return_mode == "instantiated_class":
-                return instantiated_class
-
-            elif return_mode == "report_object":
-                return report_object
-
-        except Exception as e:
-            if shorten_tracebacks:
-                traceback.print_exc(limit=1)
-
-            else:
-                raise(e)
-
->>>>>>> 7d2e47f7
     def _normalize_absolute_or_relative_path(self, path):
         if path is None:
             return
