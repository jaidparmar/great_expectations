import configparser
import copy
import datetime
import errno
import glob
import json
import logging
import os
import shutil
import sys
import uuid
import warnings
import webbrowser
<<<<<<< HEAD
from typing import Any, Callable, Dict, List, Optional, Union
=======
from collections import OrderedDict
from typing import Dict, List, Optional, Union
>>>>>>> adf390e8

from dateutil.parser import parse
from ruamel.yaml import YAML, YAMLError
from ruamel.yaml.comments import CommentedMap
from ruamel.yaml.constructor import DuplicateKeyError

import great_expectations.exceptions as ge_exceptions
from great_expectations.core.batch import Batch, BatchRequest
from great_expectations.core.expectation_suite import ExpectationSuite
from great_expectations.core.expectation_validation_result import get_metric_kwargs_id
from great_expectations.core.id_dict import BatchKwargs
from great_expectations.core.metric import ValidationMetricIdentifier
from great_expectations.core.run_identifier import RunIdentifier
from great_expectations.core.usage_statistics.usage_statistics import (  # TODO: deprecate
    UsageStatisticsHandler,
    add_datasource_usage_statistics,
    run_validation_operator_usage_statistics,
    save_expectation_suite_usage_statistics,
    usage_statistics_enabled_method,
)
from great_expectations.core.util import nested_update
from great_expectations.data_asset import DataAsset
from great_expectations.data_context.templates import (
    CONFIG_VARIABLES_TEMPLATE,
    PROJECT_TEMPLATE_USAGE_STATISTICS_DISABLED,
    PROJECT_TEMPLATE_USAGE_STATISTICS_ENABLED,
)
from great_expectations.data_context.types.base import (  # TODO: deprecate
    CURRENT_CONFIG_VERSION,
    MINIMUM_SUPPORTED_CONFIG_VERSION,
    AnonymizedUsageStatisticsConfig,
    DataContextConfig,
    DatasourceConfig,
    ExecutionEnvironmentConfig,
    anonymizedUsageStatisticsSchema,
    dataContextConfigSchema,
    datasourceConfigSchema,
    executionEnvironmentConfigSchema,
)
from great_expectations.data_context.types.resource_identifiers import (
    ExpectationSuiteIdentifier,
    ValidationResultIdentifier,
)
from great_expectations.data_context.util import (
    file_relative_path,
    instantiate_class_from_config,
    load_class,
    substitute_all_config_variables,
    substitute_config_variable,
)
from great_expectations.dataset import Dataset
from great_expectations.datasource import Datasource  # TODO: deprecate
from great_expectations.execution_environment import ExecutionEnvironment
from great_expectations.marshmallow__shade import ValidationError
from great_expectations.profile.basic_dataset_profiler import BasicDatasetProfiler
from great_expectations.render.renderer.site_builder import SiteBuilder
from great_expectations.util import verify_dynamic_loading_support
from great_expectations.validator.validator import BridgeValidator, Validator

try:
    from sqlalchemy.exc import SQLAlchemyError
except ImportError:
    # We'll redefine this error in code below to catch ProfilerError, which is caught above, so SA errors will
    # just fall through
    SQLAlchemyError = ge_exceptions.ProfilerError

logger = logging.getLogger(__name__)
yaml = YAML()
yaml.indent(mapping=2, sequence=4, offset=2)
yaml.default_flow_style = False


class BaseDataContext:
    """
    This class implements most of the functionality of DataContext, with a few exceptions.

    1. BaseDataContext does not attempt to keep its project_config in sync with a file on disc.
    2. BaseDataContext doesn't attempt to "guess" paths or objects types. Instead, that logic is pushed
        into DataContext class.

    Together, these changes make BaseDataContext class more testable.

--ge-feature-maturity-info--

    id: os_linux
    title: OS - Linux
    icon:
    short_description:
    description:
    how_to_guide_url:
    maturity: Production
    maturity_details:
        api_stability: N/A
        implementation_completeness: N/A
        unit_test_coverage: Complete
        integration_infrastructure_test_coverage: Complete
        documentation_completeness: Complete
        bug_risk: Low

    id: os_macos
    title: OS - MacOS
    icon:
    short_description:
    description:
    how_to_guide_url:
    maturity: Production
    maturity_details:
        api_stability: N/A
        implementation_completeness: N/A
        unit_test_coverage: Complete (local only)
        integration_infrastructure_test_coverage: Complete (local only)
        documentation_completeness: Complete
        bug_risk: Low

    id: os_windows
    title: OS - Windows
    icon:
    short_description:
    description:
    how_to_guide_url:
    maturity: Beta
    maturity_details:
        api_stability: N/A
        implementation_completeness: N/A
        unit_test_coverage: Minimal
        integration_infrastructure_test_coverage: Minimal
        documentation_completeness: Complete
        bug_risk: Moderate
------------------------------------------------------------
    id: workflow_create_edit_expectations_cli_scaffold
    title: Create and Edit Expectations - suite scaffold
    icon:
    short_description: Creating a new Expectation Suite using suite scaffold
    description: Creating Expectation Suites through an interactive development loop using suite scaffold
    how_to_guide_url: https://docs.greatexpectations.io/en/latest/how_to_guides/creating_and_editing_expectations/how_to_create_a_new_expectation_suite_using_suite_scaffold.html
    maturity: Experimental (expect exciting changes to Profiler capability)
    maturity_details:
        api_stability: N/A
        implementation_completeness: N/A
        unit_test_coverage: N/A
        integration_infrastructure_test_coverage: Partial
        documentation_completeness: Complete
        bug_risk: Low

    id: workflow_create_edit_expectations_cli_edit
    title: Create and Edit Expectations - CLI
    icon:
    short_description: Creating a new Expectation Suite using the CLI
    description: Creating a Expectation Suite great_expectations suite new command
    how_to_guide_url: https://docs.greatexpectations.io/en/latest/how_to_guides/creating_and_editing_expectations/how_to_create_a_new_expectation_suite_using_the_cli.html
    maturity: Experimental (expect exciting changes to Profiler and Suite Renderer capability)
    maturity_details:
        api_stability: N/A
        implementation_completeness: N/A
        unit_test_coverage: N/A
        integration_infrastructure_test_coverage: Partial
        documentation_completeness: Complete
        bug_risk: Low

    id: workflow_create_edit_expectations_json_schema
    title: Create and Edit Expectations - Json schema
    icon:
    short_description: Creating a new Expectation Suite from a json schema file
    description: Creating a new Expectation Suite using JsonSchemaProfiler function and json schema file
    how_to_guide_url: https://docs.greatexpectations.io/en/latest/how_to_guides/creating_and_editing_expectations/how_to_create_a_suite_from_a_json_schema_file.html
    maturity: Experimental (expect exciting changes to Profiler capability)
    maturity_details:
        api_stability: N/A
        implementation_completeness: N/A
        unit_test_coverage: N/A
        integration_infrastructure_test_coverage: Partial
        documentation_completeness: Complete
        bug_risk: Low

--ge-feature-maturity-info--
    """

    PROFILING_ERROR_CODE_TOO_MANY_DATA_ASSETS = 2
    PROFILING_ERROR_CODE_SPECIFIED_DATA_ASSETS_NOT_FOUND = 3
    PROFILING_ERROR_CODE_NO_BATCH_KWARGS_GENERATORS_FOUND = 4
    PROFILING_ERROR_CODE_MULTIPLE_BATCH_KWARGS_GENERATORS_FOUND = 5
    UNCOMMITTED_DIRECTORIES = ["data_docs", "validations"]
    GE_UNCOMMITTED_DIR = "uncommitted"
    CHECKPOINTS_DIR = "checkpoints"
    BASE_DIRECTORIES = [
        CHECKPOINTS_DIR,
        "expectations",
        "notebooks",
        "plugins",
        GE_UNCOMMITTED_DIR,
    ]
    NOTEBOOK_SUBDIRECTORIES = ["pandas", "spark", "sql"]
    GE_DIR = "great_expectations"
    GE_YML = "great_expectations.yml"
    GE_EDIT_NOTEBOOK_DIR = GE_UNCOMMITTED_DIR
    FALSEY_STRINGS = ["FALSE", "false", "False", "f", "F", "0"]
    GLOBAL_CONFIG_PATHS = [
        os.path.expanduser("~/.great_expectations/great_expectations.conf"),
        "/etc/great_expectations.conf",
    ]
    DOLLAR_SIGN_ESCAPE_STRING = r"\$"

    @classmethod
    def validate_config(cls, project_config):
        if isinstance(project_config, DataContextConfig):
            return True
        try:
            dataContextConfigSchema.load(project_config)
        except ValidationError:
            raise
        return True

    @usage_statistics_enabled_method(event_name="data_context.__init__",)
    def __init__(self, project_config, context_root_dir=None, runtime_environment=None):
        """DataContext constructor

        Args:
            context_root_dir: location to look for the ``great_expectations.yml`` file. If None, searches for the file \
            based on conventions for project subdirectories.
            runtime_environment: a dictionary of config variables that
            override both those set in config_variables.yml and the environment

        Returns:
            None
        """
        if not BaseDataContext.validate_config(project_config):
            raise ge_exceptions.InvalidConfigError(
                "Your project_config is not valid. Try using the CLI check-config command."
            )
        self._project_config = project_config
        self._apply_global_config_overrides()
        if context_root_dir is not None:
            self._context_root_directory = os.path.abspath(context_root_dir)
        else:
            self._context_root_directory = context_root_dir
        self.runtime_environment = runtime_environment or {}

        # Init plugin support
        if self.plugins_directory is not None:
            sys.path.append(self.plugins_directory)

        # We want to have directories set up before initializing usage statistics so that we can obtain a context instance id
        self._in_memory_instance_id = (
            None  # This variable *may* be used in case we cannot save an instance id
        )
        self._initialize_usage_statistics(project_config.anonymous_usage_statistics)

        # Store cached datasources but don't init them
        self._cached_datasources = {}  # TODO: deprecate

        # Store cached execution_environments but don't init them
        self._cached_execution_environments = {}

        # Init stores
        self._stores = dict()
        self._init_stores(self._project_config_with_variables_substituted.stores)

        # Init validation operators
        # NOTE - 20200522 - JPC - A consistent approach to lazy loading for plugins will be useful here, harmonizing
        # the way that execution environments (AKA datasources), validation operators, site builders and other
        # plugins are built.
        self.validation_operators = {}
        for (
            validation_operator_name,
            validation_operator_config,
        ) in self._project_config.validation_operators.items():
            self.add_validation_operator(
                validation_operator_name, validation_operator_config,
            )

        self._evaluation_parameter_dependencies_compiled = False
        self._evaluation_parameter_dependencies = {}

    def _build_store_from_config(self, store_name, store_config):
        module_name = "great_expectations.data_context.store"
        try:
            new_store = instantiate_class_from_config(
                config=store_config,
                runtime_environment={"root_directory": self.root_directory,},
                config_defaults={"module_name": module_name},
            )
        except ge_exceptions.DataContextError as e:
            new_store = None
            logger.critical(
                f"While attempting to instantiate the store named {store_name} an error occurred: {e}"
            )
        if not new_store:
            raise ge_exceptions.ClassInstantiationError(
                module_name=module_name,
                package_name=None,
                class_name=store_config["class_name"],
            )
        self._stores[store_name] = new_store
        return new_store

    def _init_stores(self, store_configs):
        """Initialize all Stores for this DataContext.

        Stores are a good fit for reading/writing objects that:
            1. follow a clear key-value pattern, and
            2. are usually edited programmatically, using the Context

        Note that stores do NOT manage plugins.
        """

        for store_name, store_config in store_configs.items():
            self._build_store_from_config(store_name, store_config)

    def _apply_global_config_overrides(self):
        # check for global usage statistics opt out
        validation_errors = {}

        if self._check_global_usage_statistics_opt_out():
            logger.info(
                "Usage statistics is disabled globally. Applying override to project_config."
            )
            self._project_config.anonymous_usage_statistics.enabled = False

        # check for global data_context_id
        global_data_context_id = self._get_global_config_value(
            environment_variable="GE_DATA_CONTEXT_ID",
            conf_file_section="anonymous_usage_statistics",
            conf_file_option="data_context_id",
        )
        if global_data_context_id:
            data_context_id_errors = anonymizedUsageStatisticsSchema.validate(
                {"data_context_id": global_data_context_id}
            )
            if not data_context_id_errors:
                logger.info(
                    "data_context_id is defined globally. Applying override to project_config."
                )
                self._project_config.anonymous_usage_statistics.data_context_id = (
                    global_data_context_id
                )
            else:
                validation_errors.update(data_context_id_errors)
        # check for global usage_statistics url
        global_usage_statistics_url = self._get_global_config_value(
            environment_variable="GE_USAGE_STATISTICS_URL",
            conf_file_section="anonymous_usage_statistics",
            conf_file_option="usage_statistics_url",
        )
        if global_usage_statistics_url:
            usage_statistics_url_errors = anonymizedUsageStatisticsSchema.validate(
                {"usage_statistics_url": global_usage_statistics_url}
            )
            if not usage_statistics_url_errors:
                logger.info(
                    "usage_statistics_url is defined globally. Applying override to project_config."
                )
                self._project_config.anonymous_usage_statistics.usage_statistics_url = (
                    global_usage_statistics_url
                )
            else:
                validation_errors.update(usage_statistics_url_errors)
        if validation_errors:
            logger.warning(
                "The following globally-defined config variables failed validation:\n{}\n\n"
                "Please fix the variables if you would like to apply global values to project_config.".format(
                    json.dumps(validation_errors, indent=2)
                )
            )

    def _get_global_config_value(
        self, environment_variable=None, conf_file_section=None, conf_file_option=None
    ):
        assert (conf_file_section and conf_file_option) or (
            not conf_file_section and not conf_file_option
        ), "Must pass both 'conf_file_section' and 'conf_file_option' or neither."
        if environment_variable and os.environ.get(environment_variable, False):
            return os.environ.get(environment_variable)
        if conf_file_section and conf_file_option:
            for config_path in BaseDataContext.GLOBAL_CONFIG_PATHS:
                config = configparser.ConfigParser()
                config.read(config_path)
                config_value = config.get(
                    conf_file_section, conf_file_option, fallback=None
                )
                if config_value:
                    return config_value
        return None

    def _check_global_usage_statistics_opt_out(self):
        if os.environ.get("GE_USAGE_STATS", False):
            ge_usage_stats = os.environ.get("GE_USAGE_STATS")
            if ge_usage_stats in BaseDataContext.FALSEY_STRINGS:
                return True
            else:
                logger.warning(
                    "GE_USAGE_STATS environment variable must be one of: {}".format(
                        BaseDataContext.FALSEY_STRINGS
                    )
                )
        for config_path in BaseDataContext.GLOBAL_CONFIG_PATHS:
            config = configparser.ConfigParser()
            states = config.BOOLEAN_STATES
            for falsey_string in BaseDataContext.FALSEY_STRINGS:
                states[falsey_string] = False
            states["TRUE"] = True
            states["True"] = True
            config.BOOLEAN_STATES = states
            config.read(config_path)
            try:
                if config.getboolean("anonymous_usage_statistics", "enabled") is False:
                    # If stats are disabled, then opt out is true
                    return True
            except (ValueError, configparser.Error):
                pass
        return False

    def _initialize_usage_statistics(
        self, usage_statistics_config: AnonymizedUsageStatisticsConfig
    ):
        """Initialize the usage statistics system."""
        if not usage_statistics_config.enabled:
            logger.info("Usage statistics is disabled; skipping initialization.")
            self._usage_statistics_handler = None
            return

        self._usage_statistics_handler = UsageStatisticsHandler(
            data_context=self,
            data_context_id=usage_statistics_config.data_context_id,
            usage_statistics_url=usage_statistics_config.usage_statistics_url,
        )

    def add_store(self, store_name, store_config):
        """Add a new Store to the DataContext and (for convenience) return the instantiated Store object.

        Args:
            store_name (str): a key for the new Store in in self._stores
            store_config (dict): a config for the Store to add

        Returns:
            store (Store)
        """

        self._project_config["stores"][store_name] = store_config
        return self._build_store_from_config(store_name, store_config)

    def add_validation_operator(
        self, validation_operator_name, validation_operator_config
    ):
        """Add a new ValidationOperator to the DataContext and (for convenience) return the instantiated object.

        Args:
            validation_operator_name (str): a key for the new ValidationOperator in in self._validation_operators
            validation_operator_config (dict): a config for the ValidationOperator to add

        Returns:
            validation_operator (ValidationOperator)
        """

        self._project_config["validation_operators"][
            validation_operator_name
        ] = validation_operator_config
        config = self._project_config_with_variables_substituted.validation_operators[
            validation_operator_name
        ]
        module_name = "great_expectations.validation_operators"
        new_validation_operator = instantiate_class_from_config(
            config=config,
            runtime_environment={
                "data_context": self,
                "name": validation_operator_name,
            },
            config_defaults={"module_name": module_name},
        )
        if not new_validation_operator:
            raise ge_exceptions.ClassInstantiationError(
                module_name=module_name,
                package_name=None,
                class_name=config["class_name"],
            )
        self.validation_operators[validation_operator_name] = new_validation_operator
        return new_validation_operator

    def test_yaml_config(
        self, yaml_config: str, pretty_print=True, return_mode="instantiated_class",
    ):
        """ Convenience method for testing yaml configs for Datasources, Checkpoints, and Stores
        """
        if pretty_print:
            print("Attempting to instantiate class from config...")

        config = yaml.load(yaml_config)

        if "class_name" in config:
            class_name = config["class_name"]
        else:
            class_name = None

        if class_name in [
            "ExpectationsStore",
            "ValidationsStore",
            "HtmlSiteStore",
            "EvaluationParameterStore",
            "MetricStore",
            "SqlAlchemyQueryStore",
        ]:
            print(f"\tInstantiating as a Store, since class_name is {class_name}")
            instantiated_class = self._build_store_from_config("my_temp_store", config)

        elif class_name in ["ExecutionEnvironment"]:
            print(
                f"\tInstantiating as a ExecutionEnvironment, since class_name is {class_name}"
            )
            instantiated_class = instantiate_class_from_config(
                config,
                runtime_environment={},
                config_defaults={
                    "name": "my_temp_execution_environment",
                    "module_name": "great_expectations.execution_environment",
                },
            )

        else:
            print(
                "\tNo matching class found. Attempting to instantiate class from the raw config..."
            )
            instantiated_class = instantiate_class_from_config(
                config, runtime_environment={}, config_defaults={}
            )

        if pretty_print:
            print(
                f"\tSuccessfully instantiated {instantiated_class.__class__.__name__}"
            )
            print()

        return_object = instantiated_class.self_check(pretty_print)

        if return_mode == "instantiated_class":
            return instantiated_class

        elif return_mode == "return_object":
            return return_object

        else:
            raise ValueError(f"Unknown return_mode: {return_mode}.")

    def _normalize_absolute_or_relative_path(self, path):
        if path is None:
            return
        if os.path.isabs(path):
            return path
        else:
            return os.path.join(self.root_directory, path)

    def _normalize_store_path(self, resource_store):
        if resource_store["type"] == "filesystem":
            if not os.path.isabs(resource_store["base_directory"]):
                resource_store["base_directory"] = os.path.join(
                    self.root_directory, resource_store["base_directory"]
                )
        return resource_store

    def get_docs_sites_urls(
        self,
        resource_identifier=None,
        site_name: Optional[str] = None,
        only_if_exists=True,
        site_names: Optional[List[str]] = None,
    ) -> List[Dict[str, str]]:
        """
        Get URLs for a resource for all data docs sites.

        This function will return URLs for any configured site even if the sites
        have not been built yet.

        Args:
            resource_identifier (object): optional. It can be an identifier of
                ExpectationSuite's, ValidationResults and other resources that
                have typed identifiers. If not provided, the method will return
                the URLs of the index page.
            site_name: Optionally specify which site to open. If not specified,
                return all urls in the project.
            site_names: Optionally specify which sites are active. Sites not in
                this list are not processed, even if specified in site_name.

        Returns:
            list: a list of URLs. Each item is the URL for the resource for a
                data docs site
        """
        unfiltered_sites = (
            self._project_config_with_variables_substituted.data_docs_sites
        )

        # Filter out sites that are not in site_names
        sites = (
            {k: v for k, v in unfiltered_sites.items() if k in site_names}
            if site_names
            else unfiltered_sites
        )

        if not sites:
            logger.debug("Found no data_docs_sites.")
            return []
        logger.debug(f"Found {len(sites)} data_docs_sites.")

        if site_name:
            if site_name not in sites.keys():
                raise ge_exceptions.DataContextError(
                    f"Could not find site named {site_name}. Please check your configurations"
                )
            site = sites[site_name]
            site_builder = self._load_site_builder_from_site_config(site)
            url = site_builder.get_resource_url(
                resource_identifier=resource_identifier, only_if_exists=only_if_exists
            )
            return [{"site_name": site_name, "site_url": url}]

        site_urls = []
        for _site_name, site_config in sites.items():
            site_builder = self._load_site_builder_from_site_config(site_config)
            url = site_builder.get_resource_url(
                resource_identifier=resource_identifier, only_if_exists=only_if_exists
            )
            site_urls.append({"site_name": _site_name, "site_url": url})

        return site_urls

    def _load_site_builder_from_site_config(self, site_config) -> SiteBuilder:
        default_module_name = "great_expectations.render.renderer.site_builder"
        site_builder = instantiate_class_from_config(
            config=site_config,
            runtime_environment={
                "data_context": self,
                "root_directory": self.root_directory,
            },
            config_defaults={"module_name": default_module_name},
        )
        if not site_builder:
            raise ge_exceptions.ClassInstantiationError(
                module_name=default_module_name,
                package_name=None,
                class_name=site_config["class_name"],
            )
        return site_builder

    @usage_statistics_enabled_method(event_name="data_context.open_data_docs",)
    def open_data_docs(
        self,
        resource_identifier: Optional[str] = None,
        site_name: Optional[str] = None,
        only_if_exists=True,
    ) -> None:
        """
        A stdlib cross-platform way to open a file in a browser.

        Args:
            resource_identifier: ExpectationSuiteIdentifier,
                ValidationResultIdentifier or any other type's identifier. The
                argument is optional - when not supplied, the method returns the
                URL of the index page.
            site_name: Optionally specify which site to open. If not specified,
                open all docs found in the project.
        """
        data_docs_urls = self.get_docs_sites_urls(
            resource_identifier=resource_identifier,
            site_name=site_name,
            only_if_exists=only_if_exists,
        )
        urls_to_open = [site["site_url"] for site in data_docs_urls]

        for url in urls_to_open:
            if url is not None:
                logger.debug(f"Opening Data Docs found here: {url}")
                webbrowser.open(url)

    @property
    def root_directory(self):
        """The root directory for configuration objects in the data context; the location in which
        ``great_expectations.yml`` is located."""
        return self._context_root_directory

    @property
    def plugins_directory(self):
        """The directory in which custom plugin modules should be placed."""
        return self._normalize_absolute_or_relative_path(
            self._project_config_with_variables_substituted.plugins_directory
        )

    @property
    def _project_config_with_variables_substituted(self):
        return self.get_config_with_variables_substituted()

    @property
    def anonymous_usage_statistics(self):
        return (
            self._project_config_with_variables_substituted.anonymous_usage_statistics
        )

    @property
    def notebooks(self):
        return self._project_config_with_variables_substituted.notebooks

    @property
    def stores(self):
        """A single holder for all Stores in this context"""
        return self._stores

    # TODO: deprecate
    @property
    def datasources(self):
        """A single holder for all Datasources in this context"""
        return {
            datasource: self.get_datasource(datasource)
            for datasource in self._project_config_with_variables_substituted.datasources
        }

    @property
    def execution_environments(self) -> Dict[str, ExecutionEnvironment]:
        """A single holder for all ExecutionEnvironments in this context"""
        return {
            execution_environment: self.get_execution_environment(
                execution_environment_name=execution_environment
            )
            for execution_environment in self._project_config_with_variables_substituted.execution_environments
        }

    @property
    def expectations_store_name(self):
        return self._project_config_with_variables_substituted.expectations_store_name

    @property
    def data_context_id(self):
        return (
            self._project_config_with_variables_substituted.anonymous_usage_statistics.data_context_id
        )

    @property
    def instance_id(self):
        instance_id = self._load_config_variables_file().get("instance_id")
        if instance_id is None:
            if self._in_memory_instance_id is not None:
                return self._in_memory_instance_id
            instance_id = str(uuid.uuid4())
            self._in_memory_instance_id = instance_id
        return instance_id

    #####
    #
    # Internal helper methods
    #
    #####

    def _load_config_variables_file(self):
        """Get all config variables from the default location."""
        config_variables_file_path = self.get_config().config_variables_file_path
        if config_variables_file_path:
            try:
                # If the user specifies the config variable path with an environment variable, we want to substitute it
                defined_path = substitute_config_variable(
                    config_variables_file_path, dict(os.environ)
                )
                if not os.path.isabs(defined_path):
                    # A BaseDataContext will not have a root directory; in that case use the current directory
                    # for any non-absolute path
                    root_directory = self.root_directory or os.curdir()
                else:
                    root_directory = ""
                var_path = os.path.join(root_directory, defined_path)
                with open(var_path) as config_variables_file:
                    return yaml.load(config_variables_file) or {}
            except OSError as e:
                if e.errno != errno.ENOENT:
                    raise
                logger.debug("Generating empty config variables file.")
                return {}
        else:
            return {}

    def get_config_with_variables_substituted(self, config=None):

        if not config:
            config = self._project_config

        substituted_config_variables = substitute_all_config_variables(
            dict(self._load_config_variables_file()),
            dict(os.environ),
            self.DOLLAR_SIGN_ESCAPE_STRING,
        )

        substitutions = {
            **substituted_config_variables,
            **dict(os.environ),
            **self.runtime_environment,
        }

        return DataContextConfig(
            **substitute_all_config_variables(
                config, substitutions, self.DOLLAR_SIGN_ESCAPE_STRING
            )
        )

    def escape_all_config_variables(
        self,
        value: Union[str, dict, list],
        dollar_sign_escape_string: str = DOLLAR_SIGN_ESCAPE_STRING,
    ) -> Union[str, dict, list]:
        """
        Replace all `$` characters with the DOLLAR_SIGN_ESCAPE_STRING

        Args:
            value: config variable value
            dollar_sign_escape_string: replaces instances of `$`

        Returns:
            input value with all `$` characters replaced with the escape string
        """

        if isinstance(value, dict) or isinstance(value, OrderedDict):
            return {
                k: self.escape_all_config_variables(v, dollar_sign_escape_string)
                for k, v in value.items()
            }

        elif isinstance(value, list):
            return [
                self.escape_all_config_variables(v, dollar_sign_escape_string)
                for v in value
            ]
        return value.replace("$", dollar_sign_escape_string)

    def save_config_variable(self, config_variable_name, value):
        """Save config variable value

        Args:
            config_variable_name: name of the property
            value: the value to save for the property

        Returns:
            None
        """
        config_variables = self._load_config_variables_file()
        value = self.escape_all_config_variables(value, self.DOLLAR_SIGN_ESCAPE_STRING)
        config_variables[config_variable_name] = value
        config_variables_filepath = self.get_config().config_variables_file_path
        if not config_variables_filepath:
            raise ge_exceptions.InvalidConfigError(
                "'config_variables_file_path' property is not found in config - setting it is required to use this feature"
            )

        config_variables_filepath = os.path.join(
            self.root_directory, config_variables_filepath
        )

        os.makedirs(os.path.dirname(config_variables_filepath), exist_ok=True)
        if not os.path.isfile(config_variables_filepath):
            logger.info(
                "Creating new substitution_variables file at {config_variables_filepath}".format(
                    config_variables_filepath=config_variables_filepath
                )
            )
            with open(config_variables_filepath, "w") as template:
                template.write(CONFIG_VARIABLES_TEMPLATE)

        with open(config_variables_filepath, "w") as config_variables_file:
            yaml.dump(config_variables, config_variables_file)

    # TODO: deprecate
    def delete_datasource(self, datasource_name=None):
        """Delete a data source
        Args:
            datasource_name: The name of the datasource to delete.

        Raises:
            ValueError: If the datasource name isn't provided or cannot be found.
        """
        if datasource_name is None:
            raise ValueError("Datasource names must be a datasource name")
        else:
            datasource = self.get_datasource(datasource_name)
            if datasource:
                # delete datasources project config
                del self._project_config_with_variables_substituted.datasources[
                    datasource_name
                ]
                del self._project_config.datasources[datasource_name]
                del self._cached_datasources[datasource_name]
            else:
                raise ValueError("Datasource {} not found".format(datasource_name))

    def delete_execution_environment(self, execution_environment_name=None):
        """Delete a data source
        Args:
            execution_environment_name: The name of the execution_environment to delete.

        Raises:
            ValueError: If the execution_environment name isn't provided or cannot be found.
        """
        if execution_environment_name is None:
            raise ValueError(
                "ExecutionEnvironment names must be a execution_environment name"
            )
        else:
            execution_environment = self.get_execution_environment(
                execution_environment_name
            )
            if execution_environment:
                # remove key until we have a delete method on project_config
                # self._project_config_with_variables_substituted.execution_environments[
                # execution_environment_name].remove()
                # del self._project_config["execution_environments"][execution_environment_name]
                del self._cached_execution_environments[execution_environment_name]
            else:
                raise ValueError(
                    "ExecutionEnvironment {} not found".format(
                        execution_environment_name
                    )
                )

    def get_available_data_asset_names(
        self, datasource_names=None, batch_kwargs_generator_names=None
    ):
        """Inspect datasource and batch kwargs generators to provide available data_asset objects.

        Args:
            datasource_names: list of datasources for which to provide available data_asset_name objects. If None, \
            return available data assets for all datasources.
            batch_kwargs_generator_names: list of batch kwargs generators for which to provide available
            data_asset_name objects.

        Returns:
            data_asset_names (dict): Dictionary describing available data assets
            ::

                {
                  datasource_name: {
                    batch_kwargs_generator_name: [ data_asset_1, data_asset_2, ... ]
                    ...
                  }
                  ...
                }

        """
        data_asset_names = {}
        if datasource_names is None:
            datasource_names = [
                datasource["name"] for datasource in self.list_datasources()
            ]
        elif isinstance(datasource_names, str):
            datasource_names = [datasource_names]
        elif not isinstance(datasource_names, list):
            raise ValueError(
                "Datasource names must be a datasource name, list of datasource names or None (to list all datasources)"
            )

        if batch_kwargs_generator_names is not None:
            if isinstance(batch_kwargs_generator_names, str):
                batch_kwargs_generator_names = [batch_kwargs_generator_names]
            if len(batch_kwargs_generator_names) == len(
                datasource_names
            ):  # Iterate over both together
                for idx, datasource_name in enumerate(datasource_names):
                    datasource = self.get_datasource(datasource_name)
                    data_asset_names[
                        datasource_name
                    ] = datasource.get_available_data_asset_names(
                        batch_kwargs_generator_names[idx]
                    )

            elif len(batch_kwargs_generator_names) == 1:
                datasource = self.get_datasource(datasource_names[0])
                datasource_names[
                    datasource_names[0]
                ] = datasource.get_available_data_asset_names(
                    batch_kwargs_generator_names
                )

            else:
                raise ValueError(
                    "If providing batch kwargs generator, you must either specify one for each datasource or only "
                    "one datasource."
                )
        else:  # generator_names is None
            for datasource_name in datasource_names:
                try:
                    datasource = self.get_datasource(datasource_name)
                    data_asset_names[
                        datasource_name
                    ] = datasource.get_available_data_asset_names()
                except ValueError:
                    # handle the edge case of a non-existent datasource
                    data_asset_names[datasource_name] = {}

        return data_asset_names

    # TODO: <Alex>Does this commented code and the "TODO" below still need to be here?</Alex>
    # # TODO: deprecate "datasource" in favor of "execution_environment"
    # def get_available_data_asset_names(
    #     self,
    #     datasource_names=None,
    #     batch_kwargs_generator_names=None,
    #     execution_environment_names=None,
    #     data_connector_names=None,
    # ):
    #     """Inspect execution environment (AKA datasource) and data connectors (AKA batch kwargs generators) to provide
    #     available
    #     data_asset
    #     objects.
    #
    #     Args:
    #         datasource_names: list of datasources for which to provide available data_asset_name objects. If None, \
    #         return available data assets for all datasources.
    #         batch_kwargs_generator_names: list of batch kwargs generators for which to provide available
    #         data_asset_name objects.
    #         execution_environment_names: list of execution_environments for which to provide available data_asset_name
    #         objects. If
    #         None, \
    #         return available data assets for all execution_environments.
    #         data_connector_names: list of batch kwargs generators for which to provide available
    #         data_asset_name objects.
    #
    #     Returns:
    #         data_asset_names (dict): Dictionary describing available data assets
    #         ::
    #
    #             {
    #               execution_environment_name: {
    #                 data_connector_name: [ data_asset_1, data_asset_2, ... ]
    #                 ...
    #               }
    #               ...
    #             }
    #
    #     """
    #     assert (datasource_names and not execution_environment_names) or (
    #         not datasource_names and execution_environment_names
    #     ), "Please provide either datasource_names or execution_environment_names."
    #     if datasource_names:
    #         warnings.warn(
    #             "The 'datasource_names' argument will be deprecated and renamed to 'execution_environment_names'. "
    #             "Please update code accordingly.",
    #             DeprecationWarning,
    #         )
    #         execution_environment_names = datasource_names
    #
    #     assert (batch_kwargs_generator_names and not data_connector_names) or (
    #         not batch_kwargs_generator_names and data_connector_names
    #     ), "Please provide either batch_kwargs_generator_names or data_connector_names."
    #     if batch_kwargs_generator_names:
    #         warnings.warn(
    #             "The 'batch_kwargs_generator_names' argument will be deprecated and renamed to 'data_connector_names'. "
    #             "Please update code accordingly.",
    #             DeprecationWarning,
    #         )
    #         data_connector_names = batch_kwargs_generator_names
    #
    #     data_asset_names = {}
    #     if execution_environment_names is None:
    #         execution_environment_names = [
    #             execution_environment["name"]
    #             for execution_environment in self.list_execution_environments()
    #         ]
    #     elif isinstance(execution_environment_names, str):
    #         execution_environment_names = [execution_environment_names]
    #     elif not isinstance(execution_environment_names, list):
    #         raise ValueError(
    #             "Execution environment names must be a execution_environment name, list of execution_environment names "
    #             "or None ("
    #             "to "
    #             "list "
    #             "all "
    #             "execution_environments)"
    #         )
    #
    #     if data_connector_names is not None:
    #         if isinstance(data_connector_names, str):
    #             data_connector_names = [data_connector_names]
    #         if len(data_connector_names) == len(
    #             execution_environment_names
    #         ):  # Iterate over both together
    #             for idx, execution_environment_name in enumerate(
    #                 execution_environment_names
    #             ):
    #                 execution_environment = self.get_execution_environment(
    #                     execution_environment_name
    #                 )
    #                 data_asset_names[
    #                     execution_environment_name
    #                 ] = execution_environment.get_available_data_asset_names(
    #                     data_connector_names[idx]
    #                 )
    #
    #         elif len(data_connector_names) == 1:
    #             execution_environment = self.get_execution_environment(
    #                 execution_environment_names[0]
    #             )
    #             execution_environment_names[
    #                 execution_environment_names[0]
    #             ] = execution_environment.get_available_data_asset_names(
    #                 data_connector_names
    #             )
    #
    #         else:
    #             raise ValueError(
    #                 "If providing data connector, you must either specify one for each execution_environment "
    #                 "or "
    #                 "only "
    #                 "one execution_environment."
    #             )
    #     else:  # data_connector_names is None
    #         for execution_environment_name in execution_environment_names:
    #             try:
    #                 execution_environment = self.get_execution_environment(
    #                     execution_environment_name
    #                 )
    #                 data_asset_names[
    #                     execution_environment_name
    #                 ] = execution_environment.get_available_data_asset_names()
    #             except ValueError:
    #                 # handle the edge case of a non-existent execution_environment
    #                 data_asset_names[execution_environment_name] = {}
    #
    #     return data_asset_names

    def build_batch_kwargs(
        self,
        datasource,
        batch_kwargs_generator,
        data_asset_name=None,
        partition_id=None,
        **kwargs,
    ):
        """Builds batch kwargs using the provided datasource, batch kwargs generator, and batch_parameters.

        Args:
            datasource (str): the name of the datasource for which to build batch_kwargs
            batch_kwargs_generator (str): the name of the batch kwargs generator to use to build batch_kwargs
            data_asset_name (str): an optional name batch_parameter
            **kwargs: additional batch_parameters

        Returns:
            BatchKwargs

        """
        if kwargs.get("name"):
            if data_asset_name:
                raise ValueError(
                    "Cannot provide both 'name' and 'data_asset_name'. Please use 'data_asset_name' only."
                )
            warnings.warn(
                "name is being deprecated as a batch_parameter. Please use data_asset_name instead.",
                DeprecationWarning,
            )
            data_asset_name = kwargs.pop("name")
        datasource_obj = self.get_datasource(datasource)
        batch_kwargs = datasource_obj.build_batch_kwargs(
            batch_kwargs_generator=batch_kwargs_generator,
            data_asset_name=data_asset_name,
            partition_id=partition_id,
            **kwargs,
        )
        return batch_kwargs

    # New get_batch (note: it returns the List of Batch objects, not a single Batch object).
    def get_batch_list_from_new_style_datasource(
        self, batch_request: dict
    ) -> List[Batch]:
        execution_environment_name: str = batch_request.get(
            "execution_environment_name"
        )
        if not execution_environment_name:
            raise ge_exceptions.ExecutionEnvironmentError(
                message="Batch request must specify an execution_environment."
            )

        execution_environment: ExecutionEnvironment = self.get_execution_environment(
            execution_environment_name=execution_environment_name
        )
        batch_request: BatchRequest = BatchRequest(**batch_request)
        return execution_environment.get_batch_list_from_batch_request(
            batch_request=batch_request
        )

    def get_validator(
        self, batch_request, expectation_suite_name: Union[str, ExpectationSuite],
    ):
        raise NotImplementedError

    def get_batch(
        self,
        batch_kwargs: Union[dict, BatchKwargs],
        expectation_suite_name: Union[str, ExpectationSuite],
        data_asset_type=None,
        batch_parameters=None,
    ) -> DataAsset:
        """Build a batch of data using batch_kwargs, and return a DataAsset with expectation_suite_name attached. If
        batch_parameters are included, they will be available as attributes of the batch.

        Args:
            batch_kwargs: the batch_kwargs to use; must include a datasource key
            expectation_suite_name: The ExpectationSuite or the name of the expectation_suite to get
            data_asset_type: the type of data_asset to build, with associated expectation implementations. This can
                generally be inferred from the datasource.
            batch_parameters: optional parameters to store as the reference description of the batch. They should
                reflect parameters that would provide the passed BatchKwargs.

        Returns:
            DataAsset
        """
        if isinstance(batch_kwargs, dict):
            batch_kwargs = BatchKwargs(batch_kwargs)

        if not isinstance(batch_kwargs, BatchKwargs):
            raise ge_exceptions.BatchKwargsError(
                "BatchKwargs must be a BatchKwargs object or dictionary."
            )

        if not isinstance(
            expectation_suite_name, (ExpectationSuite, ExpectationSuiteIdentifier, str)
        ):
            raise ge_exceptions.DataContextError(
                "expectation_suite_name must be an ExpectationSuite, "
                "ExpectationSuiteIdentifier or string."
            )

        if isinstance(expectation_suite_name, ExpectationSuite):
            expectation_suite = expectation_suite_name
        elif isinstance(expectation_suite_name, ExpectationSuiteIdentifier):
            expectation_suite = self.get_expectation_suite(
                expectation_suite_name.expectation_suite_name
            )
        else:
            expectation_suite = self.get_expectation_suite(expectation_suite_name)

        datasource = self.get_datasource(batch_kwargs.get("datasource"))
        batch = datasource.get_batch(
            batch_kwargs=batch_kwargs, batch_parameters=batch_parameters
        )
        if data_asset_type is None:
            data_asset_type = datasource.config.get("data_asset_type")
        validator = BridgeValidator(
            batch=batch,
            expectation_suite=expectation_suite,
            expectation_engine=data_asset_type,
        )
        return validator.get_dataset()

    @usage_statistics_enabled_method(
        event_name="data_context.run_validation_operator",
        args_payload_fn=run_validation_operator_usage_statistics,
    )
    def run_validation_operator(
        self,
        validation_operator_name,
        assets_to_validate,
        run_id=None,
        evaluation_parameters=None,
        run_name=None,
        run_time=None,
        result_format={"result_format": "SUMMARY"},
        **kwargs,
    ):
        """
        Run a validation operator to validate data assets and to perform the business logic around
        validation that the operator implements.

        Args:
            validation_operator_name: name of the operator, as appears in the context's config file
            assets_to_validate: a list that specifies the data assets that the operator will validate. The members of
                the list can be either batches, or a tuple that will allow the operator to fetch the batch:
                (batch_kwargs, expectation_suite_name)
            run_name: The run_name for the validation; if None, a default value will be used
            **kwargs: Additional kwargs to pass to the validation operator

        Returns:
            ValidationOperatorResult
        """
        if not assets_to_validate:
            raise ge_exceptions.DataContextError(
                "No batches of data were passed in. These are required"
            )

        for batch in assets_to_validate:
            if not isinstance(batch, (tuple, DataAsset, Validator)):
                raise ge_exceptions.DataContextError(
                    "Batches are required to be of type DataAsset"
                )
        try:
            validation_operator = self.validation_operators[validation_operator_name]
        except KeyError:
            raise ge_exceptions.DataContextError(
                f"No validation operator `{validation_operator_name}` was found in your project. Please verify this in your great_expectations.yml"
            )

        if run_id is None and run_name is None:
            run_name = datetime.datetime.now(datetime.timezone.utc).strftime(
                "%Y%m%dT%H%M%S.%fZ"
            )
            logger.info("Setting run_name to: {}".format(run_name))
        if evaluation_parameters is None:
            return validation_operator.run(
                assets_to_validate=assets_to_validate,
                run_id=run_id,
                run_name=run_name,
                run_time=run_time,
                result_format=result_format,
                **kwargs,
            )
        else:
            return validation_operator.run(
                assets_to_validate=assets_to_validate,
                run_id=run_id,
                evaluation_parameters=evaluation_parameters,
                run_name=run_name,
                run_time=run_time,
                result_format=result_format,
                **kwargs,
            )

    def list_validation_operator_names(self):
        if not self.validation_operators:
            return []
        return list(self.validation_operators.keys())

    # TODO: deprecate
    @usage_statistics_enabled_method(
        event_name="data_context.add_datasource",
        args_payload_fn=add_datasource_usage_statistics,
    )
    def add_datasource(self, name, initialize=True, **kwargs):
        """Add a new datasource to the data context, with configuration provided as kwargs.
        Args:
            name: the name for the new datasource to add
            initialize: if False, add the datasource to the config, but do not
                initialize it, for example if a user needs to debug database connectivity.
            kwargs (keyword arguments): the configuration for the new datasource

        Returns:
            datasource (Datasource)
        """
        logger.debug("Starting BaseDataContext.add_datasource for %s" % name)
        module_name = kwargs.get("module_name", "great_expectations.datasource")
        verify_dynamic_loading_support(module_name=module_name)
        class_name = kwargs.get("class_name")
        datasource_class = load_class(module_name=module_name, class_name=class_name)

        # For any class that should be loaded, it may control its configuration construction
        # by implementing a classmethod called build_configuration
        if hasattr(datasource_class, "build_configuration"):
            config = datasource_class.build_configuration(**kwargs)
        else:
            config = kwargs

        config = datasourceConfigSchema.load(config)
        self._project_config["datasources"][name] = config

        # We perform variable substitution in the datasource's config here before using the config
        # to instantiate the datasource object. Variable substitution is a service that the data
        # context provides. Datasources should not see unsubstituted variables in their config.
        if initialize:
            datasource = self._build_datasource_from_config(
                name, self._project_config_with_variables_substituted.datasources[name]
            )
            self._cached_datasources[name] = datasource
        else:
            datasource = None

        return datasource

    # TODO Abe 20201015 : This is copied from an outdated method of instantiating a class from a config.
    # We look at should re-implementing this using add_store and _build_store as the model.

    # TODO: update usage statistics
    # @usage_statistics_enabled_method(
    #     event_name="data_context.add_execution_environment",
    #     args_payload_fn=add_execution_environment_usage_statistics,
    # )
    def add_execution_environment(self, name, initialize=True, **kwargs):
        """Add a new execution_environment to the data context, with configuration provided as kwargs.
        Args:
            name: the name for the new execution_environment to add
            initialize: if False, add the execution_environment to the config, but do not
                initialize it, for example if a user needs to debug database connectivity.
            kwargs (keyword arguments): the configuration for the new execution_environment

        Returns:
            execution_environment (ExecutionEnvironment)
        """
        logger.debug("Starting BaseDataContext.add_execution_environment for %s" % name)
        module_name = kwargs.get(
            "module_name", "great_expectations.execution_environment"
        )
        verify_dynamic_loading_support(module_name=module_name)
        class_name = kwargs.get("class_name")
        execution_environment_class = load_class(
            module_name=module_name, class_name=class_name
        )

        config: dict = kwargs

        self._project_config["execution_environments"][name] = config

        # We perform variable substitution in the execution_environment's config here before using the config
        # to instantiate the execution_environment object. Variable substitution is a service that the data
        # context provides. ExecutionEnvironments should not see unsubstituted variables in their config.
        if initialize:
            execution_environment = self._build_execution_environment_from_config(
                name, config
            )
            self._cached_execution_environments[name] = execution_environment
        else:
            execution_environment = None

        return execution_environment

    # TODO: deprecate
    def add_batch_kwargs_generator(
        self, datasource_name, batch_kwargs_generator_name, class_name, **kwargs
    ):
        """
        Add a batch kwargs generator to the named datasource, using the provided
        configuration.

        Args:
            datasource_name: name of datasource to which to add the new batch kwargs generator
            batch_kwargs_generator_name: name of the generator to add
            class_name: class of the batch kwargs generator to add
            **kwargs: batch kwargs generator configuration, provided as kwargs

        Returns:

        """
        datasource_obj = self.get_datasource(datasource_name)
        generator = datasource_obj.add_batch_kwargs_generator(
            name=batch_kwargs_generator_name, class_name=class_name, **kwargs
        )
        return generator

    # TODO: <Alex>Can this be deleted?</Alex>
    # def add_data_connector(
    #     self, execution_environment_name, data_connector_name, class_name, **kwargs
    # ):
    #     """
    #     Add a data connector to the named execution_environment, using the provided
    #     configuration.
    #
    #     Args:
    #         execution_environment_name: name of execution_environment to which to add the new data connector
    #         data_connector_name: name of the data_connector to add
    #         class_name: class of the data connector to add
    #         **kwargs: data connector configuration, provided as kwargs
    #
    #     Returns:
    #
    #     """
    #     execution_environment_obj = self.get_execution_environment(execution_environment_name)
    #     data_connector = execution_environment_obj.add_data_connector(
    #         name=data_connector_name, class_name=class_name, **kwargs
    #     )
    #     return data_connector_name

    def get_config(self):
        return self._project_config

    # TODO: deprecate
    def _build_datasource_from_config(self, name, config):
        # We convert from the type back to a dictionary for purposes of instantiation
        if isinstance(config, DatasourceConfig):
            config = datasourceConfigSchema.dump(config)
        config.update({"name": name})
        module_name = "great_expectations.datasource"
        datasource = instantiate_class_from_config(
            config=config,
            runtime_environment={"data_context": self},
            config_defaults={"module_name": module_name},
        )
        if not datasource:
            raise ge_exceptions.ClassInstantiationError(
                module_name=module_name,
                package_name=None,
                class_name=config["class_name"],
            )
        return datasource

    # TODO: deprecate
    def get_datasource(self, datasource_name: str = "default") -> Datasource:
        """Get the named datasource

        Args:
            datasource_name (str): the name of the datasource from the configuration

        Returns:
            datasource (Datasource)
        """
        if datasource_name in self._cached_datasources:
            return self._cached_datasources[datasource_name]
        if (
            datasource_name
            in self._project_config_with_variables_substituted.datasources
        ):
            datasource_config = copy.deepcopy(
                self._project_config_with_variables_substituted.datasources[
                    datasource_name
                ]
            )
        else:
            raise ValueError(
                f"Unable to load datasource `{datasource_name}` -- no configuration found or invalid configuration."
            )
        datasource_config = datasourceConfigSchema.load(datasource_config)
        datasource = self._build_datasource_from_config(
            datasource_name, datasource_config
        )
        self._cached_datasources[datasource_name] = datasource
        return datasource

    def get_execution_environment(
        self, execution_environment_name: str = "default",
    ) -> ExecutionEnvironment:
        """Get the named execution_environment

        Args:
            execution_environment_name (str): the name of the execution_environment from the configuration

        Returns:
            execution_environment (ExecutionEnvironment)
        """
        if execution_environment_name in self._cached_execution_environments:
            return self._cached_execution_environments[execution_environment_name]
        if (
            execution_environment_name
            in self._project_config_with_variables_substituted.execution_environments
        ):
            execution_environment_config: dict = copy.deepcopy(
                self._project_config_with_variables_substituted.execution_environments[
                    execution_environment_name
                ]
            )
        else:
            raise ValueError(
                f"Unable to load execution_environment `{execution_environment_name}` -- no configuration found or "
                f"invalid "
                f"configuration."
            )
        execution_environment_config: CommentedMap = executionEnvironmentConfigSchema.load(
            execution_environment_config
        )
        execution_environment: ExecutionEnvironment = self._build_execution_environment_from_config(
            name=execution_environment_name,
            config=execution_environment_config,
            runtime_environment=runtime_environment,
        )
        self._cached_execution_environments[
            execution_environment_name
        ] = execution_environment
        return execution_environment

    def _build_execution_environment_from_config(
        self,
        name: str,
        config: CommentedMap,
        runtime_environment: Union[dict, None] = None,
    ) -> ExecutionEnvironment:
        module_name: str = "great_expectations.execution_environment"
        runtime_environment: dict = {
            "name": name,
            "data_context_root_directory": self.root_directory,
        }
        execution_environment: ExecutionEnvironment = instantiate_class_from_config(
            config=config,
            runtime_environment=runtime_environment,
            config_defaults={"module_name": module_name},
        )
        if not execution_environment:
            raise ge_exceptions.ClassInstantiationError(
                module_name=module_name,
                package_name=None,
                class_name=config["class_name"],
            )
        return execution_environment

    # def get_available_partitions(
    #     self,
    #     execution_environment_name: str,
    #     data_connector_name: str,
    #     data_asset_name: str = None,
    #     partition_request: Union[
    #         Dict[str, Union[int, list, tuple, slice, str, Dict, Callable, None]], None
    #     ] = None,
    #     in_memory_dataset: Any = None,
    #     runtime_parameters: Union[dict, None] = None,
    #     repartition: bool = False,
    # ) -> List[Partition]:
    #     execution_environment: ExecutionEnvironment = self.get_execution_environment(
    #         execution_environment_name=execution_environment_name,
    #         runtime_environment=runtime_environment,
    #     )
    #     available_partitions: List[
    #         Partition
    #     ] = execution_environment.get_available_partitions(
    #         data_connector_name=data_connector_name,
    #         data_asset_name=data_asset_name,
    #         partition_request=partition_request,
    #         in_memory_dataset=in_memory_dataset,
    #         runtime_parameters=runtime_parameters,
    #         repartition=repartition,
    #     )
    #     return available_partitions

    def list_expectation_suites(self):
        """Return a list of available expectation suite names."""
        try:
            keys = self.stores[self.expectations_store_name].list_keys()
        except KeyError as e:
            raise ge_exceptions.InvalidConfigError(
                "Unable to find configured store: %s" % str(e)
            )
        return keys

    # TODO: deprecate
    def list_datasources(self):
        """List currently-configured datasources on this context.

        Returns:
            List(dict): each dictionary includes "name", "class_name", and "module_name" keys
        """
        datasources = []
        for (
            key,
            value,
        ) in self._project_config_with_variables_substituted.datasources.items():
            value["name"] = key
            datasources.append(value)
        return datasources

    def list_execution_environments(self):
        """List currently-configured execution_environments on this context.

        Returns:
            List(dict): each dictionary includes "name", "class_name", and "module_name" keys
        """
        execution_environments = []
        for (
            key,
            value,
        ) in (
            self._project_config_with_variables_substituted.execution_environments.items()
        ):
            value["name"] = key
            execution_environments.append(value)
        return execution_environments

    def list_stores(self):
        """List currently-configured Stores on this context"""

        stores = []
        for (
            name,
            value,
        ) in self._project_config_with_variables_substituted.stores.items():
            value["name"] = name
            stores.append(value)
        return stores

    def list_validation_operators(self):
        """List currently-configured Validation Operators on this context"""

        validation_operators = []
        for (
            name,
            value,
        ) in (
            self._project_config_with_variables_substituted.validation_operators.items()
        ):
            value["name"] = name
            validation_operators.append(value)
        return validation_operators

    def create_expectation_suite(
        self, expectation_suite_name, overwrite_existing=False
    ) -> ExpectationSuite:
        """Build a new expectation suite and save it into the data_context expectation store.

        Args:
            expectation_suite_name: The name of the expectation_suite to create
            overwrite_existing (boolean): Whether to overwrite expectation suite if expectation suite with given name
                already exists.

        Returns:
            A new (empty) expectation suite.
        """
        if not isinstance(overwrite_existing, bool):
            raise ValueError("Parameter overwrite_existing must be of type BOOL")

        expectation_suite = ExpectationSuite(
            expectation_suite_name=expectation_suite_name
        )
        key = ExpectationSuiteIdentifier(expectation_suite_name=expectation_suite_name)

        if (
            self._stores[self.expectations_store_name].has_key(key)
            and not overwrite_existing
        ):
            raise ge_exceptions.DataContextError(
                "expectation_suite with name {} already exists. If you would like to overwrite this "
                "expectation_suite, set overwrite_existing=True.".format(
                    expectation_suite_name
                )
            )
        else:
            self._stores[self.expectations_store_name].set(key, expectation_suite)

        return expectation_suite

    def delete_expectation_suite(self, expectation_suite_name):
        """Delete specified expectation suite from data_context expectation store.

        Args:
            expectation_suite_name: The name of the expectation_suite to create

        Returns:
            True for Success and False for Failure.
        """
        key = ExpectationSuiteIdentifier(expectation_suite_name)
        if not self._stores[self.expectations_store_name].has_key(key):
            raise ge_exceptions.DataContextError(
                "expectation_suite with name {} does not exist."
            )
        else:
            self._stores[self.expectations_store_name].remove_key(key)
            return True

    def get_expectation_suite(self, expectation_suite_name):
        """Get a named expectation suite for the provided data_asset_name.

        Args:
            expectation_suite_name (str): the name for the expectation suite

        Returns:
            expectation_suite
        """
        key = ExpectationSuiteIdentifier(expectation_suite_name=expectation_suite_name)

        if self.stores[self.expectations_store_name].has_key(key):
            return self.stores[self.expectations_store_name].get(key)
        else:
            raise ge_exceptions.DataContextError(
                "expectation_suite %s not found" % expectation_suite_name
            )

    def list_expectation_suite_names(self):
        """Lists the available expectation suite names"""
        sorted_expectation_suite_names = [
            i.expectation_suite_name for i in self.list_expectation_suites()
        ]
        sorted_expectation_suite_names.sort()
        return sorted_expectation_suite_names

    @usage_statistics_enabled_method(
        event_name="data_context.save_expectation_suite",
        args_payload_fn=save_expectation_suite_usage_statistics,
    )
    def save_expectation_suite(self, expectation_suite, expectation_suite_name=None):
        """Save the provided expectation suite into the DataContext.

        Args:
            expectation_suite: the suite to save
            expectation_suite_name: the name of this expectation suite. If no name is provided the name will \
                be read from the suite

        Returns:
            None
        """
        if expectation_suite_name is None:
            key = ExpectationSuiteIdentifier(
                expectation_suite_name=expectation_suite.expectation_suite_name
            )
        else:
            expectation_suite.expectation_suite_name = expectation_suite_name
            key = ExpectationSuiteIdentifier(
                expectation_suite_name=expectation_suite_name
            )

        self.stores[self.expectations_store_name].set(key, expectation_suite)
        self._evaluation_parameter_dependencies_compiled = False

    def _store_metrics(self, requested_metrics, validation_results, target_store_name):
        """
        requested_metrics is a dictionary like this:

              requested_metrics:
                *:  # The asterisk here matches *any* expectation suite name
                  # use the 'kwargs' key to request metrics that are defined by kwargs,
                  # for example because they are defined only for a particular column
                  # - column:
                  #     Age:
                  #        - expect_column_min_to_be_between.result.observed_value
                    - statistics.evaluated_expectations
                    - statistics.successful_expectations

        Args:
            requested_metrics:
            validation_results:
            target_store_name:

        Returns:

        """
        expectation_suite_name = validation_results.meta["expectation_suite_name"]
        run_id = validation_results.meta["run_id"]
        data_asset_name = validation_results.meta.get("batch_kwargs", {}).get(
            "data_asset_name"
        )

        for expectation_suite_dependency, metrics_list in requested_metrics.items():
            if (expectation_suite_dependency != "*") and (
                expectation_suite_dependency != expectation_suite_name
            ):
                continue

            if not isinstance(metrics_list, list):
                raise ge_exceptions.DataContextError(
                    "Invalid requested_metrics configuration: metrics requested for "
                    "each expectation suite must be a list."
                )

            for metric_configuration in metrics_list:
                metric_configurations = _get_metric_configuration_tuples(
                    metric_configuration
                )
                for metric_name, metric_kwargs in metric_configurations:
                    try:
                        metric_value = validation_results.get_metric(
                            metric_name, **metric_kwargs
                        )
                        self.stores[target_store_name].set(
                            ValidationMetricIdentifier(
                                run_id=run_id,
                                data_asset_name=data_asset_name,
                                expectation_suite_identifier=ExpectationSuiteIdentifier(
                                    expectation_suite_name
                                ),
                                metric_name=metric_name,
                                metric_kwargs_id=get_metric_kwargs_id(
                                    metric_name, metric_kwargs
                                ),
                            ),
                            metric_value,
                        )
                    except ge_exceptions.UnavailableMetricError:
                        # This will happen frequently in larger pipelines
                        logger.debug(
                            "metric {} was requested by another expectation suite but is not available in "
                            "this validation result.".format(metric_name)
                        )

    def store_validation_result_metrics(
        self, requested_metrics, validation_results, target_store_name
    ):
        self._store_metrics(requested_metrics, validation_results, target_store_name)

    def store_evaluation_parameters(self, validation_results, target_store_name=None):
        if not self._evaluation_parameter_dependencies_compiled:
            self._compile_evaluation_parameter_dependencies()

        if target_store_name is None:
            target_store_name = self.evaluation_parameter_store_name

        self._store_metrics(
            self._evaluation_parameter_dependencies,
            validation_results,
            target_store_name,
        )

    @property
    def evaluation_parameter_store(self):
        return self.stores[self.evaluation_parameter_store_name]

    @property
    def evaluation_parameter_store_name(self):
        return (
            self._project_config_with_variables_substituted.evaluation_parameter_store_name
        )

    @property
    def validations_store_name(self):
        return self._project_config_with_variables_substituted.validations_store_name

    @property
    def validations_store(self):
        return self.stores[self.validations_store_name]

    def _compile_evaluation_parameter_dependencies(self):
        self._evaluation_parameter_dependencies = {}
        for key in self.stores[self.expectations_store_name].list_keys():
            expectation_suite = self.stores[self.expectations_store_name].get(key)
            if not expectation_suite:
                continue

            dependencies = expectation_suite.get_evaluation_parameter_dependencies()
            if len(dependencies) > 0:
                nested_update(self._evaluation_parameter_dependencies, dependencies)

        self._evaluation_parameter_dependencies_compiled = True

    def get_validation_result(
        self,
        expectation_suite_name,
        run_id=None,
        batch_identifier=None,
        validations_store_name=None,
        failed_only=False,
    ):
        """Get validation results from a configured store.

        Args:
            data_asset_name: name of data asset for which to get validation result
            expectation_suite_name: expectation_suite name for which to get validation result (default: "default")
            run_id: run_id for which to get validation result (if None, fetch the latest result by alphanumeric sort)
            validations_store_name: the name of the store from which to get validation results
            failed_only: if True, filter the result to return only failed expectations

        Returns:
            validation_result

        """
        if validations_store_name is None:
            validations_store_name = self.validations_store_name
        selected_store = self.stores[validations_store_name]

        if run_id is None or batch_identifier is None:
            # Get most recent run id
            # NOTE : This method requires a (potentially very inefficient) list_keys call.
            # It should probably move to live in an appropriate Store class,
            # but when we do so, that Store will need to function as more than just a key-value Store.
            key_list = selected_store.list_keys()
            filtered_key_list = []
            for key in key_list:
                if run_id is not None and key.run_id != run_id:
                    continue
                if (
                    batch_identifier is not None
                    and key.batch_identifier != batch_identifier
                ):
                    continue
                filtered_key_list.append(key)

            # run_id_set = set([key.run_id for key in filtered_key_list])
            if len(filtered_key_list) == 0:
                logger.warning("No valid run_id values found.")
                return {}

            filtered_key_list = sorted(filtered_key_list, key=lambda x: x.run_id)

            if run_id is None:
                run_id = filtered_key_list[-1].run_id
            if batch_identifier is None:
                batch_identifier = filtered_key_list[-1].batch_identifier

        key = ValidationResultIdentifier(
            expectation_suite_identifier=ExpectationSuiteIdentifier(
                expectation_suite_name=expectation_suite_name
            ),
            run_id=run_id,
            batch_identifier=batch_identifier,
        )
        results_dict = selected_store.get(key)

        # TODO: This should be a convenience method of ValidationResultSuite
        if failed_only:
            failed_results_list = [
                result for result in results_dict.results if not result.success
            ]
            results_dict.results = failed_results_list
            return results_dict
        else:
            return results_dict

    def update_return_obj(self, data_asset, return_obj):
        """Helper called by data_asset.

        Args:
            data_asset: The data_asset whose validation produced the current return object
            return_obj: the return object to update

        Returns:
            return_obj: the return object, potentially changed into a widget by the configured expectation explorer
        """
        return return_obj

    @usage_statistics_enabled_method(event_name="data_context.build_data_docs")
    def build_data_docs(
        self, site_names=None, resource_identifiers=None, dry_run=False
    ):
        """
        Build Data Docs for your project.

        These make it simple to visualize data quality in your project. These
        include Expectations, Validations & Profiles. The are built for all
        ExecutionEnvironments from JSON artifacts in the local repo including validations
        & profiles from the uncommitted directory.

        :param site_names: if specified, build data docs only for these sites, otherwise,
                            build all the sites specified in the context's config
        :param resource_identifiers: a list of resource identifiers (ExpectationSuiteIdentifier,
                            ValidationResultIdentifier). If specified, rebuild HTML
                            (or other views the data docs sites are rendering) only for
                            the resources in this list. This supports incremental build
                            of data docs sites (e.g., when a new validation result is created)
                            and avoids full rebuild.
        :param dry_run: a flag, if True, the method returns a structure containing the
                            URLs of the sites that *would* be built, but it does not build
                            these sites. The motivation for adding this flag was to allow
                            the CLI to display the the URLs before building and to let users
                            confirm.

        Returns:
            A dictionary with the names of the updated data documentation sites as keys and the the location info
            of their index.html files as values
        """
        logger.debug("Starting DataContext.build_data_docs")

        index_page_locator_infos = {}

        sites = self._project_config_with_variables_substituted.data_docs_sites
        if sites:
            logger.debug("Found data_docs_sites. Building sites...")

            for site_name, site_config in sites.items():
                logger.debug("Building Data Docs Site %s" % site_name,)

                if (site_names and (site_name in site_names)) or not site_names:
                    complete_site_config = site_config
                    module_name = "great_expectations.render.renderer.site_builder"
                    site_builder = instantiate_class_from_config(
                        config=complete_site_config,
                        runtime_environment={
                            "data_context": self,
                            "root_directory": self.root_directory,
                            "site_name": site_name,
                        },
                        config_defaults={"module_name": module_name},
                    )
                    if not site_builder:
                        raise ge_exceptions.ClassInstantiationError(
                            module_name=module_name,
                            package_name=None,
                            class_name=complete_site_config["class_name"],
                        )
                    if dry_run:
                        index_page_locator_infos[
                            site_name
                        ] = site_builder.get_resource_url(only_if_exists=False)
                    else:
                        index_page_resource_identifier_tuple = site_builder.build(
                            resource_identifiers
                        )
                        if index_page_resource_identifier_tuple:
                            index_page_locator_infos[
                                site_name
                            ] = index_page_resource_identifier_tuple[0]

        else:
            logger.debug("No data_docs_config found. No site(s) built.")

        return index_page_locator_infos

    def clean_data_docs(self, site_name=None):
        sites123 = self._project_config_with_variables_substituted.data_docs_sites
        cleaned = False
        for sname, site_config in sites123.items():
            if site_name is None:
                cleaned = False
                complete_site_config = site_config
                module_name = "great_expectations.render.renderer.site_builder"
                site_builder = instantiate_class_from_config(
                    config=complete_site_config,
                    runtime_environment={
                        "data_context": self,
                        "root_directory": self.root_directory,
                    },
                    config_defaults={"module_name": module_name},
                )
                site_builder.clean_site()
                cleaned = True
            else:
                if site_name == sname:
                    complete_site_config = site_config
                    module_name = "great_expectations.render.renderer.site_builder"
                    site_builder = instantiate_class_from_config(
                        config=complete_site_config,
                        runtime_environment={
                            "data_context": self,
                            "root_directory": self.root_directory,
                        },
                        config_defaults={"module_name": module_name},
                    )
                    site_builder.clean_site()
                    return True
        return cleaned

    def profile_datasource(
        self,
        datasource_name,
        batch_kwargs_generator_name=None,
        data_assets=None,
        max_data_assets=20,
        profile_all_data_assets=True,
        profiler=BasicDatasetProfiler,
        profiler_configuration=None,
        dry_run=False,
        run_id=None,
        additional_batch_kwargs=None,
        run_name=None,
        run_time=None,
    ):
        """Profile the named datasource using the named profiler.

        Args:
            datasource_name: the name of the datasource for which to profile data_assets
            batch_kwargs_generator_name: the name of the batch kwargs generator to use to get batches
            data_assets: list of data asset names to profile
            max_data_assets: if the number of data assets the batch kwargs generator yields is greater than this max_data_assets,
                profile_all_data_assets=True is required to profile all
            profile_all_data_assets: when True, all data assets are profiled, regardless of their number
            profiler: the profiler class to use
            profiler_configuration: Optional profiler configuration dict
            dry_run: when true, the method checks arguments and reports if can profile or specifies the arguments that are missing
            additional_batch_kwargs: Additional keyword arguments to be provided to get_batch when loading the data asset.
        Returns:
            A dictionary::

                {
                    "success": True/False,
                    "results": List of (expectation_suite, EVR) tuples for each of the data_assets found in the datasource
                }

            When success = False, the error details are under "error" key
        """

        # We don't need the datasource object, but this line serves to check if the datasource by the name passed as
        # an arg exists and raise an error if it does not.
        datasource = self.get_datasource(datasource_name)

        if not dry_run:
            logger.info(
                "Profiling '{}' with '{}'".format(datasource_name, profiler.__name__)
            )

        profiling_results = {}

        # Build the list of available data asset names (each item a tuple of name and type)

        data_asset_names_dict = self.get_available_data_asset_names(datasource_name)

        available_data_asset_name_list = []
        try:
            datasource_data_asset_names_dict = data_asset_names_dict[datasource_name]
        except KeyError:
            # KeyError will happen if there is not datasource
            raise ge_exceptions.ProfilerError(
                "No datasource {} found.".format(datasource_name)
            )

        if batch_kwargs_generator_name is None:
            # if no generator name is passed as an arg and the datasource has only
            # one generator with data asset names, use it.
            # if ambiguous, raise an exception
            for name in datasource_data_asset_names_dict.keys():
                if batch_kwargs_generator_name is not None:
                    profiling_results = {
                        "success": False,
                        "error": {
                            "code": DataContext.PROFILING_ERROR_CODE_MULTIPLE_BATCH_KWARGS_GENERATORS_FOUND
                        },
                    }
                    return profiling_results

                if len(datasource_data_asset_names_dict[name]["names"]) > 0:
                    available_data_asset_name_list = datasource_data_asset_names_dict[
                        name
                    ]["names"]
                    batch_kwargs_generator_name = name

            if batch_kwargs_generator_name is None:
                profiling_results = {
                    "success": False,
                    "error": {
                        "code": DataContext.PROFILING_ERROR_CODE_NO_BATCH_KWARGS_GENERATORS_FOUND
                    },
                }
                return profiling_results
        else:
            # if the generator name is passed as an arg, get this generator's available data asset names
            try:
                available_data_asset_name_list = datasource_data_asset_names_dict[
                    batch_kwargs_generator_name
                ]["names"]
            except KeyError:
                raise ge_exceptions.ProfilerError(
                    "batch kwargs Generator {} not found. Specify the name of a generator configured in this datasource".format(
                        batch_kwargs_generator_name
                    )
                )

        available_data_asset_name_list = sorted(
            available_data_asset_name_list, key=lambda x: x[0]
        )

        if len(available_data_asset_name_list) == 0:
            raise ge_exceptions.ProfilerError(
                "No Data Assets found in Datasource {}. Used batch kwargs generator: {}.".format(
                    datasource_name, batch_kwargs_generator_name
                )
            )
        total_data_assets = len(available_data_asset_name_list)

        data_asset_names_to_profiled = None

        if isinstance(data_assets, list) and len(data_assets) > 0:
            not_found_data_assets = [
                name
                for name in data_assets
                if name not in [da[0] for da in available_data_asset_name_list]
            ]
            if len(not_found_data_assets) > 0:
                profiling_results = {
                    "success": False,
                    "error": {
                        "code": DataContext.PROFILING_ERROR_CODE_SPECIFIED_DATA_ASSETS_NOT_FOUND,
                        "not_found_data_assets": not_found_data_assets,
                        "data_assets": available_data_asset_name_list,
                    },
                }
                return profiling_results

            data_assets.sort()
            data_asset_names_to_profiled = data_assets
            total_data_assets = len(available_data_asset_name_list)
            if not dry_run:
                logger.info(
                    "Profiling the white-listed data assets: %s, alphabetically."
                    % (",".join(data_assets))
                )
        else:
            if not profile_all_data_assets:
                if total_data_assets > max_data_assets:
                    profiling_results = {
                        "success": False,
                        "error": {
                            "code": DataContext.PROFILING_ERROR_CODE_TOO_MANY_DATA_ASSETS,
                            "num_data_assets": total_data_assets,
                            "data_assets": available_data_asset_name_list,
                        },
                    }
                    return profiling_results

            data_asset_names_to_profiled = [
                name[0] for name in available_data_asset_name_list
            ]
        if not dry_run:
            logger.info(
                "Profiling all %d data assets from batch kwargs generator %s"
                % (len(available_data_asset_name_list), batch_kwargs_generator_name)
            )
        else:
            logger.info(
                "Found %d data assets from batch kwargs generator %s"
                % (len(available_data_asset_name_list), batch_kwargs_generator_name)
            )

        profiling_results["success"] = True

        if not dry_run:
            profiling_results["results"] = []
            total_columns, total_expectations, total_rows, skipped_data_assets = (
                0,
                0,
                0,
                0,
            )
            total_start_time = datetime.datetime.now()

            for name in data_asset_names_to_profiled:
                logger.info("\tProfiling '%s'..." % name)
                try:
                    profiling_results["results"].append(
                        self.profile_data_asset(
                            datasource_name=datasource_name,
                            batch_kwargs_generator_name=batch_kwargs_generator_name,
                            data_asset_name=name,
                            profiler=profiler,
                            profiler_configuration=profiler_configuration,
                            run_id=run_id,
                            additional_batch_kwargs=additional_batch_kwargs,
                            run_name=run_name,
                            run_time=run_time,
                        )["results"][0]
                    )

                except ge_exceptions.ProfilerError as err:
                    logger.warning(err.message)
                except OSError as err:
                    logger.warning(
                        "IOError while profiling %s. (Perhaps a loading error?) Skipping."
                        % name[1]
                    )
                    logger.debug(str(err))
                    skipped_data_assets += 1
                except SQLAlchemyError as e:
                    logger.warning(
                        "SqlAlchemyError while profiling %s. Skipping." % name[1]
                    )
                    logger.debug(str(e))
                    skipped_data_assets += 1

            total_duration = (
                datetime.datetime.now() - total_start_time
            ).total_seconds()
            logger.info(
                """
    Profiled %d of %d named data assets, with %d total rows and %d columns in %.2f seconds.
    Generated, evaluated, and stored %d Expectations during profiling. Please review results using data-docs."""
                % (
                    len(data_asset_names_to_profiled),
                    total_data_assets,
                    total_rows,
                    total_columns,
                    total_duration,
                    total_expectations,
                )
            )
            if skipped_data_assets > 0:
                logger.warning(
                    "Skipped %d data assets due to errors." % skipped_data_assets
                )

        profiling_results["success"] = True
        return profiling_results

    def profile_data_asset(
        self,
        datasource_name,
        batch_kwargs_generator_name=None,
        data_asset_name=None,
        batch_kwargs=None,
        expectation_suite_name=None,
        profiler=BasicDatasetProfiler,
        profiler_configuration=None,
        run_id=None,
        additional_batch_kwargs=None,
        run_name=None,
        run_time=None,
    ):
        """
        Profile a data asset

        :param datasource_name: the name of the datasource to which the profiled data asset belongs
        :param batch_kwargs_generator_name: the name of the batch kwargs generator to use to get batches (only if batch_kwargs are not provided)
        :param data_asset_name: the name of the profiled data asset
        :param batch_kwargs: optional - if set, the method will use the value to fetch the batch to be profiled. If not passed, the batch kwargs generator (generator_name arg) will choose a batch
        :param profiler: the profiler class to use
        :param profiler_configuration: Optional profiler configuration dict
        :param run_name: optional - if set, the validation result created by the profiler will be under the provided run_name
        :param additional_batch_kwargs:
        :returns
            A dictionary::

                {
                    "success": True/False,
                    "results": List of (expectation_suite, EVR) tuples for each of the data_assets found in the datasource
                }

            When success = False, the error details are under "error" key
        """

        assert not (run_id and run_name) and not (
            run_id and run_time
        ), "Please provide either a run_id or run_name and/or run_time."
        if isinstance(run_id, str) and not run_name:
            warnings.warn(
                "String run_ids will be deprecated in the future. Please provide a run_id of type "
                "RunIdentifier(run_name=None, run_time=None), or a dictionary containing run_name "
                "and run_time (both optional). Instead of providing a run_id, you may also provide"
                "run_name and run_time separately.",
                DeprecationWarning,
            )
            try:
                run_time = parse(run_id)
            except (ValueError, TypeError):
                pass
            run_id = RunIdentifier(run_name=run_id, run_time=run_time)
        elif isinstance(run_id, dict):
            run_id = RunIdentifier(**run_id)
        elif not isinstance(run_id, RunIdentifier):
            run_name = run_name or "profiling"
            run_id = RunIdentifier(run_name=run_name, run_time=run_time)

        logger.info(
            "Profiling '{}' with '{}'".format(datasource_name, profiler.__name__)
        )

        if not additional_batch_kwargs:
            additional_batch_kwargs = {}

        if batch_kwargs is None:
            try:
                generator = self.get_datasource(
                    datasource_name=datasource_name
                ).get_batch_kwargs_generator(name=batch_kwargs_generator_name)
                batch_kwargs = generator.build_batch_kwargs(
                    data_asset_name, **additional_batch_kwargs
                )
            except ge_exceptions.BatchKwargsError:
                raise ge_exceptions.ProfilerError(
                    "Unable to build batch_kwargs for datasource {}, using batch kwargs generator {} for name {}".format(
                        datasource_name, batch_kwargs_generator_name, data_asset_name
                    )
                )
            except ValueError:
                raise ge_exceptions.ProfilerError(
                    "Unable to find datasource {} or batch kwargs generator {}.".format(
                        datasource_name, batch_kwargs_generator_name
                    )
                )
        else:
            batch_kwargs.update(additional_batch_kwargs)

        profiling_results = {"success": False, "results": []}

        total_columns, total_expectations, total_rows, skipped_data_assets = 0, 0, 0, 0
        total_start_time = datetime.datetime.now()

        name = data_asset_name
        # logger.info("\tProfiling '%s'..." % name)

        start_time = datetime.datetime.now()

        if expectation_suite_name is None:
            if batch_kwargs_generator_name is None and data_asset_name is None:
                expectation_suite_name = (
                    datasource_name
                    + "."
                    + profiler.__name__
                    + "."
                    + BatchKwargs(batch_kwargs).to_id()
                )
            else:
                expectation_suite_name = (
                    datasource_name
                    + "."
                    + batch_kwargs_generator_name
                    + "."
                    + data_asset_name
                    + "."
                    + profiler.__name__
                )

        self.create_expectation_suite(
            expectation_suite_name=expectation_suite_name, overwrite_existing=True
        )

        # TODO: Add batch_parameters
        batch = self.get_batch(
            expectation_suite_name=expectation_suite_name, batch_kwargs=batch_kwargs,
        )

        if not profiler.validate(batch):
            raise ge_exceptions.ProfilerError(
                "batch '%s' is not a valid batch for the '%s' profiler"
                % (name, profiler.__name__)
            )

        # Note: This logic is specific to DatasetProfilers, which profile a single batch. Multi-batch profilers
        # will have more to unpack.
        expectation_suite, validation_results = profiler.profile(
            batch, run_id=run_id, profiler_configuration=profiler_configuration
        )
        profiling_results["results"].append((expectation_suite, validation_results))

        self.validations_store.set(
            key=ValidationResultIdentifier(
                expectation_suite_identifier=ExpectationSuiteIdentifier(
                    expectation_suite_name=expectation_suite_name
                ),
                run_id=run_id,
                batch_identifier=batch.batch_id,
            ),
            value=validation_results,
        )

        if isinstance(batch, Dataset):
            # For datasets, we can produce some more detailed statistics
            row_count = batch.get_row_count()
            total_rows += row_count
            new_column_count = len(
                {
                    exp.kwargs["column"]
                    for exp in expectation_suite.expectations
                    if "column" in exp.kwargs
                }
            )
            total_columns += new_column_count

        new_expectation_count = len(expectation_suite.expectations)
        total_expectations += new_expectation_count

        self.save_expectation_suite(expectation_suite)
        duration = (datetime.datetime.now() - start_time).total_seconds()
        logger.info(
            "\tProfiled %d columns using %d rows from %s (%.3f sec)"
            % (new_column_count, row_count, name, duration)
        )

        total_duration = (datetime.datetime.now() - total_start_time).total_seconds()
        logger.info(
            """
Profiled the data asset, with %d total rows and %d columns in %.2f seconds.
Generated, evaluated, and stored %d Expectations during profiling. Please review results using data-docs."""
            % (total_rows, total_columns, total_duration, total_expectations,)
        )

        profiling_results["success"] = True
        return profiling_results


class DataContext(BaseDataContext):
    """A DataContext represents a Great Expectations project. It organizes storage and access for
    expectation suites, datasources, notification settings, and data fixtures.

    The DataContext is configured via a yml file stored in a directory called great_expectations; the configuration file
    as well as managed expectation suites should be stored in version control.

    Use the `create` classmethod to create a new empty config, or instantiate the DataContext
    by passing the path to an existing data context root directory.

    DataContexts use data sources you're already familiar with. BatchKwargGenerators help introspect data stores and data execution
    frameworks (such as airflow, Nifi, dbt, or dagster) to describe and produce batches of data ready for analysis. This
    enables fetching, validation, profiling, and documentation of  your data in a way that is meaningful within your
    existing infrastructure and work environment.

    DataContexts use a datasource-based namespace, where each accessible type of data has a three-part
    normalized *data_asset_name*, consisting of *datasource/generator/data_asset_name*.

    - The datasource actually connects to a source of materialized data and returns Great Expectations DataAssets \
      connected to a compute environment and ready for validation.

    - The BatchKwargGenerator knows how to introspect datasources and produce identifying "batch_kwargs" that define \
      particular slices of data.

    - The data_asset_name is a specific name -- often a table name or other name familiar to users -- that \
      batch kwargs generators can slice into batches.

    An expectation suite is a collection of expectations ready to be applied to a batch of data. Since
    in many projects it is useful to have different expectations evaluate in different contexts--profiling
    vs. testing; warning vs. error; high vs. low compute; ML model or dashboard--suites provide a namespace
    option for selecting which expectations a DataContext returns.

    In many simple projects, the datasource or batch kwargs generator name may be omitted and the DataContext will infer
    the correct name when there is no ambiguity.

    Similarly, if no expectation suite name is provided, the DataContext will assume the name "default".
    """

    @classmethod
    def create(
        cls,
        project_root_dir=None,
        usage_statistics_enabled=True,
        runtime_environment=None,
    ):
        """
        Build a new great_expectations directory and DataContext object in the provided project_root_dir.

        `create` will not create a new "great_expectations" directory in the provided folder, provided one does not
        already exist. Then, it will initialize a new DataContext in that folder and write the resulting config.

        Args:
            project_root_dir: path to the root directory in which to create a new great_expectations directory
            runtime_environment: a dictionary of config variables that
            override both those set in config_variables.yml and the environment

        Returns:
            DataContext
        """

        if not os.path.isdir(project_root_dir):
            raise ge_exceptions.DataContextError(
                "The project_root_dir must be an existing directory in which "
                "to initialize a new DataContext"
            )

        ge_dir = os.path.join(project_root_dir, cls.GE_DIR)
        os.makedirs(ge_dir, exist_ok=True)
        cls.scaffold_directories(ge_dir)

        if os.path.isfile(os.path.join(ge_dir, cls.GE_YML)):
            message = """Warning. An existing `{}` was found here: {}.
    - No action was taken.""".format(
                cls.GE_YML, ge_dir
            )
            warnings.warn(message)
        else:
            cls.write_project_template_to_disk(ge_dir, usage_statistics_enabled)

        if os.path.isfile(os.path.join(ge_dir, "notebooks")):
            message = """Warning. An existing `notebooks` directory was found here: {}.
    - No action was taken.""".format(
                ge_dir
            )
            warnings.warn(message)
        else:
            cls.scaffold_notebooks(ge_dir)

        uncommitted_dir = os.path.join(ge_dir, cls.GE_UNCOMMITTED_DIR)
        if os.path.isfile(os.path.join(uncommitted_dir, "config_variables.yml")):
            message = """Warning. An existing `config_variables.yml` was found here: {}.
    - No action was taken.""".format(
                uncommitted_dir
            )
            warnings.warn(message)
        else:
            cls.write_config_variables_template_to_disk(uncommitted_dir)

        return cls(ge_dir, runtime_environment=runtime_environment)

    @classmethod
    def all_uncommitted_directories_exist(cls, ge_dir):
        """Check if all uncommitted direcotries exist."""
        uncommitted_dir = os.path.join(ge_dir, cls.GE_UNCOMMITTED_DIR)
        for directory in cls.UNCOMMITTED_DIRECTORIES:
            if not os.path.isdir(os.path.join(uncommitted_dir, directory)):
                return False

        return True

    @classmethod
    def config_variables_yml_exist(cls, ge_dir):
        """Check if all config_variables.yml exists."""
        path_to_yml = os.path.join(ge_dir, cls.GE_YML)

        # TODO this is so brittle and gross
        with open(path_to_yml) as f:
            config = yaml.load(f)
        config_var_path = config.get("config_variables_file_path")
        config_var_path = os.path.join(ge_dir, config_var_path)
        return os.path.isfile(config_var_path)

    @classmethod
    def write_config_variables_template_to_disk(cls, uncommitted_dir):
        os.makedirs(uncommitted_dir, exist_ok=True)
        config_var_file = os.path.join(uncommitted_dir, "config_variables.yml")
        with open(config_var_file, "w") as template:
            template.write(CONFIG_VARIABLES_TEMPLATE)

    @classmethod
    def write_project_template_to_disk(cls, ge_dir, usage_statistics_enabled=True):
        file_path = os.path.join(ge_dir, cls.GE_YML)
        with open(file_path, "w") as template:
            if usage_statistics_enabled:
                template.write(PROJECT_TEMPLATE_USAGE_STATISTICS_ENABLED)
            else:
                template.write(PROJECT_TEMPLATE_USAGE_STATISTICS_DISABLED)

    @classmethod
    def scaffold_directories(cls, base_dir):
        """Safely create GE directories for a new project."""
        os.makedirs(base_dir, exist_ok=True)
        open(os.path.join(base_dir, ".gitignore"), "w").write("uncommitted/")

        for directory in cls.BASE_DIRECTORIES:
            if directory == "plugins":
                plugins_dir = os.path.join(base_dir, directory)
                os.makedirs(plugins_dir, exist_ok=True)
                os.makedirs(
                    os.path.join(plugins_dir, "custom_data_docs"), exist_ok=True
                )
                os.makedirs(
                    os.path.join(plugins_dir, "custom_data_docs", "views"),
                    exist_ok=True,
                )
                os.makedirs(
                    os.path.join(plugins_dir, "custom_data_docs", "renderers"),
                    exist_ok=True,
                )
                os.makedirs(
                    os.path.join(plugins_dir, "custom_data_docs", "styles"),
                    exist_ok=True,
                )
                cls.scaffold_custom_data_docs(plugins_dir)
            else:
                os.makedirs(os.path.join(base_dir, directory), exist_ok=True)

        uncommitted_dir = os.path.join(base_dir, cls.GE_UNCOMMITTED_DIR)

        for new_directory in cls.UNCOMMITTED_DIRECTORIES:
            new_directory_path = os.path.join(uncommitted_dir, new_directory)
            os.makedirs(new_directory_path, exist_ok=True)

        notebook_path = os.path.join(base_dir, "notebooks")
        for subdir in cls.NOTEBOOK_SUBDIRECTORIES:
            os.makedirs(os.path.join(notebook_path, subdir), exist_ok=True)

    @classmethod
    def scaffold_custom_data_docs(cls, plugins_dir):
        """Copy custom data docs templates"""
        styles_template = file_relative_path(
            __file__,
            "../render/view/static/styles/data_docs_custom_styles_template.css",
        )
        styles_destination_path = os.path.join(
            plugins_dir, "custom_data_docs", "styles", "data_docs_custom_styles.css"
        )
        shutil.copyfile(styles_template, styles_destination_path)

    @classmethod
    def scaffold_notebooks(cls, base_dir):
        """Copy template notebooks into the notebooks directory for a project."""
        template_dir = file_relative_path(__file__, "../init_notebooks/")
        notebook_dir = os.path.join(base_dir, "notebooks/")
        for subdir in cls.NOTEBOOK_SUBDIRECTORIES:
            subdir_path = os.path.join(notebook_dir, subdir)
            for notebook in glob.glob(os.path.join(template_dir, subdir, "*.ipynb")):
                notebook_name = os.path.basename(notebook)
                destination_path = os.path.join(subdir_path, notebook_name)
                shutil.copyfile(notebook, destination_path)

    def __init__(self, context_root_dir=None, runtime_environment=None):

        # Determine the "context root directory" - this is the parent of "great_expectations" dir
        if context_root_dir is None:
            context_root_dir = self.find_context_root_dir()
        context_root_directory = os.path.abspath(os.path.expanduser(context_root_dir))
        self._context_root_directory = context_root_directory

        project_config = self._load_project_config()
        project_config_dict = dataContextConfigSchema.dump(project_config)
        super().__init__(project_config, context_root_directory, runtime_environment)

        # save project config if data_context_id auto-generated or global config values applied
        if (
            project_config.anonymous_usage_statistics.explicit_id is False
            or project_config_dict != dataContextConfigSchema.dump(self._project_config)
        ):
            self._save_project_config()

    def _load_project_config(self):
        """
        Reads the project configuration from the project configuration file.
        The file may contain ${SOME_VARIABLE} variables - see self._project_config_with_variables_substituted
        for how these are substituted.

        :return: the configuration object read from the file
        """
        path_to_yml = os.path.join(self.root_directory, self.GE_YML)
        try:
            with open(path_to_yml) as data:
                config_dict = yaml.load(data)

        except YAMLError as err:
            raise ge_exceptions.InvalidConfigurationYamlError(
                "Your configuration file is not a valid yml file likely due to a yml syntax error:\n\n{}".format(
                    err
                )
            )
        except DuplicateKeyError:
            raise ge_exceptions.InvalidConfigurationYamlError(
                "Error: duplicate key found in project YAML file."
            )
        except OSError:
            raise ge_exceptions.ConfigNotFoundError()

        try:
            return DataContextConfig.from_commented_map(config_dict)
        except ge_exceptions.InvalidDataContextConfigError:
            # Just to be explicit about what we intended to catch
            raise

    def list_checkpoints(self) -> List[str]:
        """List checkpoints. (Experimental)"""
        # TODO mark experimental
        files = self._list_ymls_in_checkpoints_directory()
        return [
            os.path.basename(f)[:-4]
            for f in files
            if os.path.basename(f).endswith(".yml")
        ]

    def get_checkpoint(self, checkpoint_name: str) -> dict:
        """Load a checkpoint. (Experimental)"""
        # TODO mark experimental
        yaml = YAML(typ="safe")
        # TODO make a serializable class with a schema
        checkpoint_path = os.path.join(
            self.root_directory, self.CHECKPOINTS_DIR, f"{checkpoint_name}.yml"
        )
        try:
            with open(checkpoint_path) as f:
                checkpoint = yaml.load(f.read())
                return self._validate_checkpoint(checkpoint, checkpoint_name)
        except FileNotFoundError:
            raise ge_exceptions.CheckpointNotFoundError(
                f"Could not find checkpoint `{checkpoint_name}`."
            )

    def _list_ymls_in_checkpoints_directory(self):
        checkpoints_dir = os.path.join(self.root_directory, self.CHECKPOINTS_DIR)
        files = glob.glob(os.path.join(checkpoints_dir, "*.yml"), recursive=False)
        return files

    def _save_project_config(self):
        """Save the current project to disk."""
        logger.debug("Starting DataContext._save_project_config")

        config_filepath = os.path.join(self.root_directory, self.GE_YML)
        with open(config_filepath, "w") as outfile:
            self._project_config.to_yaml(outfile)

    def add_store(self, store_name, store_config):
        logger.debug("Starting DataContext.add_store for store %s" % store_name)

        new_store = super().add_store(store_name, store_config)
        self._save_project_config()
        return new_store

    def add_datasource(self, name, **kwargs):
        logger.debug("Starting DataContext.add_datasource for datasource %s" % name)

        new_datasource = super().add_datasource(name, **kwargs)
        self._save_project_config()

        return new_datasource

    def delete_datasource(self, name, **kwargs):
        logger.debug("Starting DataContext.delete_datasource for datasource %s" % name)

        delete_datasource = super().delete_datasource(name, **kwargs)
        self._save_project_config()

        return delete_datasource

    @classmethod
    def find_context_root_dir(cls):
        result = None
        yml_path = None
        ge_home_environment = os.getenv("GE_HOME")
        if ge_home_environment:
            ge_home_environment = os.path.expanduser(ge_home_environment)
            if os.path.isdir(ge_home_environment) and os.path.isfile(
                os.path.join(ge_home_environment, "great_expectations.yml")
            ):
                result = ge_home_environment
        else:
            yml_path = cls.find_context_yml_file()
            if yml_path:
                result = os.path.dirname(yml_path)

        if result is None:
            raise ge_exceptions.ConfigNotFoundError()

        logger.debug("Using project config: {}".format(yml_path))
        return result

    @classmethod
    def get_ge_config_version(cls, context_root_dir=None):
        yml_path = cls.find_context_yml_file(search_start_dir=context_root_dir)
        if yml_path is None:
            return

        with open(yml_path) as f:
            config_dict = yaml.load(f)

        config_version = config_dict.get("config_version")
        return float(config_version) if config_version else None

    @classmethod
    def set_ge_config_version(
        cls, config_version, context_root_dir=None, validate_config_version=True
    ):
        if not isinstance(config_version, (int, float)):
            raise ge_exceptions.UnsupportedConfigVersionError(
                "The argument `config_version` must be a number.",
            )

        if validate_config_version:
            if config_version < MINIMUM_SUPPORTED_CONFIG_VERSION:
                raise ge_exceptions.UnsupportedConfigVersionError(
                    "Invalid config version ({}).\n    The version number must be at least {}. ".format(
                        config_version, MINIMUM_SUPPORTED_CONFIG_VERSION
                    ),
                )
            elif config_version > CURRENT_CONFIG_VERSION:
                raise ge_exceptions.UnsupportedConfigVersionError(
                    "Invalid config version ({}).\n    The maximum valid version is {}.".format(
                        config_version, CURRENT_CONFIG_VERSION
                    ),
                )

        yml_path = cls.find_context_yml_file(search_start_dir=context_root_dir)
        if yml_path is None:
            return False

        with open(yml_path) as f:
            config_dict = yaml.load(f)
            config_dict["config_version"] = config_version

        with open(yml_path, "w") as f:
            yaml.dump(config_dict, f)

        return True

    @classmethod
    def find_context_yml_file(cls, search_start_dir=None):
        """Search for the yml file starting here and moving upward."""
        yml_path = None
        if search_start_dir is None:
            search_start_dir = os.getcwd()

        for i in range(4):
            logger.debug(
                "Searching for config file {} ({} layer deep)".format(
                    search_start_dir, i
                )
            )

            potential_ge_dir = os.path.join(search_start_dir, cls.GE_DIR)

            if os.path.isdir(potential_ge_dir):
                potential_yml = os.path.join(potential_ge_dir, cls.GE_YML)
                if os.path.isfile(potential_yml):
                    yml_path = potential_yml
                    logger.debug("Found config file at " + str(yml_path))
                    break
            # move up one directory
            search_start_dir = os.path.dirname(search_start_dir)

        return yml_path

    @classmethod
    def does_config_exist_on_disk(cls, context_root_dir):
        """Return True if the great_expectations.yml exists on disk."""
        return os.path.isfile(os.path.join(context_root_dir, cls.GE_YML))

    @classmethod
    def is_project_initialized(cls, ge_dir):
        """
        Return True if the project is initialized.

        To be considered initialized, all of the following must be true:
        - all project directories exist (including uncommitted directories)
        - a valid great_expectations.yml is on disk
        - a config_variables.yml is on disk
        - the project has at least one datasource
        - the project has at least one suite
        """
        return (
            cls.does_config_exist_on_disk(ge_dir)
            and cls.all_uncommitted_directories_exist(ge_dir)
            and cls.config_variables_yml_exist(ge_dir)
            and cls._does_context_have_at_least_one_datasource(ge_dir)
            and cls._does_context_have_at_least_one_suite(ge_dir)
        )

    @classmethod
    def does_project_have_a_datasource_in_config_file(cls, ge_dir):
        if not cls.does_config_exist_on_disk(ge_dir):
            return False
        return cls._does_context_have_at_least_one_datasource(ge_dir)

    @classmethod
    def _does_context_have_at_least_one_datasource(cls, ge_dir):
        context = cls._attempt_context_instantiation(ge_dir)
        if not isinstance(context, DataContext):
            return False
        return len(context.list_datasources()) >= 1

    @classmethod
    def _does_context_have_at_least_one_suite(cls, ge_dir):
        context = cls._attempt_context_instantiation(ge_dir)
        if not isinstance(context, DataContext):
            return False
        return len(context.list_expectation_suites()) >= 1

    @classmethod
    def _attempt_context_instantiation(cls, ge_dir):
        try:
            context = DataContext(ge_dir)
            return context
        except (
            ge_exceptions.DataContextError,
            ge_exceptions.InvalidDataContextConfigError,
        ) as e:
            logger.debug(e)

    @staticmethod
    def _validate_checkpoint(checkpoint: Dict, checkpoint_name: str) -> dict:
        if checkpoint is None:
            raise ge_exceptions.CheckpointError(
                f"Checkpoint `{checkpoint_name}` has no contents. Please fix this."
            )
        if "validation_operator_name" not in checkpoint:
            checkpoint["validation_operator_name"] = "action_list_operator"

        if "batches" not in checkpoint:
            raise ge_exceptions.CheckpointError(
                f"Checkpoint `{checkpoint_name}` is missing required key: `batches`."
            )
        batches = checkpoint["batches"]
        if not isinstance(batches, list):
            raise ge_exceptions.CheckpointError(
                f"In the checkpoint `{checkpoint_name}`, the key `batches` must be a list"
            )

        for batch in batches:
            for required in ["expectation_suite_names", "batch_kwargs"]:
                if required not in batch:
                    raise ge_exceptions.CheckpointError(
                        f"Items in `batches` must have a key `{required}`"
                    )

        return checkpoint


class ExplorerDataContext(DataContext):
    def __init__(self, context_root_dir=None, expectation_explorer=True):
        """
            expectation_explorer: If True, load the expectation explorer manager, which will modify GE return objects \
            to include ipython notebook widgets.
        """

        super().__init__(context_root_dir)

        self._expectation_explorer = expectation_explorer
        if expectation_explorer:
            from great_expectations.jupyter_ux.expectation_explorer import (
                ExpectationExplorer,
            )

            self._expectation_explorer_manager = ExpectationExplorer()

    def update_return_obj(self, data_asset, return_obj):
        """Helper called by data_asset.

        Args:
            data_asset: The data_asset whose validation produced the current return object
            return_obj: the return object to update

        Returns:
            return_obj: the return object, potentially changed into a widget by the configured expectation explorer
        """
        if self._expectation_explorer:
            return self._expectation_explorer_manager.create_expectation_widget(
                data_asset, return_obj
            )
        else:
            return return_obj


def _get_metric_configuration_tuples(metric_configuration, base_kwargs=None):
    if base_kwargs is None:
        base_kwargs = {}

    if isinstance(metric_configuration, str):
        return [(metric_configuration, base_kwargs)]

    metric_configurations_list = []
    for kwarg_name in metric_configuration.keys():
        if not isinstance(metric_configuration[kwarg_name], dict):
            raise ge_exceptions.DataContextError(
                "Invalid metric_configuration: each key must contain a " "dictionary."
            )
        if (
            kwarg_name == "metric_kwargs_id"
        ):  # this special case allows a hash of multiple kwargs
            for metric_kwargs_id in metric_configuration[kwarg_name].keys():
                if base_kwargs != {}:
                    raise ge_exceptions.DataContextError(
                        "Invalid metric_configuration: when specifying "
                        "metric_kwargs_id, no other keys or values may be defined."
                    )
                if not isinstance(
                    metric_configuration[kwarg_name][metric_kwargs_id], list
                ):
                    raise ge_exceptions.DataContextError(
                        "Invalid metric_configuration: each value must contain a "
                        "list."
                    )
                metric_configurations_list += [
                    (metric_name, {"metric_kwargs_id": metric_kwargs_id})
                    for metric_name in metric_configuration[kwarg_name][
                        metric_kwargs_id
                    ]
                ]
        else:
            for kwarg_value in metric_configuration[kwarg_name].keys():
                base_kwargs.update({kwarg_name: kwarg_value})
                if not isinstance(metric_configuration[kwarg_name][kwarg_value], list):
                    raise ge_exceptions.DataContextError(
                        "Invalid metric_configuration: each value must contain a "
                        "list."
                    )
                for nested_configuration in metric_configuration[kwarg_name][
                    kwarg_value
                ]:
                    metric_configurations_list += _get_metric_configuration_tuples(
                        nested_configuration, base_kwargs=base_kwargs
                    )

    return metric_configurations_list<|MERGE_RESOLUTION|>--- conflicted
+++ resolved
@@ -11,12 +11,8 @@
 import uuid
 import warnings
 import webbrowser
-<<<<<<< HEAD
+from collections import OrderedDict
 from typing import Any, Callable, Dict, List, Optional, Union
-=======
-from collections import OrderedDict
-from typing import Dict, List, Optional, Union
->>>>>>> adf390e8
 
 from dateutil.parser import parse
 from ruamel.yaml import YAML, YAMLError
