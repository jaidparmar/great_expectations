import importlib
import json

from great_expectations.marshmallow__shade import ValidationError


class GreatExpectationsError(Exception):
    def __init__(self, message):
        self.message = message
        super().__init__(message)


class GreatExpectationsValidationError(ValidationError, GreatExpectationsError):
    def __init__(self, message, validation_error):
        self.message = message
        self.messages = validation_error.messages


class SuiteEditNotebookCustomTemplateModuleNotFoundError(ModuleNotFoundError):
    def __init__(self, custom_module):
        message = f"The custom module '{custom_module}' could not be found"
        super().__init__(message)


class DataContextError(GreatExpectationsError):
    pass


class CheckpointError(DataContextError):
    pass


class CheckpointNotFoundError(CheckpointError):
    pass


class StoreBackendError(DataContextError):
    pass


class UnavailableMetricError(GreatExpectationsError):
    pass


class ParserError(GreatExpectationsError):
    pass


class InvalidConfigurationYamlError(DataContextError):
    pass


class InvalidTopLevelConfigKeyError(GreatExpectationsError):
    pass


class MissingTopLevelConfigKeyError(GreatExpectationsValidationError):
    pass


class InvalidDataContextConfigError(GreatExpectationsValidationError):
    pass


class InvalidBatchKwargsError(GreatExpectationsError):
    pass


class InvalidBatchSpecError(GreatExpectationsError):
    pass


class InvalidBatchIdError(GreatExpectationsError):
    pass


class InvalidDataContextKeyError(DataContextError):
    pass


class UnsupportedConfigVersionError(DataContextError):
    pass


class EvaluationParameterError(GreatExpectationsError):
    pass


class ProfilerError(GreatExpectationsError):
    pass


class InvalidConfigError(DataContextError):
    def __init__(self, message):
        self.message = message
        super().__init__(self.message)


class MissingConfigVariableError(InvalidConfigError):
    def __init__(self, message, missing_config_variable=None):
        if not missing_config_variable:
            missing_config_variable = []
        self.message = message
        self.missing_config_variable = missing_config_variable
        super().__init__(self.message)


class AmbiguousDataAssetNameError(DataContextError):
    def __init__(self, message, candidates=None):
        self.message = message
        self.candidates = candidates
        super().__init__(self.message)


class StoreConfigurationError(DataContextError):
    pass


class InvalidExpectationKwargsError(GreatExpectationsError):
    pass


class InvalidExpectationConfigurationError(GreatExpectationsError):
    pass


class InvalidValidationResultError(GreatExpectationsError):
    pass


class GreatExpectationsTypeError(TypeError):
    pass


class StoreError(DataContextError):
    pass


class InvalidKeyError(StoreError):
    pass


class InvalidCacheValueError(GreatExpectationsError):
    def __init__(self, result_dict):
        template = """\
Invalid result values were found when trying to instantiate an ExpectationValidationResult.
- Invalid result values are likely caused by inconsistent cache values.
- Great Expectations enables caching by default.
- Please ensure that caching behavior is consistent between the underlying Dataset (e.g. Spark) and Great Expectations.
Result: {}
"""
        self.message = template.format(json.dumps(result_dict, indent=2))
        super().__init__(self.message)


class ConfigNotFoundError(DataContextError):
    """The great_expectations dir could not be found."""

    def __init__(self):
        self.message = """Error: No great_expectations directory was found here!
    - Please check that you are in the correct directory or have specified the correct directory.
    - If you have never run Great Expectations in this project, please run `great_expectations init` to get started.
"""
        super().__init__(self.message)


class PluginModuleNotFoundError(GreatExpectationsError):
    """A module import failed."""

    def __init__(self, module_name):
        template = """\
No module named `{}` could be found in your plugins directory.
    - Please verify your plugins directory is configured correctly.
    - Please verify you have a module named `{}` in your plugins directory.
"""
        self.message = template.format(module_name, module_name)

        colored_template = "<red>" + template + "</red>"
        module_snippet = "</red><yellow>" + module_name + "</yellow><red>"
        self.cli_colored_message = colored_template.format(
            module_snippet, module_snippet
        )
        super().__init__(self.message)


class PluginClassNotFoundError(DataContextError, AttributeError):
    """A module import failed."""

    def __init__(self, module_name, class_name):
        class_name_changes = {
            "FixedLengthTupleFilesystemStoreBackend": "TupleFilesystemStoreBackend",
            "FixedLengthTupleS3StoreBackend": "TupleS3StoreBackend",
            "FixedLengthTupleGCSStoreBackend": "TupleGCSStoreBackend",
            "InMemoryEvaluationParameterStore": "EvaluationParameterStore",
            "DatabricksTableGenerator": "DatabricksTableBatchKwargsGenerator",
            "GlobReaderGenerator": "GlobReaderBatchKwargsGenerator",
            "SubdirReaderGenerator": "SubdirReaderBatchKwargsGenerator",
            "QueryGenerator": "QueryBatchKwargsGenerator",
            "TableGenerator": "TableBatchKwargsGenerator",
            "S3Generator": "S3GlobReaderBatchKwargsGenerator",
            "ExtractAndStoreEvaluationParamsAction": "StoreEvaluationParametersAction",
            "StoreAction": "StoreValidationResultAction",
        }

        if class_name_changes.get(class_name):
            template = """The module: `{}` does not contain the class: `{}`.
            The class name `{}` has changed to `{}`."""
            self.message = template.format(
                module_name, class_name, class_name, class_name_changes.get(class_name)
            )
        else:
            template = """The module: `{}` does not contain the class: `{}`.
        - Please verify that the class named `{}` exists."""
            self.message = template.format(module_name, class_name, class_name)

        colored_template = "<red>" + template + "</red>"
        module_snippet = "</red><yellow>" + module_name + "</yellow><red>"
        class_snippet = "</red><yellow>" + class_name + "</yellow><red>"
        if class_name_changes.get(class_name):
            new_class_snippet = (
                "</red><yellow>" + class_name_changes.get(class_name) + "</yellow><red>"
            )
            self.cli_colored_message = colored_template.format(
                module_snippet, class_snippet, class_snippet, new_class_snippet
            )
        else:
            self.cli_colored_message = colored_template.format(
                module_snippet, class_snippet, class_snippet,
            )
        super().__init__(self.message)


class ClassInstantiationError(GreatExpectationsError):
    def __init__(self, module_name, package_name, class_name):
        module_spec = importlib.util.find_spec(module_name, package=package_name)
        if not module_spec:
            if not package_name:
                package_name = ""
            self.message = f"""No module named "{package_name + module_name}" could be found in the repository.  \
Please make sure that the file, corresponding to this package and module, exists and that dynamic loading of code \
modules, templates, and assets is supported in your execution environment.  This error is unrecoverable.
            """
        else:
            self.message = f"""The module "{module_name}" exists; however, the system is unable to create an instance \
of the class "{class_name}", searched for inside this module.  Please make sure that the class named "{class_name}" is \
properly defined inside its intended module and declared correctly by the calling entity.  This error is unrecoverable.
            """
        super().__init__(self.message)


class ExpectationSuiteNotFoundError(GreatExpectationsError):
    def __init__(self, data_asset_name):
        self.data_asset_name = data_asset_name
        self.message = (
            "No expectation suite found for data_asset_name %s" % data_asset_name
        )
        super().__init__(self.message)


class BatchKwargsError(DataContextError):
    def __init__(self, message, batch_kwargs=None):
        self.message = message
        self.batch_kwargs = batch_kwargs
        super().__init__(self.message)


class BatchDefinitionError(DataContextError):
    def __init__(self, message):
        self.message = message
        super().__init__(self.message)


class BatchSpecError(DataContextError):
    def __init__(self, message):
        self.message = message
        super().__init__(self.message)


class DatasourceInitializationError(GreatExpectationsError):
    def __init__(self, datasource_name, message):
        self.message = "Cannot initialize datasource {}, error: {}".format(
            datasource_name, message,
        )
        super().__init__(self.message)


class DatasourceKeyPairAuthBadPassphraseError(DatasourceInitializationError):
    pass


class InvalidConfigValueTypeError(DataContextError):
    pass


class ExecutionEnvironmentError(DataContextError):
    def __init__(self, message):
        self.message = message
        super().__init__(self.message)


class DataConnectorError(DataContextError):
    def __init__(self, message):
        self.message = message
        super().__init__(self.message)


class ExecutionEngineError(DataContextError):
    def __init__(self, message):
        self.message = message
        super().__init__(self.message)
<<<<<<< HEAD
    
=======

>>>>>>> 6173baa5

# <WILL> Are we deprecating these?
class PartitionerError(DataContextError):
    def __init__(self, message):
        self.message = message
        super().__init__(self.message)


class SorterError(DataContextError):
    def __init__(self, message):
        self.message = message
        super().__init__(self.message)<|MERGE_RESOLUTION|>--- conflicted
+++ resolved
@@ -308,11 +308,7 @@
     def __init__(self, message):
         self.message = message
         super().__init__(self.message)
-<<<<<<< HEAD
-    
-=======
-
->>>>>>> 6173baa5
+
 
 # <WILL> Are we deprecating these?
 class PartitionerError(DataContextError):
