--- conflicted
+++ resolved
@@ -166,30 +166,20 @@
 
         return generator
 
-<<<<<<< HEAD
     def _build_batch_kwargs_generator(self, **kwargs):
         """Build a BatchKwargGenerator using the provided configuration and return the newly-built generator."""
-=======
-    def _build_generator(self, **kwargs):
-        """Build a generator using the provided configuration and return the newly-built generator."""
-        module_name = 'great_expectations.datasource.generator'
->>>>>>> 58ba64c7
         generator = instantiate_class_from_config(
             config=kwargs,
             runtime_environment={
                 "datasource": self
             },
             config_defaults={
-<<<<<<< HEAD
                 "module_name": "great_expectations.datasource.batch_kwargs_generator"
-=======
-                "module_name": module_name
->>>>>>> 58ba64c7
             }
         )
         if not generator:
             raise ClassInstantiationError(
-                module_name=module_name,
+                module_name="great_expectations.datasource.batch_kwargs_generator",
                 package_name=None,
                 class_name=kwargs['class_name']
             )
