import datetime
import logging
import uuid
import warnings
<<<<<<< HEAD
from typing import Optional
=======
>>>>>>> 4232069c

from great_expectations.types import ClassConfig

from ..core.batch import Batch, BatchMarkers
from ..dataset import SparkDFDataset
from ..exceptions import BatchKwargsError
from ..types.configurations import classConfigSchema
from .datasource import LegacyDatasource

logger = logging.getLogger(__name__)

try:
    from pyspark.sql import DataFrame, SparkSession
except ImportError:
    SparkSession = None
    # TODO: review logging more detail here
    logger.debug(
        "Unable to load pyspark; install optional spark dependency for support."
    )


class SparkDFDatasource(LegacyDatasource):
    """The SparkDFDatasource produces SparkDFDatasets and supports generators capable of interacting with local
    filesystem (the default subdir_reader batch kwargs  generator) and databricks notebooks.

    Accepted Batch Kwargs:
        - PathBatchKwargs ("path" or "s3" keys)
        - InMemoryBatchKwargs ("dataset" key)
        - QueryBatchKwargs ("query" key)

    Note that setting spark_config will cause the previous spark context to be stopped and a new context created with
    the new config.

--ge-feature-maturity-info--

    id: datasource_hdfs_spark
        title: Datasource - HDFS
        icon:
        short_description: HDFS
        description: Use HDFS as an external datasource in conjunction with Spark.
        how_to_guide_url:
        maturity: Experimental
        maturity_details:
            api_stability: Stable
            implementation_completeness: Unknown
            unit_test_coverage: Minimal (none)
            integration_infrastructure_test_coverage: Minimal (none)
            documentation_completeness:  Minimal (none)
            bug_risk: Unknown

--ge-feature-maturity-info--
    """

    recognized_batch_parameters = {
        "reader_method",
        "reader_options",
        "limit",
        "dataset_options",
    }

    @classmethod
    def build_configuration(
        cls,
        data_asset_type=None,
        batch_kwargs_generators=None,
        spark_config=None,
        **kwargs
    ):
        """
        Build a full configuration object for a datasource, potentially including generators with defaults.

        Args:
            data_asset_type: A ClassConfig dictionary
            batch_kwargs_generators: Generator configuration dictionary
            spark_config: dictionary of key-value pairs to pass to the spark builder
            **kwargs: Additional kwargs to be part of the datasource constructor's initialization

        Returns:
            A complete datasource configuration.

        """

        if data_asset_type is None:
            data_asset_type = {
                "class_name": "SparkDFDataset",
                "module_name": "great_expectations.dataset",
            }
        else:
            data_asset_type = classConfigSchema.dump(ClassConfig(**data_asset_type))

        if spark_config is None:
            spark_config = {}

        configuration = kwargs
        configuration.update(
            {"data_asset_type": data_asset_type, "spark_config": spark_config}
        )
        if batch_kwargs_generators:
            configuration["batch_kwargs_generators"] = batch_kwargs_generators

        return configuration

    def __init__(
        self,
        name="default",
        data_context=None,
        data_asset_type=None,
        batch_kwargs_generators=None,
        spark_config=None,
        **kwargs
    ):
        """Build a new SparkDFDatasource instance.

        Args:
            name: the name of this datasource
            data_context: the DataContext to which this datasource is connected
            data_asset_type: ClassConfig describing the data_asset type to be constructed by this datasource
            batch_kwargs_generators: generator configuration
            spark_config: dictionary of key-value pairs to be set on the spark session builder
            **kwargs: Additional
        """
        configuration_with_defaults = SparkDFDatasource.build_configuration(
            data_asset_type, batch_kwargs_generators, spark_config, **kwargs
        )
        data_asset_type = configuration_with_defaults.pop("data_asset_type")
        batch_kwargs_generators = configuration_with_defaults.pop(
            "batch_kwargs_generators", None
        )
        super().__init__(
            name,
            data_context=data_context,
            data_asset_type=data_asset_type,
            batch_kwargs_generators=batch_kwargs_generators,
            **configuration_with_defaults
        )

        spark_config = configuration_with_defaults["spark_config"]
        if len(spark_config) > 0:
            try:
                # We need to stop the old session to reconfigure it
                logger.info("Stopping existing spark context to reconfigure.")
                spark = SparkSession.builder.getOrCreate()
                spark.sparkContext.stop()
                builder = SparkSession.builder
                app_name: Optional[str] = spark_config.get("spark.app.name")
                if app_name:
                    builder.appName(app_name)
                for k, v in spark_config.items():
                    if k != "spark.app.name":
                        builder.config(k, v)
                self.spark = builder.getOrCreate()
            except AttributeError:
                logger.error(
                    "Unable to load spark context; install optional spark dependency for support."
                )
                self.spark = None
        else:
            try:
                # We need to stop the old session to reconfigure it
                self.spark = SparkSession.builder.getOrCreate()
            except AttributeError:
                logger.error(
                    "Unable to load spark context; install optional spark dependency for support."
                )
                self.spark = None

        self._build_generators()

    def process_batch_parameters(
        self, reader_method=None, reader_options=None, limit=None, dataset_options=None
    ):
        batch_kwargs = super().process_batch_parameters(
            limit=limit, dataset_options=dataset_options,
        )

        # Apply globally-configured reader options first
        if reader_options:
            # Then update with any locally-specified reader options
            if not batch_kwargs.get("reader_options"):
                batch_kwargs["reader_options"] = dict()
            batch_kwargs["reader_options"].update(reader_options)

        if reader_method is not None:
            batch_kwargs["reader_method"] = reader_method

        return batch_kwargs

    def get_batch(self, batch_kwargs, batch_parameters=None):
        """class-private implementation of get_data_asset"""
        if self.spark is None:
            logger.error("No spark session available")
            return None

        reader_options = batch_kwargs.get("reader_options", {})

        # We need to build batch_markers to be used with the DataFrame
        batch_markers = BatchMarkers(
            {
                "ge_load_time": datetime.datetime.now(datetime.timezone.utc).strftime(
                    "%Y%m%dT%H%M%S.%fZ"
                )
            }
        )

        if "path" in batch_kwargs or "s3" in batch_kwargs:
            if "s3" in batch_kwargs:
                warnings.warn(
                    "Direct GE Support for the s3 BatchKwarg will be removed in a future release. Please use a path "
                    "including the s3a:// protocol instead.",
                    DeprecationWarning,
                )

            # If both are present, let s3 override
            path = batch_kwargs.get("path")
            path = batch_kwargs.get("s3", path)
            reader_method = batch_kwargs.get("reader_method")
            reader = self.spark.read

            for option in reader_options.items():
                reader = reader.option(*option)
            reader_fn = self._get_reader_fn(reader, reader_method, path)
            df = reader_fn(path)

        elif "query" in batch_kwargs:
            df = self.spark.sql(batch_kwargs["query"])

        elif "dataset" in batch_kwargs and isinstance(
            batch_kwargs["dataset"], (DataFrame, SparkDFDataset)
        ):
            df = batch_kwargs.get("dataset")
            # We don't want to store the actual dataframe in kwargs; copy the remaining batch_kwargs
            batch_kwargs = {k: batch_kwargs[k] for k in batch_kwargs if k != "dataset"}
            if isinstance(df, SparkDFDataset):
                # Grab just the spark_df reference, since we want to override everything else
                df = df.spark_df
            # Record this in the kwargs *and* the id
            batch_kwargs["SparkDFRef"] = True
            batch_kwargs["ge_batch_id"] = str(uuid.uuid1())

        else:
            raise BatchKwargsError(
                "Unrecognized batch_kwargs for spark_source", batch_kwargs
            )

        if "limit" in batch_kwargs:
            df = df.limit(batch_kwargs["limit"])

        return Batch(
            datasource_name=self.name,
            batch_kwargs=batch_kwargs,
            data=df,
            batch_parameters=batch_parameters,
            batch_markers=batch_markers,
            data_context=self._data_context,
        )

    @staticmethod
    def guess_reader_method_from_path(path):
        if path.endswith(".csv") or path.endswith(".tsv"):
            return {"reader_method": "csv"}
        elif path.endswith(".parquet"):
            return {"reader_method": "parquet"}

        raise BatchKwargsError(
            "Unable to determine reader method from path: %s" % path, {"path": path}
        )

    def _get_reader_fn(self, reader, reader_method=None, path=None):
        """Static helper for providing reader_fn

        Args:
            reader: the base spark reader to use; this should have had reader_options applied already
            reader_method: the name of the reader_method to use, if specified
            path (str): the path to use to guess reader_method if it was not specified

        Returns:
            ReaderMethod to use for the filepath

        """
        if reader_method is None and path is None:
            raise BatchKwargsError(
                "Unable to determine spark reader function without reader_method or path.",
                {"reader_method": reader_method},
            )

        if reader_method is None:
            reader_method = self.guess_reader_method_from_path(path=path)[
                "reader_method"
            ]

        try:
            if reader_method.lower() == "delta":
                return reader.format("delta").load

            return getattr(reader, reader_method)
        except AttributeError:
            raise BatchKwargsError(
                "Unable to find reader_method %s in spark." % reader_method,
                {"reader_method": reader_method},
            )<|MERGE_RESOLUTION|>--- conflicted
+++ resolved
@@ -2,10 +2,6 @@
 import logging
 import uuid
 import warnings
-<<<<<<< HEAD
-from typing import Optional
-=======
->>>>>>> 4232069c
 
 from great_expectations.types import ClassConfig
 
@@ -35,9 +31,6 @@
         - PathBatchKwargs ("path" or "s3" keys)
         - InMemoryBatchKwargs ("dataset" key)
         - QueryBatchKwargs ("query" key)
-
-    Note that setting spark_config will cause the previous spark context to be stopped and a new context created with
-    the new config.
 
 --ge-feature-maturity-info--
 
@@ -142,35 +135,16 @@
             **configuration_with_defaults
         )
 
-        spark_config = configuration_with_defaults["spark_config"]
-        if len(spark_config) > 0:
-            try:
-                # We need to stop the old session to reconfigure it
-                logger.info("Stopping existing spark context to reconfigure.")
-                spark = SparkSession.builder.getOrCreate()
-                spark.sparkContext.stop()
-                builder = SparkSession.builder
-                app_name: Optional[str] = spark_config.get("spark.app.name")
-                if app_name:
-                    builder.appName(app_name)
-                for k, v in spark_config.items():
-                    if k != "spark.app.name":
-                        builder.config(k, v)
-                self.spark = builder.getOrCreate()
-            except AttributeError:
-                logger.error(
-                    "Unable to load spark context; install optional spark dependency for support."
-                )
-                self.spark = None
-        else:
-            try:
-                # We need to stop the old session to reconfigure it
-                self.spark = SparkSession.builder.getOrCreate()
-            except AttributeError:
-                logger.error(
-                    "Unable to load spark context; install optional spark dependency for support."
-                )
-                self.spark = None
+        try:
+            builder = SparkSession.builder
+            for k, v in configuration_with_defaults["spark_config"].items():
+                builder.config(k, v)
+            self.spark = builder.getOrCreate()
+        except AttributeError:
+            logger.error(
+                "Unable to load spark context; install optional spark dependency for support."
+            )
+            self.spark = None
 
         self._build_generators()
 
