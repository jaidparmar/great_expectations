--- conflicted
+++ resolved
@@ -1311,19 +1311,11 @@
 
                 ge_expectation_kwargs["min_value"] = min_value
                 ge_expectation_kwargs["max_value"] = max_value
-<<<<<<< HEAD
 
                 getattr(data_asset, expectation_type)(
                     include_config=True, **ge_expectation_kwargs
                 )
 
-=======
-
-                getattr(data_asset, expectation_type)(
-                    include_config=True, **ge_expectation_kwargs
-                )
-
->>>>>>> fb1b1ce7
             min_value_widget.observe(on_min_value_change, names="value")
 
         if (
@@ -1474,19 +1466,11 @@
 
                 ge_expectation_kwargs["min_value"] = min_value
                 ge_expectation_kwargs["max_value"] = max_value
-<<<<<<< HEAD
 
                 getattr(data_asset, expectation_type)(
                     include_config=True, **ge_expectation_kwargs
                 )
 
-=======
-
-                getattr(data_asset, expectation_type)(
-                    include_config=True, **ge_expectation_kwargs
-                )
-
->>>>>>> fb1b1ce7
             max_value_widget.observe(on_max_value_change, names="value")
 
         if (
