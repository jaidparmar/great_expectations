--- conflicted
+++ resolved
@@ -18,16 +18,11 @@
     parse_row_condition_string_pandas_engine,
     substitute_none_for_missing,
 )
-<<<<<<< HEAD
-from ..expectation import ColumnMapDatasetExpectation, Expectation, _format_map_output
-=======
 from ..expectation import (
     ColumnMapExpectation,
     Expectation,
     _format_map_output,
-    renderer,
 )
->>>>>>> 16351642
 from ..registry import extract_metrics, get_metric_kwargs
 
 logger = logging.getLogger(__name__)
