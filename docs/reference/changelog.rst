.. _changelog:

#########
Changelog
#########

Develop
-----------------
<<<<<<< HEAD
* [FEATURE] Expectations now define “Domain,” “Success,” and “Runtime” kwargs to allow them to determine expectation equivalence for updating expectations. Fixes column pair expectation update logic.
  * [BREAKING] Calls to `add_expectation`, `remove_expectation`, and `find_expectations` now take an ExpectationConfiguration object and `match_type` to allow more flexibility in determining which expectations should be modified. See :ref:`migrating_versions`_ for more information.
=======
* [ENHANCEMENT] Include datetime and bool column types in descriptive documentation results
>>>>>>> e4270cfd
* [ENHANCEMENT] Improve data docs page breadcrumbs to have clearer run information
* [ENHANCEMENT] Data Docs Validation Results only shows unexpected value counts if all unexpected values are available
* [DOCS] Add how-to guides for configuring MySQL and MSSQL Datasources

0.11.9
-----------------
* [FEATURE] New Dataset Support: Microsoft SQL Server
* [FEATURE] Render expectation validation results to markdown
* [FEATURE] Add --assume-yes/--yes/-y option to cli docs build command (thanks @feluelle)
* [FEATURE] Add SSO and SSH key pair authentication for Snowflake (thanks @dmateusp)
* [FEATURE] Add pattern-matching expectations that use the Standard SQL "LIKE" operator: "expect_column_values_to_match_like_pattern", "expect_column_values_to_not_match_like_pattern", "expect_column_values_to_match_like_pattern_list", and "expect_column_values_to_not_match_like_pattern_list"
* [ENHANCEMENT] Make Data Docs rendering of profiling results more flexible by deprecating the reliance on validation results having the specific run_name of "profiling"
* [ENHANCEMENT] Use green checkmark in Slack msgs instead of tada
* [ENHANCEMENT] log class instantiation errors for better debugging
* [BUGFIX] usage_statistics decorator now handles 'dry_run' flag
* [BUGFIX] Add spark_context to DatasourceConfigSchema (#1713) (thanks @Dandandan)
* [BUGFIX] Handle case when unexpected_count list element is str
* [DOCS] Deploying Data Docs
* [DOCS] New how-to guide: How to instantiate a Data Context on an EMR Spark cluster
* [DOCS] Managed Spark DF Documentation #1729 (thanks @mgorsk1)
* [DOCS] Typos and clarifications (thanks @dechoma @sbrugman @rexboyce)

0.11.8
-----------------
* [FEATURE] Customizable "Suite Edit" generated notebooks
* [ENHANCEMENT] Add support and docs for loading evaluation parameter from SQL database
* [ENHANCEMENT] Fixed some typos/grammar and a broken link in the suite_scaffold_notebook_renderer
* [ENHANCEMENT] allow updates to DatabaseStoreBackend keys by default, requiring `allow_update=False` to disallow
* [ENHANCEMENT] Improve support for prefixes declared in TupleS3StoreBackend that include reserved characters
* [BUGFIX] Fix issue where allow_updates was set for StoreBackend that did not support it
* [BUGFIX] Fix issue where GlobReaderBatchKwargsGenerator failed with relative base_directory
* [BUGFIX] Adding explicit requirement for "importlib-metadata" (needed for Python versions prior to Python 3.8).
* [MAINTENANCE] Install GitHub Dependabot
* [BUGFIX] Fix missing importlib for python 3.8 #1651

0.11.7
-----------------
* [ENHANCEMENT] Improve CLI error handling.
* [ENHANCEMENT] Do not register signal handlers if not running in main thread
* [ENHANCEMENT] store_backend (S3 and GCS) now throws InvalidKeyError if file does not exist at expected location
* [BUGFIX] ProfilerTypeMapping uses lists instead of sets to prevent serialization errors when saving suites created by JsonSchemaProfiler
* [DOCS] Update suite scaffold how-to
* [DOCS] Docs/how to define expectations that span multiple tables
* [DOCS] how to metadata stores validation on s3

0.11.6
-----------------
* [FEATURE] Auto-install Python DB packages.  If the required packages for a DB library are not installed, GE will offer the user to install them, without exiting CLI
* [FEATURE] Add new expectation expect_table_row_count_to_equal_other_table for SqlAlchemyDataset
* [FEATURE] A profiler that builds suites from JSONSchema files
* [ENHANCEMENT] Add ``.feather`` file support to PandasDatasource
* [ENHANCEMENT] Use ``colorama init`` to support terminal color on Windows
* [ENHANCEMENT] Update how_to_trigger_slack_notifications_as_a_validation_action.rst
* [ENHANCEMENT] Added note for config_version in great_expectations.yml
* [ENHANCEMENT] Implement "column_quantiles" for MySQL (via a compound SQLAlchemy query, since MySQL does not support "percentile_disc")
* [BUGFIX] "data_asset.validate" events with "data_asset_name" key in the batch kwargs were failing schema validation
* [BUGFIX] database_store_backend does not support storing Expectations in DB
* [BUGFIX] instantiation of ExpectationSuite always adds GE version metadata to prevent datadocs from crashing
* [BUGFIX] Fix all tests having to do with missing data source libraries
* [DOCS] will/docs/how_to/Store Expectations on Google Cloud Store

0.11.5
-----------------
* [FEATURE] Add support for expect_column_values_to_match_regex_list exception for Spark backend
* [ENHANCEMENT] Added 3 new usage stats events: "cli.new_ds_choice", "data_context.add_datasource", and "datasource.sqlalchemy.connect"
* [ENHANCEMENT] Support platform_specific_separator flag for TupleS3StoreBackend prefix
* [ENHANCEMENT] Allow environment substitution in config_variables.yml
* [BUGFIX] fixed issue where calling head() on a SqlAlchemyDataset would fail if the underlying table is empty
* [BUGFIX] fixed bug in rounding of mostly argument to nullity expectations produced by the BasicSuiteBuilderProfiler
* [DOCS] New How-to guide: How to add a Validation Operator (+ updated in Validation Operator doc strings)

0.11.4
-----------------
* [BUGIFX] Fixed an error that crashed the CLI when called in an environment with neither SQLAlchemy nor google.auth installed

0.11.3
-----------------
* [ENHANCEMENT] Removed the misleading scary "Site doesn't exist or is inaccessible" message that the CLI displayed before building Data Docs for the first time.
* [ENHANCEMENT] Catch sqlalchemy.exc.ArgumentError and google.auth.exceptions.GoogleAuthError in SqlAlchemyDatasource __init__ and re-raise them as DatasourceInitializationError - this allows the CLI to execute its retry logic when users provide a malformed SQLAlchemy URL or attempt to connect to a BigQuery project without having proper authentication.
* [BUGFIX] Fixed issue where the URL of the Glossary of Expectations article in the auto-generated suite edit notebook was wrong (out of date) (#1557).
* [BUGFIX] Use renderer_type to set paths in jinja templates instead of utm_medium since utm_medium is optional
* [ENHANCEMENT] Bring in custom_views_directory in DefaultJinjaView to enable custom jinja templates stored in plugins dir
* [BUGFIX] fixed glossary links in walkthrough modal, README, CTA button, scaffold notebook
* [BUGFIX] Improved TupleGCSStoreBackend configurability (#1398 #1399)
* [BUGFIX] Data Docs: switch bootstrap-table-filter-control.min.js to CDN
* [ENHANCEMENT] BasicSuiteBuilderProfiler now rounds mostly values for readability
* [DOCS] Add AutoAPI as the primary source for API Reference docs.

0.11.2
-----------------
* [FEATURE] Add support for expect_volumn_values_to_match_json_schema exception for Spark backend (thanks @chipmyersjr!)
* [ENHANCEMENT] Add formatted __repr__ for ValidationOperatorResult
* [ENHANCEMENT] add option to suppress logging when getting expectation suite
* [BUGFIX] Fix object name construction when calling SqlAlchemyDataset.head (thanks @mascah!)
* [BUGFIX] Fixed bug where evaluation parameters used in arithmetic expressions would not be identified as upstream dependencies.
* [BUGFIX] Fix issue where DatabaseStoreBackend threw IntegrityError when storing same metric twice
* [FEATURE] Added new cli upgrade helper to help facilitate upgrading projects to be compatible with GE 0.11.
  See :ref:`upgrading_to_0.11` for more info.
* [BUGFIX] Fixed bug preventing GCS Data Docs sites to cleaned
* [BUGFIX] Correct doc link in checkpoint yml
* [BUGFIX] Fixed issue where CLI checkpoint list truncated names (#1518)
* [BUGFIX] Fix S3 Batch Kwargs Generator incorrect migration to new build_batch_kwargs API
* [BUGFIX] Fix missing images in data docs walkthrough modal
* [BUGFIX] Fix bug in checkpoints that was causing incorrect run_time to be set
* [BUGFIX] Fix issue where data docs could remove trailing zeros from values when low precision was requested

0.11.1
-----------------
* [BUGFIX] Fixed bug that was caused by comparison between timezone aware and non-aware datetimes
* [DOCS] Updated docs with info on typed run ids and validation operator results
* [BUGFIX] Update call-to-action buttons on index page with correct URLs

0.11.0
-----------------
* [BREAKING] ``run_id`` is now typed using the new ``RunIdentifier`` class, which consists of a ``run_time`` and
  ``run_name``. Existing projects that have Expectation Suite Validation Results must be migrated.
  See :ref:`upgrading_to_0.11` for instructions.
* [BREAKING] ``ValidationMetric`` and ``ValidationMetricIdentifier`` objects now have a ``data_asset_name`` attribute.
  Existing projects with evaluation parameter stores that have database backends must be migrated.
  See :ref:`upgrading_to_0.11` for instructions.
* [BREAKING] ``ValidationOperator.run`` now returns an instance of new type, ``ValidationOperatorResult`` (instead of a
  dictionary). If your code uses output from Validation Operators, it must be updated.
* Major update to the styling and organization of documentation! Watch for more content and reorganization as we continue to improve the documentation experience with Great Expectations.
* [FEATURE] Data Docs: redesigned index page with paginated/sortable/searchable/filterable tables
* [FEATURE] Data Docs: searchable tables on Expectation Suite Validation Result pages
* ``data_asset_name`` is now added to batch_kwargs by batch_kwargs_generators (if available) and surfaced in Data Docs
* Renamed all ``generator_asset`` parameters to ``data_asset_name``
* Updated the dateutil dependency
* Added experimental QueryStore
* Removed deprecated cli tap command
* Added of 0.11 upgrade helper
* Corrected Scaffold maturity language in notebook to Experimental
* Updated the installation/configuration documentation for Snowflake users
* [ENHANCEMENT] Improved error messages for misconfigured checkpoints.
* [BUGFIX] Fixed bug that could cause some substituted variables in DataContext config to be saved to `great_expectations.yml`

0.10.12
-----------------
* [DOCS] Improved help for CLI `checkpoint` command
* [BUGFIX] BasicSuiteBuilderProfiler could include extra expectations when only some expectations were selected (#1422)
* [FEATURE] add support for `expect_multicolumn_values_to_be_unique` and `expect_column_pair_values_A_to_be_greater_than_B`
  to `Spark`. Thanks @WilliamWsyHK!
* [ENHANCEMENT] Allow a dictionary of variables can be passed to the DataContext constructor to allow override
  config variables at runtime. Thanks @balexander!
* [FEATURE] add support for `expect_column_pair_values_A_to_be_greater_than_B` to `Spark`.
* [BUGFIX] Remove SQLAlchemy typehints to avoid requiring library (thanks @mzjp2)!
* [BUGFIX] Fix issue where quantile boundaries could not be set to zero. Thanks @kokes!

0.10.11
-----------------
* Bugfix: build_data_docs list_keys for GCS returns keys and when empty a more user friendly message
* ENHANCEMENT: Enable Redshift Quantile Profiling


0.10.10
-----------------
* Removed out-of-date Airflow integration examples. This repo provides a comprehensive example of Airflow integration: `#GE Airflow Example <https://github.com/superconductive/ge_tutorials>`_
* Bugfix suite scaffold notebook now has correct suite name in first markdown cell.
* Bugfix: fixed an example in the custom expectations documentation article - "result" key was missing in the returned dictionary
* Data Docs Bugfix: template string substitution is now done using .safe_substitute(), to handle cases where string templates
  or substitution params have extraneous $ signs. Also added logic to handle templates where intended output has groupings of 2 or more $ signs
* Docs fix: fix in yml for example action_list_operator for metrics
* GE is now auto-linted using Black

-----------------

* DataContext.get_docs_sites_urls now raises error if non-existent site_name is specified
* Bugfix for the CLI command `docs build` ignoring the --site_name argument (#1378)
* Bugfix and refactor for `datasource delete` CLI command (#1386) @mzjp2
* Instantiate datasources and validate config only when datasource is used (#1374) @mzjp2
* suite delete changed from an optional argument to a required one
* bugfix for uploading objects to GCP #1393
* added a new usage stats event for the case when a data context is created through CLI
* tuplefilestore backend, expectationstore backend remove_key bugs fixed
* no url is returned on empty data_docs site
* return url for resource only if key exists
* Test added for the period special char case
* updated checkpoint module to not require sqlalchemy
* added BigQuery as an option in the list of databases in the CLI
* added special cases for handling BigQuery - table names are already qualified with schema name, so we must make sure that we do not prepend the schema name twice
* changed the prompt for the name of the temp table in BigQuery in the CLI to hint that a fully qualified name (project.dataset.table) should be provided
* Bugfix for: expect_column_quantile_values_to_be_between expectation throws an "unexpected keyword WITHIN" on BigQuery (#1391)

0.10.8
-----------------
* added support for overriding the default jupyter command via a GE_JUPYTER_COMMAND environment variable (#1347) @nehiljain
* Bugfix for checkpoint missing template (#1379)

0.10.7
-----------------
* crud delete suite bug fix

0.10.6
-----------------

* Checkpoints: a new feature to ease deployment of suites into your pipelines
  - DataContext.list_checkpoints() returns a list of checkpoint names found in the project
  - DataContext.get_checkpoint() returns a validated dictionary loaded from yml
  - new cli commands
    - `checkpoint new`
    - `checkpoint list`
    - `checkpoint run`
    - `checkpoint script`
* marked cli `tap` commands as deprecating on next release
* marked cli `validation-operator run` command as deprecating
* internal improvements in the cli code
* Improve UpdateDataDocsAction docs

0.10.5
-----------------

* improvements to ge.read_json tests
* tidy up the changelog

  - Fix bullet list spacing issues
  - Fix 0.10. formatting
  - Drop roadmap_and_changelog.rst and move changelog.rst to the top level of the table of contents
* DataContext.run_validation_operator() now raises a DataContextError if:
  - no batches are passed
  - batches are of the the wrong type
  - no matching validation operator is found in the project
* Clarified scaffolding language in scaffold notebook
* DataContext.create() adds an additional directory: `checkpoints`
* Marked tap command for deprecation in next major release

0.10.4
-----------------
* consolidated error handling in CLI DataContext loading
* new cli command `suite scaffold` to speed up creation of suites
* new cli command `suite demo` that creates an example suite
* Update bigquery.rst `#1330 <https://github.com/great-expectations/great_expectations/issues/1330>`_
* Fix datetime reference in create_expectations.rst `#1321 <https://github.com/great-expectations/great_expectations/issues/1321>`_ Thanks @jschendel !
* Update issue templates
* CLI command experimental decorator
* Update style_guide.rst
* Add pull request template
* Use pickle to generate hash for dataframes with unhashable objects. `#1315 <https://github.com/great-expectations/great_expectations/issues/1315>`_ Thanks @shahinism !
* Unpin pytest

0.10.3
-----------------
* Use pickle to generate hash for dataframes with unhashable objects.

0.10.2
-----------------
* renamed NotebookRenderer to SuiteEditNotebookRenderer
* SuiteEditNotebookRenderer now lints using black
* New SuiteScaffoldNotebookRenderer renderer to expedite suite creation
* removed autopep8 dependency
* bugfix: extra backslash in S3 urls if store was configured without a prefix `#1314 <https://github.com/great-expectations/great_expectations/issues/1314>`_

0.10.1
-----------------
* removing bootstrap scrollspy on table of contents `#1282 <https://github.com/great-expectations/great_expectations/issues/1282>`_
* Silently tolerate connection timeout during usage stats reporting

0.10.0
-----------------
* (BREAKING) Clarified API language: renamed all ``generator`` parameters and methods to the more correct ``batch_kwargs_generator`` language. Existing projects may require simple migration steps. See :ref:`Upgrading to 0.10.x` for instructions.
* Adds anonymized usage statistics to Great Expectations. See this article for details: :ref:`Usage Statistics`.
* CLI: improve look/consistency of ``docs list``, ``suite list``, and ``datasource list`` output; add ``store list`` and ``validation-operator list`` commands.
* New SuiteBuilderProfiler that facilitates faster suite generation by allowing columns to be profiled
* Added two convenience methods to ExpectationSuite: get_table_expectations & get_column_expectations
* Added optional profiler_configuration to DataContext.profile() and DataAsset.profile()
* Added list_available_expectation_types() to DataAsset

0.9.11
-----------------
* Add evaluation parameters support in WarningAndFailureExpectationSuitesValidationOperator `#1284 <https://github.com/great-expectations/great_expectations/issues/1284>`_ thanks `@balexander <https://github.com/balexander>`_
* Fix compatibility with MS SQL Server. `#1269 <https://github.com/great-expectations/great_expectations/issues/1269>`_ thanks `@kepiej <https://github.com/kepiej>`_
* Bug fixes for query_generator `#1292 <https://github.com/great-expectations/great_expectations/issues/1292>`_ thanks `@ian-whitestone <https://github.com/ian-whitestone>`_

0.9.10
-----------------
* Data Docs: improve configurability of site_section_builders
* TupleFilesystemStoreBackend now ignore `.ipynb_checkpoints` directories `#1203 <https://github.com/great-expectations/great_expectations/issues/1203>`_
* bugfix for Data Docs links encoding on S3 `#1235 <https://github.com/great-expectations/great_expectations/issues/1235>`_

0.9.9
-----------------
* Allow evaluation parameters support in run_validation_operator
* Add log_level parameter to jupyter_ux.setup_notebook_logging.
* Add experimental display_profiled_column_evrs_as_section and display_column_evrs_as_section methods, with a minor (nonbreaking) refactor to create a new _render_for_jupyter method.
* Allow selection of site in UpdateDataDocsAction with new arg target_site_names in great_expectations.yml
* Fix issue with regular expression support in BigQuery (#1244)

0.9.8
-----------------
* Allow basic operations in evaluation parameters, with or without evaluation parameters.
* When unexpected exceptions occur (e.g., during data docs rendering), the user will see detailed error messages, providing information about the specific issue as well as the stack trace.
* Remove the "project new" option from the command line (since it is not implemented; users can only run "init" to create a new project).
* Update type detection for bigquery based on driver changes in pybigquery driver 0.4.14. Added a warning for users who are running an older pybigquery driver
* added execution tests to the NotebookRenderer to mitigate codegen risks
* Add option "persist", true by default, for SparkDFDataset to persist the DataFrame it is passed. This addresses #1133 in a deeper way (thanks @tejsvirai for the robust debugging support and reproduction on spark).

  * Disabling this option should *only* be done if the user has *already* externally persisted the DataFrame, or if the dataset is too large to persist but *computations are guaranteed to be stable across jobs*.

* Enable passing dataset kwargs through datasource via dataset_options batch_kwarg.
* Fix AttributeError when validating expectations from a JSON file
* Data Docs: fix bug that was causing erratic scrolling behavior when table of contents contains many columns
* Data Docs: add ability to hide how-to buttons and related content in Data Docs

0.9.7
-----------------
* Update marshmallow dependency to >3. NOTE: as of this release, you MUST use marshamllow >3.0, which REQUIRES python 3. (`#1187 <https://github.com/great-expectations/great_expectations/issues/1187>`_) @jcampbell

  * Schema checking is now stricter for expectation suites, and data_asset_name must not be present as a top-level key in expectation suite json. It is safe to remove.
  * Similarly, datasource configuration must now adhere strictly to the required schema, including having any required credentials stored in the "credentials" dictionary.

* New beta CLI command: `tap new` that generates an executable python file to expedite deployments. (`#1193 <https://github.com/great-expectations/great_expectations/issues/1193>`_) @Aylr
* bugfix in TableBatchKwargsGenerator docs
* Added feature maturity in README (`#1203 <https://github.com/great-expectations/great_expectations/issues/1203>`_) @kyleaton
* Fix failing test that should skip if postgresql not running (`#1199 <https://github.com/great-expectations/great_expectations/issues/1199>`_) @cicdw


0.9.6
-----------------
* validate result dict when instantiating an ExpectationValidationResult (`#1133 <https://github.com/great-expectations/great_expectations/issues/1133>`_)
* DataDocs: Expectation Suite name on Validation Result pages now link to Expectation Suite page
* `great_expectations init`: cli now asks user if csv has header when adding a Spark Datasource with csv file
* Improve support for using GCP Storage Bucket as a Data Docs Site backend (thanks @hammadzz)
* fix notebook renderer handling for expectations with no column kwarg and table not in their name (`#1194 <https://github.com/great-expectations/great_expectations/issues/1194>`_)


0.9.5
-----------------
* Fixed unexpected behavior with suite edit, data docs and jupyter
* pytest pinned to 5.3.5


0.9.4
-----------------
* Update CLI `init` flow to support snowflake transient tables
* Use filename for default expectation suite name in CLI `init`
* Tables created by SqlAlchemyDataset use a shorter name with 8 hex characters of randomness instead of a full uuid
* Better error message when config substitution variable is missing
* removed an unused directory in the GE folder
* removed obsolete config error handling
* Docs typo fixes
* Jupyter notebook improvements
* `great_expectations init` improvements
* Simpler messaging in validation notebooks
* replaced hacky loop with suite list call in notebooks
* CLI suite new now supports `--empty` flag that generates an empty suite and opens a notebook
* add error handling to `init` flow for cases where user tries using a broken file


0.9.3
-----------------
* Add support for transient table creation in snowflake (#1012)
* Improve path support in TupleStoreBackend for better cross-platform compatibility
* New features on `ExpectationSuite`

  - ``add_citation()``
  - ``get_citations()``

* `SampleExpectationsDatasetProfiler` now leaves a citation containing the original batch kwargs
* `great_expectations suite edit` now uses batch_kwargs from citations if they exist
* Bugfix :: suite edit notebooks no longer blow away the existing suite while loading a batch of data
* More robust and tested logic in `suite edit`
* DataDocs: bugfixes and improvements for smaller viewports
* Bugfix :: fix for bug that crashes SampleExpectationsDatasetProfiler if unexpected_percent is of type decimal.Decimal (`#1109 <https://github.com/great-expectations/great_expectations/issues/1109>`_)


0.9.2
-----------------
* Fixes #1095
* Added a `list_expectation_suites` function to `data_context`, and a corresponding CLI function - `suite list`.
* CI no longer enforces legacy python tests.

0.9.1
------
* Bugfix for dynamic "How to Edit This Expectation Suite" command in DataDocs

0.9.0
-----------------

Version 0.9.0 is a major update to Great Expectations! The DataContext has continued to evolve into a powerful tool
for ensuring that Expectation Suites can properly represent the way users think about their data, and upgrading will
make it much easier to store and share expectation suites, and to build data docs that support your whole team.
You’ll get awesome new features including improvements to data docs look and the ability to choose and store metrics
for building flexible data quality dashboards.

The changes for version 0.9.0 fall into several broad areas:

1. Onboarding

Release 0.9.0 of Great Expectations makes it much easier to get started with the project. The `init` flow has grown
to support a much wider array of use cases and to use more natural language rather than introducing
GreatExpectations concepts earlier. You can more easily configure different backends and datasources, take advantage
of guided walkthroughs to find and profile data, and share project configurations with colleagues.

If you have already completed the `init` flow using a previous version of Great Expectations, you do not need to
rerun the command. However, **there are some small changes to your configuration that will be required**. See
:ref:`migrating_versions` for details.

2. CLI Command Improvements

With this release we have introduced a consistent naming pattern for accessing subcommands based on the noun (a
Great Expectations object like `suite` or `docs`) and verb (an action like `edit` or `new`). The new user experience
will allow us to more naturally organize access to CLI tools as new functionality is added.

3. Expectation Suite Naming and Namespace Changes

Defining shared expectation suites and validating data from different sources is much easier in this release. The
DataContext, which manages storage and configuration of expectations, validations, profiling, and data docs, no
longer requires that expectation suites live in a datasource-specific “namespace.” Instead, you should name suites
with the logical name corresponding to your data, making it easy to share them or validate against different data
sources. For example, the expectation suite "npi" for National Provider Identifier data can now be shared across
teams who access the same logical data in local systems using Pandas, on a distributed Spark cluster, or via a
relational database.

Batch Kwargs, or instructions for a datasource to build a batch of data, are similarly freed from a required
namespace, and you can more easily integrate Great Expectations into workflows where you do not need to use a
BatchKwargsGenerator (usually because you have a batch of data ready to validate, such as in a table or a known
directory).

The most noticeable impact of this API change is in the complete removal of the DataAssetIdentifier class. For
example, the `create_expectation_suite` and `get_batch` methods now no longer require a data_asset_name parameter,
relying only on the expectation_suite_name and batch_kwargs to do their job. Similarly, there is no more asset name
normalization required. See the upgrade guide for more information.

4. Metrics and Evaluation Parameter Stores

Metrics have received much more love in this release of Great Expectations! We've improved the system for declaring
evaluation parameters that support dependencies between different expectation suites, so you can easily identify a
particular field in the result of one expectation to use as the input into another. And the MetricsStore is now much
more flexible, supporting a new ValidationAction that makes it possible to select metrics from a validation result
to be saved in a database where they can power a dashboard.

5. Internal Type Changes and Improvements

Finally, in this release, we have done a lot of work under the hood to make things more robust, including updating
all of the internal objects to be more strongly typed. That change, while largely invisible to end users, paves the
way for some really exciting opportunities for extending Great Expectations as we build a bigger community around
the project.


We are really excited about this release, and encourage you to upgrade right away to take advantage of the more
flexible naming and simpler API for creating, accessing, and sharing your expectations. As always feel free to join
us on Slack for questions you don't see addressed!


0.8.9__develop
-----------------


0.8.8
-----------------
* Add support for allow_relative_error to expect_column_quantile_values_to_be_between, allowing Redshift users access
  to this expectation
* Add support for checking backend type information for datetime columns using expect_column_min_to_be_between and
  expect_column_max_to_be_between

0.8.7
-----------------
* Add support for expect_column_values_to_be_of_type for BigQuery backend (#940)
* Add image CDN for community usage stats
* Documentation improvements and fixes

0.8.6
-----------------
* Raise informative error if config variables are declared but unavailable
* Update ExpectationsStore defaults to be consistent across all FixedLengthTupleStoreBackend objects
* Add support for setting spark_options via SparkDFDatasource
* Include tail_weights by default when using build_continuous_partition_object
* Fix Redshift quantiles computation and type detection
* Allow boto3 options to be configured (#887)

0.8.5
-----------------
* BREAKING CHANGE: move all reader options from the top-level batch_kwargs object to a sub-dictionary called
  "reader_options" for SparkDFDatasource and PandasDatasource. This means it is no longer possible to specify
  supplemental reader-specific options at the top-level of `get_batch`,  `yield_batch_kwargs` or `build_batch_kwargs`
  calls, and instead, you must explicitly specify that they are reader_options, e.g. by a call such as:
  `context.yield_batch_kwargs(data_asset_name, reader_options={'encoding': 'utf-8'})`.
* BREAKING CHANGE: move all query_params from the top-level batch_kwargs object to a sub-dictionary called
  "query_params" for SqlAlchemyDatasource. This means it is no longer possible to specify supplemental query_params at
  the top-level of `get_batch`,  `yield_batch_kwargs` or `build_batch_kwargs`
  calls, and instead, you must explicitly specify that they are query_params, e.g. by a call such as:
  `context.yield_batch_kwargs(data_asset_name, query_params={'schema': 'foo'})`.
* Add support for filtering validation result suites and validation result pages to show only failed expectations in
  generated documentation
* Add support for limit parameter to batch_kwargs for all datasources: Pandas, SqlAlchemy, and SparkDF; add support
  to generators to support building batch_kwargs with limits specified.
* Include raw_query and query_params in query_generator batch_kwargs
* Rename generator keyword arguments from data_asset_name to generator_asset to avoid ambiguity with normalized names
* Consistently migrate timestamp from batch_kwargs to batch_id
* Include batch_id in validation results
* Fix issue where batch_id was not included in some generated datasets
* Fix rendering issue with expect_table_columns_to_match_ordered_list expectation
* Add support for GCP, including BigQuery and GCS
* Add support to S3 generator for retrieving directories by specifying the `directory_assets` configuration
* Fix warning regarding implicit class_name during init flow
* Expose build_generator API publicly on datasources
* Allow configuration of known extensions and return more informative message when SubdirReaderBatchKwargsGenerator cannot find
  relevant files.
* Add support for allow_relative_error on internal dataset quantile functions, and add support for
  build_continuous_partition_object in Redshift
* Fix truncated scroll bars in value_counts graphs


0.8.4.post0
----------------
* Correct a packaging issue resulting in missing notebooks in tarball release; update docs to reflect new notebook
  locations.


0.8.4
-----------------
* Improved the tutorials that walk new users through the process of creating expectations and validating data
* Changed the flow of the init command - now it creates the scaffolding of the project and adds a datasource. After
  that users can choose their path.
* Added a component with links to useful tutorials to the index page of the Data Docs website
* Improved the UX of adding a SQL datasource in the CLI - now the CLI asks for specific credentials for Postgres,
  MySQL, Redshift and Snowflake, allows continuing debugging in the config file and has better error messages
* Added batch_kwargs information to DataDocs validation results
* Fix an issue affecting file stores on Windows


0.8.3
-----------------
* Fix a bug in data-docs' rendering of mostly parameter
* Correct wording for expect_column_proportion_of_unique_values_to_be_between
* Set charset and meta tags to avoid unicode decode error in some browser/backend configurations
* Improve formatting of empirical histograms in validation result data docs
* Add support for using environment variables in `config_variables_file_path`
* Documentation improvements and corrections


0.8.2.post0
------------
* Correct a packaging issue resulting in missing css files in tarball release


0.8.2
-----------------
* Add easier support for customizing data-docs css
* Use higher precision for rendering 'mostly' parameter in data-docs; add more consistent locale-based
  formatting in data-docs
* Fix an issue causing visual overlap of large numbers of validation results in build-docs index
* Documentation fixes (thanks @DanielOliver!) and improvements
* Minor CLI wording fixes
* Improved handling of MySql temporary tables
* Improved detection of older config versions


0.8.1
-----------------
* Fix an issue where version was reported as '0+unknown'


0.8.0
-----------------

Version 0.8.0 is a significant update to Great Expectations, with many improvements focused on configurability
and usability.  See the :ref:`migrating_versions` guide for more details on specific changes, which include
several breaking changes to configs and APIs.

Highlights include:

1. Validation Operators and Actions. Validation operators make it easy to integrate GE into a variety of pipeline runners. They
   offer one-line integration that emphasizes configurability. See the :ref:`validation_operators_and_actions`
   feature guide for more information.

   - The DataContext `get_batch` method no longer treats `expectation_suite_name` or `batch_kwargs` as optional; they
     must be explicitly specified.
   - The top-level GE validate method allows more options for specifying the specific data_asset class to use.

2. First-class support for plugins in a DataContext, with several features that make it easier to configure and
   maintain DataContexts across common deployment patterns.

   - **Environments**: A DataContext can now manage :ref:`environment_and_secrets` more easily thanks to more dynamic and
     flexible variable substitution.
   - **Stores**: A new internal abstraction for DataContexts, :ref:`stores_reference`, make extending GE easier by
     consolidating logic for reading and writing resources from a database, local, or cloud storage.
   - **Types**: Utilities configured in a DataContext are now referenced using `class_name` and `module_name` throughout
     the DataContext configuration, making it easier to extend or supplement pre-built resources. For now, the "type"
     parameter is still supported but expect it to be removed in a future release.

3. Partitioners: Batch Kwargs are clarified and enhanced to help easily reference well-known chunks of data using a
   partition_id. Batch ID and Batch Fingerprint help round out support for enhanced metadata around data
   assets that GE validates. See :ref:`batch_identifiers` for more information. The `GlobReaderBatchKwargsGenerator`,
   `QueryBatchKwargsGenerator`, `S3GlobReaderBatchKwargsGenerator`, `SubdirReaderBatchKwargsGenerator`, and `TableBatchKwargsGenerator` all support partition_id for
   easily accessing data assets.

4. Other Improvements:

   - We're beginning a long process of some under-the-covers refactors designed to make GE more maintainable as we
     begin adding additional features.
   - Restructured documentation: our docs have a new structure and have been reorganized to provide space for more
     easily adding and accessing reference material. Stay tuned for additional detail.
   - The command build-documentation has been renamed build-docs and now by
     default opens the Data Docs in the users' browser.

v0.7.11
-----------------
* Fix an issue where head() lost the column name for SqlAlchemyDataset objects with a single column
* Fix logic for the 'auto' bin selection of `build_continuous_partition_object`
* Add missing jinja2 dependency
* Fix an issue with inconsistent availability of strict_min and strict_max options on expect_column_values_to_be_between
* Fix an issue where expectation suite evaluation_parameters could be overriden by values during validate operation


v0.7.10
-----------------
* Fix an issue in generated documentation where the Home button failed to return to the index
* Add S3 Generator to module docs and improve module docs formatting
* Add support for views to QueryBatchKwargsGenerator
* Add success/failure icons to index page
* Return to uniform histogram creation during profiling to avoid large partitions for internal performance reasons


v0.7.9
-----------------
* Add an S3 generator, which will introspect a configured bucket and generate batch_kwargs from identified objects
* Add support to PandasDatasource and SparkDFDatasource for reading directly from S3
* Enhance the Site Index page in documentation so that validation results are sorted and display the newest items first
  when using the default run-id scheme
* Add a new utility method, `build_continuous_partition_object` which will build partition objects using the dataset
  API and so supports any GE backend.
* Fix an issue where columns with spaces in their names caused failures in some SqlAlchemyDataset and SparkDFDataset
  expectations
* Fix an issue where generated queries including null checks failed on MSSQL (#695)
* Fix an issue where evaluation parameters passed in as a set instead of a list could cause JSON serialization problems
  for the result object (#699)


v0.7.8
-----------------
* BREAKING: slack webhook URL now must be in the profiles.yml file (treat as a secret)
* Profiler improvements:

  - Display candidate profiling data assets in alphabetical order
  - Add columns to the expectation_suite meta during profiling to support human-readable description information

* Improve handling of optional dependencies during CLI init
* Improve documentation for create_expectations notebook
* Fix several anachronistic documentation and docstring phrases (#659, #660, #668, #681; #thanks @StevenMMortimer)
* Fix data docs rendering issues:

  - documentation rendering failure from unrecognized profiled column type (#679; thanks @dinedal))
  - PY2 failure on encountering unicode (#676)


0.7.7
-----------------
* Standardize the way that plugin module loading works. DataContext will begin to use the new-style class and plugin
  identification moving forward; yml configs should specify class_name and module_name (with module_name optional for
  GE types). For now, it is possible to use the "type" parameter in configuration (as before).
* Add support for custom data_asset_type to all datasources
* Add support for strict_min and strict_max to inequality-based expectations to allow strict inequality checks
  (thanks @RoyalTS!)
* Add support for reader_method = "delta" to SparkDFDatasource
* Fix databricks generator (thanks @sspitz3!)
* Improve performance of DataContext loading by moving optional import
* Fix several memory and performance issues in SparkDFDataset.

  - Use only distinct value count instead of bringing values to driver
  - Migrate away from UDF for set membership, nullity, and regex expectations

* Fix several UI issues in the data_documentation

  - Move prescriptive dataset expectations to Overview section
  - Fix broken link on Home breadcrumb
  - Scroll follows navigation properly
  - Improved flow for long items in value_set
  - Improved testing for ValidationRenderer
  - Clarify dependencies introduced in documentation sites
  - Improve testing and documentation for site_builder, including run_id filter
  - Fix missing header in Index page and cut-off tooltip
  - Add run_id to path for validation files


0.7.6
-----------------
* New Validation Renderer! Supports turning validation results into HTML and displays differences between the expected
  and the observed attributes of a dataset.
* Data Documentation sites are now fully configurable; a data context can be configured to generate multiple
  sites built with different GE objects to support a variety of data documentation use cases. See data documentation
  guide for more detail.
* CLI now has a new top-level command, `build-documentation` that can support rendering documentation for specified
  sites and even named data assets in a specific site.
* Introduced DotDict and LooselyTypedDotDict classes that allow to enforce typing of dictionaries.
* Bug fixes: improved internal logic of rendering data documentation, slack notification, and CLI profile command when
  datasource argument was not provided.

0.7.5
-----------------
* Fix missing requirement for pypandoc brought in from markdown support for notes rendering.

0.7.4
-----------------
* Fix numerous rendering bugs and formatting issues for rendering documentation.
* Add support for pandas extension dtypes in pandas backend of expect_column_values_to_be_of_type and
  expect_column_values_to_be_in_type_list and fix bug affecting some dtype-based checks.
* Add datetime and boolean column-type detection in BasicDatasetProfiler.
* Improve BasicDatasetProfiler performance by disabling interactive evaluation when output of expectation is not
  immediately used for determining next expectations in profile.
* Add support for rendering expectation_suite and expectation_level notes from meta in docs.
* Fix minor formatting issue in readthedocs documentation.

0.7.3
-----------------
* BREAKING: Harmonize expect_column_values_to_be_of_type and expect_column_values_to_be_in_type_list semantics in
  Pandas with other backends, including support for None type and type_list parameters to support profiling.
  *These type expectations now rely exclusively on native python or numpy type names.*
* Add configurable support for Custom DataAsset modules to DataContext
* Improve support for setting and inheriting custom data_asset_type names
* Add tooltips with expectations backing data elements to rendered documentation
* Allow better selective disabling of tests (thanks @RoyalITS)
* Fix documentation build errors causing missing code blocks on readthedocs
* Update the parameter naming system in DataContext to reflect data_asset_name *and* expectation_suite_name
* Change scary warning about discarding expectations to be clearer, less scary, and only in log
* Improve profiler support for boolean types, value_counts, and type detection
* Allow user to specify data_assets to profile via CLI
* Support CLI rendering of expectation_suite and EVR-based documentation

0.7.2
-----------------
* Improved error detection and handling in CLI "add datasource" feature
* Fixes in rendering of profiling results (descriptive renderer of validation results)
* Query Generator of SQLAlchemy datasource adds tables in non-default schemas to the data asset namespace
* Added convenience methods to display HTML renderers of sections in Jupyter notebooks
* Implemented prescriptive rendering of expectations for most expectation types

0.7.1
------------

* Added documentation/tutorials/videos for onboarding and new profiling and documentation features
* Added prescriptive documentation built from expectation suites
* Improved index, layout, and navigation of data context HTML documentation site
* Bug fix: non-Python files were not included in the package
* Improved the rendering logic to gracefully deal with failed expectations
* Improved the basic dataset profiler to be more resilient
* Implement expect_column_values_to_be_of_type, expect_column_values_to_be_in_type_list for SparkDFDataset
* Updated CLI with a new documentation command and improved profile and render commands
* Expectation suites and validation results within a data context are saved in a more readable form (with indentation)
* Improved compatibility between SparkDatasource and InMemoryGenerator
* Optimization for Pandas column type checking
* Optimization for Spark duplicate value expectation (thanks @orenovadia!)
* Default run_id format no longer includes ":" and specifies UTC time
* Other internal improvements and bug fixes


0.7.0
------------

Version 0.7 of Great Expectations is HUGE. It introduces several major new features
and a large number of improvements, including breaking API changes.

The core vocabulary of expectations remains consistent. Upgrading to
the new version of GE will primarily require changes to code that
uses data contexts; existing expectation suites will require only changes
to top-level names.

 * Major update of Data Contexts. Data Contexts now offer significantly \
   more support for building and maintaining expectation suites and \
   interacting with existing pipeline systems, including providing a namespace for objects.\
   They can handle integrating, registering, and storing validation results, and
   provide a namespace for data assets, making **batches** first-class citizens in GE.
   Read more: :ref:`data_context` or :py:mod:`great_expectations.data_context`

 * Major refactor of autoinspect. Autoinspect is now built around a module
   called "profile" which provides a class-based structure for building
   expectation suites. There is no longer a default  "autoinspect_func" --
   calling autoinspect requires explicitly passing the desired profiler. See :ref:`profiling`

 * New "Compile to Docs" feature produces beautiful documentation from expectations and expectation
   validation reports, helping keep teams on the same page.

 * Name clarifications: we've stopped using the overloaded terms "expectations
   config" and "config" and instead use "expectation suite" to refer to a
   collection (or suite!) of expectations that can be used for validating a
   data asset.

   - Expectation Suites include several top level keys that are useful \
     for organizing content in a data context: data_asset_name, \
     expectation_suite_name, and data_asset_type. When a data_asset is \
     validated, those keys will be placed in the `meta` key of the \
     validation result.

 * Major enhancement to the CLI tool including `init`, `render` and more flexibility with `validate`

 * Added helper notebooks to make it easy to get started. Each notebook acts as a combination of \
   tutorial and code scaffolding, to help you quickly learn best practices by applying them to \
   your own data.

 * Relaxed constraints on expectation parameter values, making it possible to declare many column
   aggregate expectations in a way that is always "vacuously" true, such as
   ``expect_column_values_to_be_between`` ``None`` and ``None``. This makes it possible to progressively
   tighten expectations while using them as the basis for profiling results and documentation.

  * Enabled caching on dataset objects by default.

 * Bugfixes and improvements:

   * New expectations:

     * expect_column_quantile_values_to_be_between
     * expect_column_distinct_values_to_be_in_set

   * Added support for ``head`` method on all current backends, returning a PandasDataset
   * More implemented expectations for SparkDF Dataset with optimizations

     * expect_column_values_to_be_between
     * expect_column_median_to_be_between
     * expect_column_value_lengths_to_be_between

   * Optimized histogram fetching for SqlalchemyDataset and SparkDFDataset
   * Added cross-platform internal partition method, paving path for improved profiling
   * Fixed bug with outputstrftime not being honored in PandasDataset
   * Fixed series naming for column value counts
   * Standardized naming for expect_column_values_to_be_of_type
   * Standardized and made explicit use of sample normalization in stdev calculation
   * Added from_dataset helper
   * Internal testing improvements
   * Documentation reorganization and improvements
   * Introduce custom exceptions for more detailed error logs

0.6.1
------------
* Re-add testing (and support) for py2
* NOTE: Support for SqlAlchemyDataset and SparkDFDataset is enabled via optional install \
  (e.g. ``pip install great_expectations[sqlalchemy]`` or ``pip install great_expectations[spark]``)

0.6.0
------------
* Add support for SparkDFDataset and caching (HUGE work from @cselig)
* Migrate distributional expectations to new testing framework
* Add support for two new expectations: expect_column_distinct_values_to_contain_set
  and expect_column_distinct_values_to_equal_set (thanks @RoyalTS)
* FUTURE BREAKING CHANGE: The new cache mechanism for Datasets, \
  when enabled, causes GE to assume that dataset does not change between evaluation of individual expectations. \
  We anticipate this will become the future default behavior.
* BREAKING CHANGE: Drop official support pandas < 0.22

0.5.1
---------------
* **Fix** issue where no result_format available for expect_column_values_to_be_null caused error
* Use vectorized computation in pandas (#443, #445; thanks @RoyalTS)


0.5.0
----------------
* Restructured class hierarchy to have a more generic DataAsset parent that maintains expectation logic separate \
  from the tabular organization of Dataset expectations
* Added new FileDataAsset and associated expectations (#416 thanks @anhollis)
* Added support for date/datetime type columns in some SQLAlchemy expectations (#413)
* Added support for a multicolumn expectation, expect multicolumn values to be unique (#408)
* **Optimization**: You can now disable `partial_unexpected_counts` by setting the `partial_unexpected_count` value to \
  0 in the result_format argument, and we do not compute it when it would not be returned. (#431, thanks @eugmandel)
* **Fix**: Correct error in unexpected_percent computations for sqlalchemy when unexpected values exceed limit (#424)
* **Fix**: Pass meta object to expectation result (#415, thanks @jseeman)
* Add support for multicolumn expectations, with `expect_multicolumn_values_to_be_unique` as an example (#406)
* Add dataset class to from_pandas to simplify using custom datasets (#404, thanks @jtilly)
* Add schema support for sqlalchemy data context (#410, thanks @rahulj51)
* Minor documentation, warning, and testing improvements (thanks @zdog).


0.4.5
----------------
* Add a new autoinspect API and remove default expectations.
* Improve details for expect_table_columns_to_match_ordered_list (#379, thanks @rlshuhart)
* Linting fixes (thanks @elsander)
* Add support for dataset_class in from_pandas (thanks @jtilly)
* Improve redshift compatibility by correcting faulty isnull operator (thanks @avanderm)
* Adjust partitions to use tail_weight to improve JSON compatibility and
  support special cases of KL Divergence (thanks @anhollis)
* Enable custom_sql datasets for databases with multiple schemas, by
  adding a fallback for column reflection (#387, thanks @elsander)
* Remove `IF NOT EXISTS` check for custom sql temporary tables, for
  Redshift compatibility (#372, thanks @elsander)
* Allow users to pass args/kwargs for engine creation in
  SqlAlchemyDataContext (#369, thanks @elsander)
* Add support for custom schema in SqlAlchemyDataset (#370, thanks @elsander)
* Use getfullargspec to avoid deprecation warnings.
* Add expect_column_values_to_be_unique to SqlAlchemyDataset
* **Fix** map expectations for categorical columns (thanks @eugmandel)
* Improve internal testing suite (thanks @anhollis and @ccnobbli)
* Consistently use value_set instead of mixing value_set and values_set (thanks @njsmith8)

0.4.4
----------------
* Improve CLI help and set CLI return value to the number of unmet expectations
* Add error handling for empty columns to SqlAlchemyDataset, and associated tests
* **Fix** broken support for older pandas versions (#346)
* **Fix** pandas deepcopy issue (#342)

0.4.3
-------
* Improve type lists in expect_column_type_to_be[_in_list] (thanks @smontanaro and @ccnobbli)
* Update cli to use entry_points for conda compatibility, and add version option to cli
* Remove extraneous development dependency to airflow
* Address SQlAlchemy warnings in median computation
* Improve glossary in documentation
* Add 'statistics' section to validation report with overall validation results (thanks @sotte)
* Add support for parameterized expectations
* Improve support for custom expectations with better error messages (thanks @syk0saje)
* Implement expect_column_value_lenghts_to_[be_between|equal] for SQAlchemy (thanks @ccnobbli)
* **Fix** PandasDataset subclasses to inherit child class

0.4.2
-------
* **Fix** bugs in expect_column_values_to_[not]_be_null: computing unexpected value percentages and handling all-null (thanks @ccnobbli)
* Support mysql use of Decimal type (thanks @bouke-nederstigt)
* Add new expectation expect_column_values_to_not_match_regex_list.

  * Change behavior of expect_column_values_to_match_regex_list to use python re.findall in PandasDataset, relaxing \
    matching of individuals expressions to allow matches anywhere in the string.

* **Fix** documentation errors and other small errors (thanks @roblim, @ccnobbli)

0.4.1
-------
* Correct inclusion of new data_context module in source distribution

0.4.0
-------
* Initial implementation of data context API and SqlAlchemyDataset including implementations of the following \
  expectations:

  * expect_column_to_exist
  * expect_table_row_count_to_be
  * expect_table_row_count_to_be_between
  * expect_column_values_to_not_be_null
  * expect_column_values_to_be_null
  * expect_column_values_to_be_in_set
  * expect_column_values_to_be_between
  * expect_column_mean_to_be
  * expect_column_min_to_be
  * expect_column_max_to_be
  * expect_column_sum_to_be
  * expect_column_unique_value_count_to_be_between
  * expect_column_proportion_of_unique_values_to_be_between

* Major refactor of output_format to new result_format parameter. See docs for full details:

  * exception_list and related uses of the term exception have been renamed to unexpected
  * Output formats are explicitly hierarchical now, with BOOLEAN_ONLY < BASIC < SUMMARY < COMPLETE. \
    All *column_aggregate_expectation* expectations now return element count and related information included at the \
    BASIC level or higher.

* New expectation available for parameterized distributions--\
  expect_column_parameterized_distribution_ks_test_p_value_to_be_greater_than (what a name! :) -- (thanks @ccnobbli)
* ge.from_pandas() utility (thanks @schrockn)
* Pandas operations on a PandasDataset now return another PandasDataset (thanks @dlwhite5)
* expect_column_to_exist now takes a column_index parameter to specify column order (thanks @louispotok)
* Top-level validate option (ge.validate())
* ge.read_json() helper (thanks @rjurney)
* Behind-the-scenes improvements to testing framework to ensure parity across data contexts.
* Documentation improvements, bug-fixes, and internal api improvements

0.3.2
-------
* Include requirements file in source dist to support conda

0.3.1
--------
* **Fix** infinite recursion error when building custom expectations
* Catch dateutil parsing overflow errors

0.2
-----
* Distributional expectations and associated helpers are improved and renamed to be more clear regarding the tests they apply
* Expectation decorators have been refactored significantly to streamline implementing expectations and support custom expectations
* API and examples for custom expectations are available
* New output formats are available for all expectations
* Significant improvements to test suite and compatibility<|MERGE_RESOLUTION|>--- conflicted
+++ resolved
@@ -6,12 +6,9 @@
 
 Develop
 -----------------
-<<<<<<< HEAD
 * [FEATURE] Expectations now define “Domain,” “Success,” and “Runtime” kwargs to allow them to determine expectation equivalence for updating expectations. Fixes column pair expectation update logic.
   * [BREAKING] Calls to `add_expectation`, `remove_expectation`, and `find_expectations` now take an ExpectationConfiguration object and `match_type` to allow more flexibility in determining which expectations should be modified. See :ref:`migrating_versions`_ for more information.
-=======
 * [ENHANCEMENT] Include datetime and bool column types in descriptive documentation results
->>>>>>> e4270cfd
 * [ENHANCEMENT] Improve data docs page breadcrumbs to have clearer run information
 * [ENHANCEMENT] Data Docs Validation Results only shows unexpected value counts if all unexpected values are available
 * [DOCS] Add how-to guides for configuring MySQL and MSSQL Datasources
