--- conflicted
+++ resolved
@@ -6,13 +6,10 @@
 
 Develop
 -----------------
-<<<<<<< HEAD
+* [FEATURE] Add support for conditional expectations using pandas execution engine (#1217 HUGE thanks @arsenii!)
 * [ENHANCEMENT] Include datetime and bool column types in descriptive documentation results
 * [ENHANCEMENT] Improve data docs page breadcrumbs to have clearer run information
 * [ENHANCEMENT] Data Docs Validation Results only shows unexpected value counts if all unexpected values are available
-=======
-* [FEATURE] Add support for conditional expectations using pandas execution engine (#1217 HUGE thanks @arsenii!)
->>>>>>> a73fae93
 * [DOCS] Add how-to guides for configuring MySQL and MSSQL Datasources
 
 0.11.9
