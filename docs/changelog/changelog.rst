.. _changelog:


0.8.3__develop
-----------------
<<<<<<< HEAD
* Add support for GCS store
=======
* Fix a bug in data-docs' rendering of mostly parameter
* Correct wording for expect_column_proportion_of_unique_values_to_be_between
* Avoid use of unicode character in data-docs to skirt encoding issues
>>>>>>> f4001405

0.8.2
-----------------
* Add easier support for customizing data-docs css
* Use higher precision for rendering 'mostly' parameter in data-docs; add more consistent locale-based
  formatting in data-docs
* Fix an issue causing visual overlap of large numbers of validation results in build-docs index
* Documentation fixes (thanks @DanielOliver!) and improvements
* Minor CLI wording fixes
* Improved handling of MySql temporary tables
* Improved detection of older config versions


0.8.1
-----------------
* Fix an issue where version was reported as '0+unknown'


0.8.0
-----------------

Version 0.8.0 is a significant update to Great Expectations, with many improvements focused on configurability
and usability.  See the :ref:`migrating_versions` guide for more details on specific changes, which include
several breaking changes to configs and APIs.

Highlights include:

1. Validation Operators and Actions. Validation operators make it easy to integrate GE into a variety of pipeline runners. They
   offer one-line integration that emphasizes configurability. See the :ref:`validation_operators_and_actions`
   feature guide for more information.

   - The DataContext `get_batch` method no longer treats `expectation_suite_name` or `batch_kwargs` as optional; they
     must be explicitly specified.
   - The top-level GE validate method allows more options for specifying the specific data_asset class to use.

2. First-class support for plugins in a DataContext, with several features that make it easier to configure and
   maintain DataContexts across common deployment patterns.

   - **Environments**: A DataContext can now manage :ref:`environment_and_secrets` more easily thanks to more dynamic and
     flexible variable substitution.
   - **Stores**: A new internal abstraction for DataContexts, :ref:`stores_reference`, make extending GE easier by
     consolidating logic for reading and writing resources from a database, local, or cloud storage.
   - **Types**: Utilities configured in a DataContext are now referenced using `class_name` and `module_name` throughout
     the DataContext configuration, making it easier to extend or supplement pre-built resources. For now, the "type"
     parameter is still supported but expect it to be removed in a future release.

3. Partitioners: Batch Kwargs are clarified and enhanced to help easily reference well-known chunks of data using a
   partition_id. Batch ID and Batch Fingerprint help round out support for enhanced metadata around data
   assets that GE validates. See :ref:`batch_identifiers` for more information. The `GlobReaderGenerator`,
   `QueryGenerator`, `S3Generator`, `SubdirReaderGenerator`, and `TableGenerator` all support partition_id for
   easily accessing data assets.

4. Other Improvements:

   - We're beginning a long process of some under-the-covers refactors designed to make GE more maintainable as we
     begin adding additional features.
   - Restructured documentation: our docs have a new structure and have been reorganized to provide space for more
     easily adding and accessing reference material. Stay tuned for additional detail.
   - The command build-documentation has been renamed build-docs and now by
     default opens the Data Docs in the users' browser.

v0.7.11
-----------------
* Fix an issue where head() lost the column name for SqlAlchemyDataset objects with a single column
* Fix logic for the 'auto' bin selection of `build_continuous_partition_object`
* Add missing jinja2 dependency
* Fix an issue with inconsistent availability of strict_min and strict_max options on expect_column_values_to_be_between
* Fix an issue where expectation suite evaluation_parameters could be overriden by values during validate operation


v0.7.10
-----------------
* Fix an issue in generated documentation where the Home button failed to return to the index
* Add S3 Generator to module docs and improve module docs formatting
* Add support for views to QueryGenerator
* Add success/failure icons to index page
* Return to uniform histogram creation during profiling to avoid large partitions for internal performance reasons


v0.7.9
-----------------
* Add an S3 generator, which will introspect a configured bucket and generate batch_kwargs from identified objects
* Add support to PandasDatasource and SparkDFDatasource for reading directly from S3
* Enhance the Site Index page in documentation so that validation results are sorted and display the newest items first
  when using the default run-id scheme
* Add a new utility method, `build_continuous_partition_object` which will build partition objects using the dataset
  API and so supports any GE backend.
* Fix an issue where columns with spaces in their names caused failures in some SqlAlchemyDataset and SparkDFDataset
  expectations
* Fix an issue where generated queries including null checks failed on MSSQL (#695)
* Fix an issue where evaluation parameters passed in as a set instead of a list could cause JSON serialization problems
  for the result object (#699)


v0.7.8
-----------------
* BREAKING: slack webhook URL now must be in the profiles.yml file (treat as a secret)
* Profiler improvements:
  - Display candidate profiling data assets in alphabetical order
  - Add columns to the expectation_suite meta during profiling to support human-readable description information
* Improve handling of optional dependencies during CLI init
* Improve documentation for create_expectations notebook
* Fix several anachronistic documentation and docstring phrases (#659, #660, #668, #681; #thanks @StevenMMortimer)
* Fix data docs rendering issues:
  - documentation rendering failure from unrecognized profiled column type (#679; thanks @dinedal))
  - PY2 failure on encountering unicode (#676)


v.0.7.7
-----------------
* Standardize the way that plugin module loading works. DataContext will begin to use the new-style class and plugin
  identification moving forward; yml configs should specify class_name and module_name (with module_name optional for
  GE types). For now, it is possible to use the "type" parameter in configuration (as before).
* Add support for custom data_asset_type to all datasources
* Add support for strict_min and strict_max to inequality-based expectations to allow strict inequality checks
  (thanks @RoyalTS!)
* Add support for reader_method = "delta" to SparkDFDatasource
* Fix databricks generator (thanks @sspitz3!)
* Improve performance of DataContext loading by moving optional import
* Fix several memory and performance issues in SparkDFDataset.
  - Use only distinct value count instead of bringing values to driver
  - Migrate away from UDF for set membership, nullity, and regex expectations
* Fix several UI issues in the data_documentation
  - Move prescriptive dataset expectations to Overview section
  - Fix broken link on Home breadcrumb
  - Scroll follows navigation properly
  - Improved flow for long items in value_set
  - Improved testing for ValidationRenderer
  - Clarify dependencies introduced in documentation sites
  - Improve testing and documentation for site_builder, including run_id filter
  - Fix missing header in Index page and cut-off tooltip
  - Add run_id to path for validation files


v.0.7.6
-----------------
* New Validation Renderer! Supports turning validation results into HTML and displays differences between the expected
  and the observed attributes of a dataset.
* Data Documentation sites are now fully configurable; a data context can be configured to generate multiple
  sites built with different GE objects to support a variety of data documentation use cases. See data documentation
  guide for more detail.
* CLI now has a new top-level command, `build-documentation` that can support rendering documentation for specified
  sites and even named data assets in a specific site.
* Introduced DotDict and LooselyTypedDotDict classes that allow to enforce typing of dictionaries.
* Bug fixes: improved internal logic of rendering data documentation, slack notification, and CLI profile command when
  datasource argument was not provided.

v.0.7.5
-----------------
* Fix missing requirement for pypandoc brought in from markdown support for notes rendering.

v.0.7.4
-----------------
* Fix numerous rendering bugs and formatting issues for rendering documentation.
* Add support for pandas extension dtypes in pandas backend of expect_column_values_to_be_of_type and
  expect_column_values_to_be_in_type_list and fix bug affecting some dtype-based checks.
* Add datetime and boolean column-type detection in BasicDatasetProfiler.
* Improve BasicDatasetProfiler performance by disabling interactive evaluation when output of expectation is not
  immediately used for determining next expectations in profile.
* Add support for rendering expectation_suite and expectation_level notes from meta in docs.
* Fix minor formatting issue in readthedocs documentation.

v.0.7.3
-----------------
* BREAKING: Harmonize expect_column_values_to_be_of_type and expect_column_values_to_be_in_type_list semantics in
  Pandas with other backends, including support for None type and type_list parameters to support profiling.
  *These type expectations now rely exclusively on native python or numpy type names.*
* Add configurable support for Custom DataAsset modules to DataContext
* Improve support for setting and inheriting custom data_asset_type names
* Add tooltips with expectations backing data elements to rendered documentation
* Allow better selective disabling of tests (thanks @RoyalITS)
* Fix documentation build errors causing missing code blocks on readthedocs
* Update the parameter naming system in DataContext to reflect data_asset_name *and* expectation_suite_name
* Change scary warning about discarding expectations to be clearer, less scary, and only in log
* Improve profiler support for boolean types, value_counts, and type detection
* Allow user to specify data_assets to profile via CLI
* Support CLI rendering of expectation_suite and EVR-based documentation

v.0.7.2
-----------------
* Improved error detection and handling in CLI "add datasource" feature
* Fixes in rendering of profiling results (descriptive renderer of validation results)
* Query Generator of SQLAlchemy datasource adds tables in non-default schemas to the data asset namespace
* Added convenience methods to display HTML renderers of sections in Jupyter notebooks
* Implemented prescriptive rendering of expectations for most expectation types

v.0.7.1
------------

* Added documentation/tutorials/videos for onboarding and new profiling and documentation features
* Added prescriptive documentation built from expectation suites
* Improved index, layout, and navigation of data context HTML documentation site
* Bug fix: non-Python files were not included in the package
* Improved the rendering logic to gracefully deal with failed expectations
* Improved the basic dataset profiler to be more resilient
* Implement expect_column_values_to_be_of_type, expect_column_values_to_be_in_type_list for SparkDFDataset
* Updated CLI with a new documentation command and improved profile and render commands
* Expectation suites and validation results within a data context are saved in a more readable form (with indentation)
* Improved compatibility between SparkDatasource and InMemoryGenerator
* Optimization for Pandas column type checking
* Optimization for Spark duplicate value expectation (thanks @orenovadia!)
* Default run_id format no longer includes ":" and specifies UTC time
* Other internal improvements and bug fixes


v.0.7.0
------------

Version 0.7 of Great Expectations is HUGE. It introduces several major new features
and a large number of improvements, including breaking API changes.

The core vocabulary of expectations remains consistent. Upgrading to
the new version of GE will primarily require changes to code that
uses data contexts; existing expectation suites will require only changes
to top-level names.

 * Major update of Data Contexts. Data Contexts now offer significantly \
   more support for building and maintaining expectation suites and \
   interacting with existing pipeline systems, including providing a namespace for objects.\
   They can handle integrating, registering, and storing validation results, and
   provide a namespace for data assets, making **batches** first-class citizens in GE.
   Read more: :ref:`data_context` or :py:mod:`great_expectations.data_context`

 * Major refactor of autoinspect. Autoinspect is now built around a module
   called "profile" which provides a class-based structure for building
   expectation suites. There is no longer a default  "autoinspect_func" --
   calling autoinspect requires explicitly passing the desired profiler. See :ref:`profiling`

 * New "Compile to Docs" feature produces beautiful documentation from expectations and expectation
   validation reports, helping keep teams on the same page.

 * Name clarifications: we've stopped using the overloaded terms "expectations
   config" and "config" and instead use "expectation suite" to refer to a
   collection (or suite!) of expectations that can be used for validating a
   data asset.

   - Expectation Suites include several top level keys that are useful \
     for organizing content in a data context: data_asset_name, \
     expectation_suite_name, and data_asset_type. When a data_asset is \
     validated, those keys will be placed in the `meta` key of the \
     validation result.

 * Major enhancement to the CLI tool including `init`, `render` and more flexibility with `validate`

 * Added helper notebooks to make it easy to get started. Each notebook acts as a combination of \
   tutorial and code scaffolding, to help you quickly learn best practices by applying them to \
   your own data.

 * Relaxed constraints on expectation parameter values, making it possible to declare many column
   aggregate expectations in a way that is always "vacuously" true, such as
   ``expect_column_values_to_be_between`` ``None`` and ``None``. This makes it possible to progressively
   tighten expectations while using them as the basis for profiling results and documentation.

  * Enabled caching on dataset objects by default.

 * Bugfixes and improvements:

   * New expectations:

     * expect_column_quantile_values_to_be_between
     * expect_column_distinct_values_to_be_in_set

   * Added support for ``head`` method on all current backends, returning a PandasDataset
   * More implemented expectations for SparkDF Dataset with optimizations

     * expect_column_values_to_be_between
     * expect_column_median_to_be_between
     * expect_column_value_lengths_to_be_between

   * Optimized histogram fetching for SqlalchemyDataset and SparkDFDataset
   * Added cross-platform internal partition method, paving path for improved profiling
   * Fixed bug with outputstrftime not being honored in PandasDataset
   * Fixed series naming for column value counts
   * Standardized naming for expect_column_values_to_be_of_type
   * Standardized and made explicit use of sample normalization in stdev calculation
   * Added from_dataset helper
   * Internal testing improvements
   * Documentation reorganization and improvements
   * Introduce custom exceptions for more detailed error logs

v.0.6.1
------------
* Re-add testing (and support) for py2
* NOTE: Support for SqlAlchemyDataset and SparkDFDataset is enabled via optional install \
  (e.g. ``pip install great_expectations[sqlalchemy]`` or ``pip install great_expectations[spark]``)

v.0.6.0
------------
* Add support for SparkDFDataset and caching (HUGE work from @cselig)
* Migrate distributional expectations to new testing framework
* Add support for two new expectations: expect_column_distinct_values_to_contain_set
  and expect_column_distinct_values_to_equal_set (thanks @RoyalTS)
* FUTURE BREAKING CHANGE: The new cache mechanism for Datasets, \
  when enabled, causes GE to assume that dataset does not change between evaluation of individual expectations. \
  We anticipate this will become the future default behavior.
* BREAKING CHANGE: Drop official support pandas < 0.22

v.0.5.1
---------------
* **Fix** issue where no result_format available for expect_column_values_to_be_null caused error
* Use vectorized computation in pandas (#443, #445; thanks @RoyalTS)


v.0.5.0
----------------
* Restructured class hierarchy to have a more generic DataAsset parent that maintains expectation logic separate \
  from the tabular organization of Dataset expectations
* Added new FileDataAsset and associated expectations (#416 thanks @anhollis)
* Added support for date/datetime type columns in some SQLAlchemy expectations (#413)
* Added support for a multicolumn expectation, expect multicolumn values to be unique (#408)
* **Optimization**: You can now disable `partial_unexpected_counts` by setting the `partial_unexpected_count` value to \
  0 in the result_format argument, and we do not compute it when it would not be returned. (#431, thanks @eugmandel)
* **Fix**: Correct error in unexpected_percent computations for sqlalchemy when unexpected values exceed limit (#424)
* **Fix**: Pass meta object to expectation result (#415, thanks @jseeman)
* Add support for multicolumn expectations, with `expect_multicolumn_values_to_be_unique` as an example (#406)
* Add dataset class to from_pandas to simplify using custom datasets (#404, thanks @jtilly)
* Add schema support for sqlalchemy data context (#410, thanks @rahulj51)
* Minor documentation, warning, and testing improvements (thanks @zdog).


v.0.4.5
----------------
* Add a new autoinspect API and remove default expectations.
* Improve details for expect_table_columns_to_match_ordered_list (#379, thanks @rlshuhart)
* Linting fixes (thanks @elsander)
* Add support for dataset_class in from_pandas (thanks @jtilly)
* Improve redshift compatibility by correcting faulty isnull operator (thanks @avanderm)
* Adjust partitions to use tail_weight to improve JSON compatibility and
  support special cases of KL Divergence (thanks @anhollis)
* Enable custom_sql datasets for databases with multiple schemas, by
  adding a fallback for column reflection (#387, thanks @elsander)
* Remove `IF NOT EXISTS` check for custom sql temporary tables, for
  Redshift compatibility (#372, thanks @elsander)
* Allow users to pass args/kwargs for engine creation in
  SqlAlchemyDataContext (#369, thanks @elsander)
* Add support for custom schema in SqlAlchemyDataset (#370, thanks @elsander)
* Use getfullargspec to avoid deprecation warnings.
* Add expect_column_values_to_be_unique to SqlAlchemyDataset
* **Fix** map expectations for categorical columns (thanks @eugmandel)
* Improve internal testing suite (thanks @anhollis and @ccnobbli)
* Consistently use value_set instead of mixing value_set and values_set (thanks @njsmith8)

v.0.4.4
----------------
* Improve CLI help and set CLI return value to the number of unmet expectations
* Add error handling for empty columns to SqlAlchemyDataset, and associated tests
* **Fix** broken support for older pandas versions (#346)
* **Fix** pandas deepcopy issue (#342)

v.0.4.3
-------
* Improve type lists in expect_column_type_to_be[_in_list] (thanks @smontanaro and @ccnobbli)
* Update cli to use entry_points for conda compatibility, and add version option to cli
* Remove extraneous development dependency to airflow
* Address SQlAlchemy warnings in median computation
* Improve glossary in documentation
* Add 'statistics' section to validation report with overall validation results (thanks @sotte)
* Add support for parameterized expectations
* Improve support for custom expectations with better error messages (thanks @syk0saje)
* Implement expect_column_value_lenghts_to_[be_between|equal] for SQAlchemy (thanks @ccnobbli)
* **Fix** PandasDataset subclasses to inherit child class

v.0.4.2
-------
* **Fix** bugs in expect_column_values_to_[not]_be_null: computing unexpected value percentages and handling all-null (thanks @ccnobbli)
* Support mysql use of Decimal type (thanks @bouke-nederstigt)
* Add new expectation expect_column_values_to_not_match_regex_list.

  * Change behavior of expect_column_values_to_match_regex_list to use python re.findall in PandasDataset, relaxing \
    matching of individuals expressions to allow matches anywhere in the string.

* **Fix** documentation errors and other small errors (thanks @roblim, @ccnobbli)

v.0.4.1
-------
* Correct inclusion of new data_context module in source distribution

v.0.4.0
-------
* Initial implementation of data context API and SqlAlchemyDataset including implementations of the following \
  expectations:

  * expect_column_to_exist
  * expect_table_row_count_to_be
  * expect_table_row_count_to_be_between
  * expect_column_values_to_not_be_null
  * expect_column_values_to_be_null
  * expect_column_values_to_be_in_set
  * expect_column_values_to_be_between
  * expect_column_mean_to_be
  * expect_column_min_to_be
  * expect_column_max_to_be
  * expect_column_sum_to_be
  * expect_column_unique_value_count_to_be_between
  * expect_column_proportion_of_unique_values_to_be_between

* Major refactor of output_format to new result_format parameter. See docs for full details:

  * exception_list and related uses of the term exception have been renamed to unexpected
  * Output formats are explicitly hierarchical now, with BOOLEAN_ONLY < BASIC < SUMMARY < COMPLETE. \
    All *column_aggregate_expectation* expectations now return element count and related information included at the \
    BASIC level or higher.

* New expectation available for parameterized distributions--\
  expect_column_parameterized_distribution_ks_test_p_value_to_be_greater_than (what a name! :) -- (thanks @ccnobbli)
* ge.from_pandas() utility (thanks @schrockn)
* Pandas operations on a PandasDataset now return another PandasDataset (thanks @dlwhite5)
* expect_column_to_exist now takes a column_index parameter to specify column order (thanks @louispotok)
* Top-level validate option (ge.validate())
* ge.read_json() helper (thanks @rjurney)
* Behind-the-scenes improvements to testing framework to ensure parity across data contexts.
* Documentation improvements, bug-fixes, and internal api improvements

v.0.3.2
-------
* Include requirements file in source dist to support conda

v.0.3.1
--------
* **Fix** infinite recursion error when building custom expectations
* Catch dateutil parsing overflow errors

v.0.2
-----
* Distributional expectations and associated helpers are improved and renamed to be more clear regarding the tests they apply
* Expectation decorators have been refactored significantly to streamline implementing expectations and support custom expectations
* API and examples for custom expectations are available
* New output formats are available for all expectations
* Significant improvements to test suite and compatibility<|MERGE_RESOLUTION|>--- conflicted
+++ resolved
@@ -3,13 +3,11 @@
 
 0.8.3__develop
 -----------------
-<<<<<<< HEAD
 * Add support for GCS store
-=======
 * Fix a bug in data-docs' rendering of mostly parameter
 * Correct wording for expect_column_proportion_of_unique_values_to_be_between
 * Avoid use of unicode character in data-docs to skirt encoding issues
->>>>>>> f4001405
+
 
 0.8.2
 -----------------
