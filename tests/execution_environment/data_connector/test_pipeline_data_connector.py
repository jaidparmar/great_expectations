--- conflicted
+++ resolved
@@ -56,24 +56,7 @@
     test_pipeline_data_connector: PipelineDataConnector = \
         basic_execution_environment.get_data_connector(name="test_pipeline_data_connector")
 
-<<<<<<< HEAD
     assert test_pipeline_data_connector.self_check() == {
-=======
-    # noinspection PyProtectedMember
-    my_pipeline_data_connector = basic_execution_environment._get_pipeline_data_connector(
-        name="my_pipeline_data_connector",
-        execution_environment_name=basic_execution_environment.name,
-        data_asset_name="my_data_asset",
-        batch_data=test_df,
-        partition_request={
-            "partition_query": {
-                "run_id": 1234567890,
-            }
-        },
-    )
-
-    assert my_pipeline_data_connector.self_check() == {
->>>>>>> 62679ece
         "class_name": "PipelineDataConnector",
         "data_asset_count": 1,
         "example_data_asset_names": ["IN_MEMORY_DATA_ASSET"],
@@ -132,6 +115,40 @@
                 )
             )
 
+    # Test for illegal nullity of partition_request["partition_query"] when batch_data is specified
+    partition_request: dict = {
+        "partition_query": None
+    }
+    with pytest.raises(ge_exceptions.DataConnectorError):
+        # noinspection PyUnusedLocal
+        batch_definition_list: List[BatchDefinition] = \
+            test_pipeline_data_connector.get_batch_definition_list_from_batch_request(
+                batch_request=BatchRequest(
+                    execution_environment_name=basic_execution_environment.name,
+                    data_connector_name="test_pipeline_data_connector",
+                    data_asset_name="my_data_asset",
+                    batch_data=test_df,
+                    partition_request=partition_request,
+                )
+            )
+
+    # Test for illegal falsiness of partition_request["partition_query"] when batch_data is specified
+    partition_request: dict = {
+        "partition_query": {}
+    }
+    with pytest.raises(ge_exceptions.DataConnectorError):
+        # noinspection PyUnusedLocal
+        batch_definition_list: List[BatchDefinition] = \
+            test_pipeline_data_connector.get_batch_definition_list_from_batch_request(
+                batch_request=BatchRequest(
+                    execution_environment_name=basic_execution_environment.name,
+                    data_connector_name="test_pipeline_data_connector",
+                    data_asset_name="my_data_asset",
+                    batch_data=test_df,
+                    partition_request=partition_request,
+                )
+            )
+
 
 def test_partition_request_and_runtime_keys_success_all_keys_present(basic_execution_environment):
     test_df: pd.DataFrame = pd.DataFrame(data={"col1": [1, 2], "col2": [3, 4]})
@@ -139,9 +156,11 @@
     partition_request: dict
 
     partition_request = {
-        "pipeline_stage_name": "core_processing",
-        "run_id": 1234567890,
-        "custom_key_0": "custom_value_0"
+        "partition_query": {
+            "pipeline_stage_name": "core_processing",
+            "run_id": 1234567890,
+            "custom_key_0": "custom_value_0"
+        }
     }
 
     test_pipeline_data_connector: PipelineDataConnector = \
@@ -169,35 +188,22 @@
 def test_partition_request_and_runtime_keys_error_illegal_keys(basic_execution_environment):
     test_df: pd.DataFrame = pd.DataFrame(data={"col1": [1, 2], "col2": [3, 4]})
 
-<<<<<<< HEAD
     partition_request: dict
-=======
-    # noinspection PyProtectedMember
-    my_pipeline_data_connector = basic_execution_environment._get_pipeline_data_connector(
-        name="my_pipeline_data_connector",
-        execution_environment_name=basic_execution_environment.name,
-        data_asset_name="my_data_asset",
-        batch_data=test_df,
-        partition_request={
-            "partition_query": {
-                "run_id": 1234567890,
-            }
-        },
-    )
->>>>>>> 62679ece
 
     partition_request = {
-        "pipeline_stage_name": "core_processing",
-        "run_id": 1234567890,
-        "custom_key_0": "custom_value_0",
-        "custom_key_1": "custom_value_1"
-    }
-
-    test_pipeline_data_connector: PipelineDataConnector = \
-        basic_execution_environment.get_data_connector(name="test_pipeline_data_connector")
-
-    # Insure that keys in partition_request that are not among runtime_keys declared in configuration are not accepted.
-    # In this test, all legals keys plus a single illegal key are present.
+        "partition_query": {
+            "pipeline_stage_name": "core_processing",
+            "run_id": 1234567890,
+            "custom_key_0": "custom_value_0",
+            "custom_key_1": "custom_value_1"
+        }
+    }
+
+    test_pipeline_data_connector: PipelineDataConnector = \
+        basic_execution_environment.get_data_connector(name="test_pipeline_data_connector")
+
+    # Insure that keys in partition_request["partition_query"] that are not among runtime_keys declared in configuration
+    # are not accepted.  In this test, all legal keys plus a single illegal key are present.
     batch_request: dict = {
         "execution_environment_name": basic_execution_environment.name,
         "data_connector_name": test_pipeline_data_connector.name,
@@ -216,14 +222,16 @@
             )
 
     partition_request = {
-        "unknown_key": "some_value"
-    }
-
-    test_pipeline_data_connector: PipelineDataConnector = \
-        basic_execution_environment.get_data_connector(name="test_pipeline_data_connector")
-
-    # Insure that keys in partition_request that are not among runtime_keys declared in configuration are not accepted.
-    # In this test, a single illegal key is present.
+        "partition_query": {
+            "unknown_key": "some_value"
+        }
+    }
+
+    test_pipeline_data_connector: PipelineDataConnector = \
+        basic_execution_environment.get_data_connector(name="test_pipeline_data_connector")
+
+    # Insure that keys in partition_request["partition_query"] that are not among runtime_keys declared in configuration
+    # are not accepted.  In this test, a single illegal key is present.
     batch_request: dict = {
         "execution_environment_name": basic_execution_environment.name,
         "data_connector_name": test_pipeline_data_connector.name,
@@ -256,42 +264,21 @@
 def test_get_batch_definition_list_from_batch_request_length_one(basic_execution_environment):
     test_df: pd.DataFrame = pd.DataFrame(data={"col1": [1, 2], "col2": [3, 4]})
 
-<<<<<<< HEAD
-    partition_request: dict = {
-        "run_id": 1234567890,
-    }
-
-    test_pipeline_data_connector: PipelineDataConnector = \
-        basic_execution_environment.get_data_connector(name="test_pipeline_data_connector")
-=======
-    # noinspection PyProtectedMember
-    my_pipeline_data_connector = basic_execution_environment._get_pipeline_data_connector(
-        name="my_pipeline_data_connector",
-        execution_environment_name=basic_execution_environment.name,
-        data_asset_name="my_data_asset",
-        batch_data=test_df,
-        partition_request={
-            "partition_query": {
-                "run_id": 1234567890,
-            }
-        },
-    )
->>>>>>> 62679ece
+    partition_request: dict = {
+        "partition_query": {
+            "run_id": 1234567890,
+        }
+    }
+
+    test_pipeline_data_connector: PipelineDataConnector = \
+        basic_execution_environment.get_data_connector(name="test_pipeline_data_connector")
 
     batch_request: dict = {
         "execution_environment_name": basic_execution_environment.name,
         "data_connector_name": test_pipeline_data_connector.name,
         "data_asset_name": "IN_MEMORY_DATA_ASSET",
         "batch_data": test_df,
-<<<<<<< HEAD
-        "partition_request": partition_request,
-=======
-        "partition_request": {
-               "partition_query": {
-                   "run_id": 1234567890,
-               }
-        },
->>>>>>> 62679ece
+        "partition_request": partition_request,
         "limit": None,
     }
     batch_request: BatchRequest = BatchRequest(**batch_request)
@@ -301,7 +288,7 @@
             execution_environment_name="my_execution_environment",
             data_connector_name="test_pipeline_data_connector",
             data_asset_name="IN_MEMORY_DATA_ASSET",
-            partition_definition=PartitionDefinition(partition_request)
+            partition_definition=PartitionDefinition(partition_request["partition_query"])
         )
     ]
 
@@ -316,25 +303,11 @@
 def test_get_batch_definition_list_from_batch_request_length_zero(basic_execution_environment):
     test_df: pd.DataFrame = pd.DataFrame(data={"col1": [1, 2], "col2": [3, 4]})
 
-<<<<<<< HEAD
-    partition_request: dict = {
-        "run_id": 1234567890,
-    }
-=======
-    # noinspection PyProtectedMember
-    my_pipeline_data_connector = basic_execution_environment._get_pipeline_data_connector(
-        name="my_pipeline_data_connector",
-        execution_environment_name=basic_execution_environment.name,
-        data_asset_name="my_data_asset",
-        batch_data=test_df,
-        partition_request={
-            "partition_query": {
-                "custom_key_0": "staging",
-                "run_id": 1234567890,
-            }
-        },
-    )
->>>>>>> 62679ece
+    partition_request: dict = {
+        "partition_query": {
+            "run_id": 1234567890,
+        }
+    }
 
     test_pipeline_data_connector: PipelineDataConnector = \
         basic_execution_environment.get_data_connector(name="test_pipeline_data_connector")
@@ -371,8 +344,10 @@
 
 def test__generate_batch_spec_parameters_from_batch_definition(basic_execution_environment):
     partition_request: dict = {
-        "custom_key_0": "staging",
-        "run_id": 1234567890,
+        "partition_query": {
+            "custom_key_0": "staging",
+            "run_id": 1234567890,
+        }
     }
 
     test_pipeline_data_connector: PipelineDataConnector = \
@@ -381,27 +356,13 @@
     expected_batch_spec_parameters: dict = {}
 
     # noinspection PyProtectedMember
-<<<<<<< HEAD
     batch_spec_parameters: dict = test_pipeline_data_connector._generate_batch_spec_parameters_from_batch_definition(
         batch_definition=BatchDefinition(
             execution_environment_name="my_execution_environment",
             data_connector_name="test_pipeline_data_connector",
             data_asset_name="my_data_asset",
-            partition_definition=PartitionDefinition(partition_request)
-        )
-=======
-    my_pipeline_data_connector = basic_execution_environment._get_pipeline_data_connector(
-        name="my_pipeline_data_connector",
-        execution_environment_name=basic_execution_environment.name,
-        data_asset_name="my_data_asset",
-        batch_data=test_df,
-        partition_request={
-            "partition_query": {
-                "custom_key_0": "staging",
-                "run_id": 1234567890,
-            }
-        },
->>>>>>> 62679ece
+            partition_definition=PartitionDefinition(partition_request["partition_query"])
+        )
     )
 
     assert batch_spec_parameters == expected_batch_spec_parameters
@@ -409,8 +370,10 @@
 
 def test__build_batch_spec_from_batch_definition(basic_execution_environment):
     partition_request: dict = {
-        "custom_key_0": "staging",
-        "run_id": 1234567890,
+        "partition_query": {
+            "custom_key_0": "staging",
+            "run_id": 1234567890,
+        }
     }
 
     test_pipeline_data_connector: PipelineDataConnector = \
@@ -424,7 +387,7 @@
             execution_environment_name="my_execution_environment",
             data_connector_name="test_pipeline_data_connector",
             data_asset_name="my_data_asset",
-            partition_definition=PartitionDefinition(partition_request)
+            partition_definition=PartitionDefinition(partition_request["partition_query"])
         )
     )
     assert batch_spec == expected_batch_spec