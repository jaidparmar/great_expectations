import json
from typing import List

import pytest
import yaml

import great_expectations.exceptions.exceptions as ge_exceptions
from great_expectations.core.batch import (
    BatchDefinition,
    BatchRequest,
    PartitionDefinition,
    PartitionRequest,
)
from great_expectations.data_context.util import instantiate_class_from_config
from great_expectations.execution_environment.data_connector import (
    ConfiguredAssetFilesystemDataConnector,
    DataConnector,
)
from tests.test_utils import create_files_in_directory


def test_basic_instantiation(tmp_path_factory):
    base_directory = str(tmp_path_factory.mktemp("test_test_yaml_config"))
    create_files_in_directory(
        directory=base_directory,
        file_name_list=["alpha-1.csv", "alpha-2.csv", "alpha-3.csv",],
    )

    my_data_connector = ConfiguredAssetFilesystemDataConnector(
        name="my_data_connector",
        execution_environment_name="FAKE_EXECUTION_ENVIRONMENT_NAME",
        default_regex={"pattern": "alpha-(.*)\\.csv", "group_names": ["index"],},
        base_directory=base_directory,
        assets={"alpha": {}},
    )

    assert my_data_connector.self_check() == {
        "class_name": "ConfiguredAssetFilesystemDataConnector",
        "data_asset_count": 1,
        "example_data_asset_names": ["alpha",],
        "data_assets": {
            "alpha": {
                "example_data_references": [
                    "alpha-1.csv",
                    "alpha-2.csv",
                    "alpha-3.csv",
                ],
                "batch_definition_count": 3,
            },
        },
        "example_unmatched_data_references": [],
        "unmatched_data_reference_count": 0,
        "example_data_reference": {},
    }

    # noinspection PyProtectedMember
    my_data_connector._refresh_data_references_cache()
    assert my_data_connector.get_data_reference_list_count() == 3
    assert my_data_connector.get_unmatched_data_references() == []

    # Illegal execution environment name
    with pytest.raises(ValueError):
        print(
            my_data_connector.get_batch_definition_list_from_batch_request(
                BatchRequest(
                    execution_environment_name="something",
                    data_connector_name="my_data_connector",
                    data_asset_name="something",
                )
            )
        )


def test_instantiation_from_a_config(empty_data_context_v3, tmp_path_factory):
    context = empty_data_context_v3

    base_directory = str(tmp_path_factory.mktemp("test_test_yaml_config"))
    create_files_in_directory(
        directory=base_directory,
        file_name_list=["alpha-1.csv", "alpha-2.csv", "alpha-3.csv",],
    )

    report_object = context.test_yaml_config(
        f"""
module_name: great_expectations.execution_environment.data_connector
class_name: ConfiguredAssetFilesystemDataConnector
execution_environment_name: FAKE_EXECUTION_ENVIRONMENT
name: TEST_DATA_CONNECTOR

base_directory: {base_directory}
# glob_directive: "*.csv"

default_regex:
    pattern: alpha-(.*)\\.csv
    group_names:
        - index

assets:
    alpha:
    """,
        return_mode="report_object",
    )

    assert report_object == {
        "class_name": "ConfiguredAssetFilesystemDataConnector",
        "data_asset_count": 1,
        "example_data_asset_names": ["alpha",],
        "data_assets": {
            "alpha": {
                "example_data_references": [
                    "alpha-1.csv",
                    "alpha-2.csv",
                    "alpha-3.csv",
                ],
                "batch_definition_count": 3,
            },
        },
        "example_unmatched_data_references": [],
        "unmatched_data_reference_count": 0,
        "example_data_reference": {},
    }


def test_instantiation_from_a_config_regex_does_not_match_paths(
    empty_data_context_v3, tmp_path_factory
):
    context = empty_data_context_v3

    base_directory = str(tmp_path_factory.mktemp("test_test_yaml_config"))
    create_files_in_directory(
        directory=base_directory,
        file_name_list=["alpha-1.csv", "alpha-2.csv", "alpha-3.csv",],
    )

    report_object = context.test_yaml_config(
        f"""
module_name: great_expectations.execution_environment.data_connector
class_name: ConfiguredAssetFilesystemDataConnector
execution_environment_name: FAKE_EXECUTION_ENVIRONMENT
name: TEST_DATA_CONNECTOR

base_directory: {base_directory}
# glob_directive: "*.csv"

default_regex:
    pattern: beta-(.*)\\.csv
    group_names:
        - index

assets:
    alpha:

    """,
        return_mode="report_object",
    )

    assert report_object == {
        "class_name": "ConfiguredAssetFilesystemDataConnector",
        "data_asset_count": 1,
        "example_data_asset_names": ["alpha",],
        "data_assets": {
            "alpha": {"example_data_references": [], "batch_definition_count": 0},
        },
        "example_unmatched_data_references": [
            "alpha-1.csv",
            "alpha-2.csv",
            "alpha-3.csv",
        ],
        "unmatched_data_reference_count": 3,
        "example_data_reference": {},
    }


def test_return_all_batch_definitions_unsorted(tmp_path_factory):
    base_directory = str(
        tmp_path_factory.mktemp("test_return_all_batch_definitions_unsorted")
    )
    create_files_in_directory(
        directory=base_directory,
        file_name_list=[
            "alex_20200809_1000.csv",
            "eugene_20200809_1500.csv",
            "james_20200811_1009.csv",
            "abe_20200809_1040.csv",
            "will_20200809_1002.csv",
            "james_20200713_1567.csv",
            "eugene_20201129_1900.csv",
            "will_20200810_1001.csv",
            "james_20200810_1003.csv",
            "alex_20200819_1300.csv",
        ],
    )

    my_data_connector_yaml = yaml.load(
        f"""
            class_name: ConfiguredAssetFilesystemDataConnector
            execution_environment_name: test_environment
            #execution_engine:
            #    class_name: PandasExecutionEngine
            class_name: ConfiguredAssetFilesystemDataConnector
            base_directory: {base_directory}
            glob_directive: "*.csv"
            assets:
                TestFiles:
            default_regex:
                pattern: (.+)_(.+)_(.+)\\.csv
                group_names:
                    - name
                    - timestamp
                    - price
        """,
        Loader=yaml.FullLoader,
    )

    my_data_connector: ConfiguredAssetFilesystemDataConnector = instantiate_class_from_config(
        config=my_data_connector_yaml,
        runtime_environment={
            "name": "general_filesystem_data_connector",
            "execution_environment_name": "test_environment",
        },
        config_defaults={
            "module_name": "great_expectations.execution_environment.data_connector"
        },
    )

    with pytest.raises(TypeError):
        my_data_connector.get_batch_definition_list_from_batch_request()

    # with unnamed data_asset_name
    unsorted_batch_definition_list = my_data_connector.get_batch_definition_list_from_batch_request(
        BatchRequest(
            execution_environment_name="test_environment",
            data_connector_name="general_filesystem_data_connector",
            data_asset_name=None,
        )
    )
    expected = [
        BatchDefinition(
            execution_environment_name="test_environment",
            data_connector_name="general_filesystem_data_connector",
            data_asset_name="TestFiles",
            partition_definition=PartitionDefinition(
                {"name": "abe", "timestamp": "20200809", "price": "1040"}
            ),
        ),
        BatchDefinition(
            execution_environment_name="test_environment",
            data_connector_name="general_filesystem_data_connector",
            data_asset_name="TestFiles",
            partition_definition=PartitionDefinition(
                {"name": "alex", "timestamp": "20200809", "price": "1000"}
            ),
        ),
        BatchDefinition(
            execution_environment_name="test_environment",
            data_connector_name="general_filesystem_data_connector",
            data_asset_name="TestFiles",
            partition_definition=PartitionDefinition(
                {"name": "alex", "timestamp": "20200819", "price": "1300"}
            ),
        ),
        BatchDefinition(
            execution_environment_name="test_environment",
            data_connector_name="general_filesystem_data_connector",
            data_asset_name="TestFiles",
            partition_definition=PartitionDefinition(
                {"name": "eugene", "timestamp": "20200809", "price": "1500"}
            ),
        ),
        BatchDefinition(
            execution_environment_name="test_environment",
            data_connector_name="general_filesystem_data_connector",
            data_asset_name="TestFiles",
            partition_definition=PartitionDefinition(
                {"name": "eugene", "timestamp": "20201129", "price": "1900"}
            ),
        ),
        BatchDefinition(
            execution_environment_name="test_environment",
            data_connector_name="general_filesystem_data_connector",
            data_asset_name="TestFiles",
            partition_definition=PartitionDefinition(
                {"name": "james", "timestamp": "20200713", "price": "1567"}
            ),
        ),
        BatchDefinition(
            execution_environment_name="test_environment",
            data_connector_name="general_filesystem_data_connector",
            data_asset_name="TestFiles",
            partition_definition=PartitionDefinition(
                {"name": "james", "timestamp": "20200810", "price": "1003"}
            ),
        ),
        BatchDefinition(
            execution_environment_name="test_environment",
            data_connector_name="general_filesystem_data_connector",
            data_asset_name="TestFiles",
            partition_definition=PartitionDefinition(
                {"name": "james", "timestamp": "20200811", "price": "1009"}
            ),
        ),
        BatchDefinition(
            execution_environment_name="test_environment",
            data_connector_name="general_filesystem_data_connector",
            data_asset_name="TestFiles",
            partition_definition=PartitionDefinition(
                {"name": "will", "timestamp": "20200809", "price": "1002"}
            ),
        ),
        BatchDefinition(
            execution_environment_name="test_environment",
            data_connector_name="general_filesystem_data_connector",
            data_asset_name="TestFiles",
            partition_definition=PartitionDefinition(
                {"name": "will", "timestamp": "20200810", "price": "1001"}
            ),
        ),
    ]
    assert expected == unsorted_batch_definition_list

    # with named data_asset_name
    unsorted_batch_definition_list = my_data_connector.get_batch_definition_list_from_batch_request(
        BatchRequest(
            execution_environment_name="test_environment",
            data_connector_name="general_filesystem_data_connector",
            data_asset_name="TestFiles",
        )
    )
    assert expected == unsorted_batch_definition_list


def test_return_all_batch_definitions_sorted(tmp_path_factory):
    base_directory = str(
        tmp_path_factory.mktemp("test_return_all_batch_definitions_sorted")
    )
    create_files_in_directory(
        directory=base_directory,
        file_name_list=[
            "alex_20200809_1000.csv",
            "eugene_20200809_1500.csv",
            "james_20200811_1009.csv",
            "abe_20200809_1040.csv",
            "will_20200809_1002.csv",
            "james_20200713_1567.csv",
            "eugene_20201129_1900.csv",
            "will_20200810_1001.csv",
            "james_20200810_1003.csv",
            "alex_20200819_1300.csv",
        ],
    )

    my_data_connector_yaml = yaml.load(
        f"""
        class_name: ConfiguredAssetFilesystemDataConnector
        execution_environment_name: test_environment
        #execution_engine:
        #    class_name: PandasExecutionEngine
        class_name: ConfiguredAssetFilesystemDataConnector
        base_directory: {base_directory}
        glob_directive: "*.csv"
        assets:
            TestFiles:
        default_regex:
            pattern: (.+)_(.+)_(.+)\\.csv
            group_names:
                - name
                - timestamp
                - price
        sorters:
            - orderby: asc
              class_name: LexicographicSorter
              name: name
            - datetime_format: "%Y%m%d"
              orderby: desc
              class_name: DateTimeSorter
              name: timestamp
            - orderby: desc
              class_name: NumericSorter
              name: price

    """,
        Loader=yaml.FullLoader,
    )

    my_data_connector: ConfiguredAssetFilesystemDataConnector = instantiate_class_from_config(
        config=my_data_connector_yaml,
        runtime_environment={
            "name": "general_filesystem_data_connector",
            "execution_environment_name": "test_environment",
        },
        config_defaults={
            "module_name": "great_expectations.execution_environment.data_connector"
        },
    )

    self_check_report = my_data_connector.self_check()

    assert self_check_report["class_name"] == "ConfiguredAssetFilesystemDataConnector"
    assert self_check_report["data_asset_count"] == 1
    assert self_check_report["data_assets"]["TestFiles"]["batch_definition_count"] == 10
    assert self_check_report["unmatched_data_reference_count"] == 0

    sorted_batch_definition_list = my_data_connector.get_batch_definition_list_from_batch_request(
        BatchRequest(
            execution_environment_name="test_environment",
            data_connector_name="general_filesystem_data_connector",
            data_asset_name="TestFiles",
        )
    )

    expected = [
        BatchDefinition(
            execution_environment_name="test_environment",
            data_connector_name="general_filesystem_data_connector",
            data_asset_name="TestFiles",
            partition_definition=PartitionDefinition(
                {"name": "abe", "timestamp": "20200809", "price": "1040"}
            ),
        ),
        BatchDefinition(
            execution_environment_name="test_environment",
            data_connector_name="general_filesystem_data_connector",
            data_asset_name="TestFiles",
            partition_definition=PartitionDefinition(
                {"name": "alex", "timestamp": "20200819", "price": "1300"}
            ),
        ),
        BatchDefinition(
            execution_environment_name="test_environment",
            data_connector_name="general_filesystem_data_connector",
            data_asset_name="TestFiles",
            partition_definition=PartitionDefinition(
                {"name": "alex", "timestamp": "20200809", "price": "1000"}
            ),
        ),
        BatchDefinition(
            execution_environment_name="test_environment",
            data_connector_name="general_filesystem_data_connector",
            data_asset_name="TestFiles",
            partition_definition=PartitionDefinition(
                {"name": "eugene", "timestamp": "20201129", "price": "1900"}
            ),
        ),
        BatchDefinition(
            execution_environment_name="test_environment",
            data_connector_name="general_filesystem_data_connector",
            data_asset_name="TestFiles",
            partition_definition=PartitionDefinition(
                {"name": "eugene", "timestamp": "20200809", "price": "1500"}
            ),
        ),
        BatchDefinition(
            execution_environment_name="test_environment",
            data_connector_name="general_filesystem_data_connector",
            data_asset_name="TestFiles",
            partition_definition=PartitionDefinition(
                {"name": "james", "timestamp": "20200811", "price": "1009"}
            ),
        ),
        BatchDefinition(
            execution_environment_name="test_environment",
            data_connector_name="general_filesystem_data_connector",
            data_asset_name="TestFiles",
            partition_definition=PartitionDefinition(
                {"name": "james", "timestamp": "20200810", "price": "1003"}
            ),
        ),
        BatchDefinition(
            execution_environment_name="test_environment",
            data_connector_name="general_filesystem_data_connector",
            data_asset_name="TestFiles",
            partition_definition=PartitionDefinition(
                {"name": "james", "timestamp": "20200713", "price": "1567"}
            ),
        ),
        BatchDefinition(
            execution_environment_name="test_environment",
            data_connector_name="general_filesystem_data_connector",
            data_asset_name="TestFiles",
            partition_definition=PartitionDefinition(
                {"name": "will", "timestamp": "20200810", "price": "1001"}
            ),
        ),
        BatchDefinition(
            execution_environment_name="test_environment",
            data_connector_name="general_filesystem_data_connector",
            data_asset_name="TestFiles",
            partition_definition=PartitionDefinition(
                {"name": "will", "timestamp": "20200809", "price": "1002"}
            ),
        ),
    ]

    # TEST 1: Sorting works
    assert expected == sorted_batch_definition_list

    my_batch_request: BatchRequest = BatchRequest(
        execution_environment_name="test_environment",
        data_connector_name="general_filesystem_data_connector",
        data_asset_name="TestFiles",
        partition_request=PartitionRequest(
            **{
                "partition_identifiers": {
                    "name": "james",
                    "timestamp": "20200713",
                    "price": "1567",
                }
            }
        ),
    )

    my_batch_definition_list: List[BatchDefinition]
    my_batch_definition: BatchDefinition

    # TEST 2: Should only return the specified partition
    my_batch_definition_list = my_data_connector.get_batch_definition_list_from_batch_request(
        batch_request=my_batch_request
    )

    assert len(my_batch_definition_list) == 1
    my_batch_definition = my_batch_definition_list[0]
    expected_batch_definition: BatchDefinition = BatchDefinition(
        execution_environment_name="test_environment",
        data_connector_name="general_filesystem_data_connector",
        data_asset_name="TestFiles",
        partition_definition=PartitionDefinition(
            **{"name": "james", "timestamp": "20200713", "price": "1567",}
        ),
    )
    assert my_batch_definition == expected_batch_definition

    # TEST 3: Without partition request, should return all 10
    my_batch_request: BatchRequest = BatchRequest(
        execution_environment_name="test_environment",
        data_connector_name="general_filesystem_data_connector",
        data_asset_name="TestFiles",
        partition_request=None,
    )
    # should return 10
    my_batch_definition_list = my_data_connector.get_batch_definition_list_from_batch_request(
        batch_request=my_batch_request
    )
    assert len(my_batch_definition_list) == 10


def test_alpha(tmp_path_factory):
    base_directory = str(tmp_path_factory.mktemp("test_alpha"))
    create_files_in_directory(
        directory=base_directory,
        file_name_list=[
            "test_dir_alpha/A.csv",
            "test_dir_alpha/B.csv",
            "test_dir_alpha/C.csv",
            "test_dir_alpha/D.csv",
        ],
    )

    my_data_connector_yaml = yaml.load(
        f"""
                module_name: great_expectations.execution_environment.data_connector
                class_name: ConfiguredAssetFilesystemDataConnector
                base_directory: {base_directory}/test_dir_alpha
                assets:
                  A:
                    glob_directive: "*.csv"
                default_regex:
                    pattern: (.+)\\.csv
                    group_names:
                    - part_1
            """,
        Loader=yaml.FullLoader,
    )

    my_data_connector: ConfiguredAssetFilesystemDataConnector = instantiate_class_from_config(
        config=my_data_connector_yaml,
        runtime_environment={
            "name": "general_filesystem_data_connector",
            "execution_environment_name": "BASE",
        },
        config_defaults={
            "module_name": "great_expectations.execution_environment.data_connector"
        },
    )
    self_check_report = my_data_connector.self_check()
    print(json.dumps(self_check_report, indent=2))

    assert self_check_report["class_name"] == "ConfiguredAssetFilesystemDataConnector"
    assert self_check_report["data_asset_count"] == 1
    assert set(list(self_check_report["data_assets"].keys())) == {"A"}
    assert self_check_report["unmatched_data_reference_count"] == 0

    my_batch_definition_list: List[BatchDefinition]
    my_batch_definition: BatchDefinition

    # Try to fetch a batch from a nonexistent asset
    my_batch_request: BatchRequest = BatchRequest(
        execution_environment_name="BASE",
        data_connector_name="general_filesystem_data_connector",
        data_asset_name="B",
        partition_request=None,
    )

    my_batch_definition_list = my_data_connector.get_batch_definition_list_from_batch_request(
        batch_request=my_batch_request
    )
    assert len(my_batch_definition_list) == 0

    my_batch_request: BatchRequest = BatchRequest(
        execution_environment_name="BASE",
        data_connector_name="general_filesystem_data_connector",
        data_asset_name="A",
        partition_request=PartitionRequest(
            **{"partition_identifiers": {"part_1": "B"}}
        ),
    )
    my_batch_definition_list = my_data_connector.get_batch_definition_list_from_batch_request(
        batch_request=my_batch_request
    )
    assert len(my_batch_definition_list) == 1


def test_foxtrot(tmp_path_factory):
    base_directory = str(tmp_path_factory.mktemp("test_foxtrot"))
    create_files_in_directory(
        directory=base_directory,
        file_name_list=[
            "test_dir_foxtrot/A/A-1.csv",
            "test_dir_foxtrot/A/A-2.csv",
            "test_dir_foxtrot/A/A-3.csv",
            "test_dir_foxtrot/B/B-1.txt",
            "test_dir_foxtrot/B/B-2.txt",
            "test_dir_foxtrot/B/B-3.txt",
            "test_dir_foxtrot/C/C-2017.csv",
            "test_dir_foxtrot/C/C-2018.csv",
            "test_dir_foxtrot/C/C-2019.csv",
            "test_dir_foxtrot/D/D-aaa.csv",
            "test_dir_foxtrot/D/D-bbb.csv",
            "test_dir_foxtrot/D/D-ccc.csv",
            "test_dir_foxtrot/D/D-ddd.csv",
            "test_dir_foxtrot/D/D-eee.csv",
        ],
    )

    my_data_connector_yaml = yaml.load(
        f"""
            module_name: great_expectations.execution_environment.data_connector
            class_name: ConfiguredAssetFilesystemDataConnector
            base_directory: {base_directory}/test_dir_foxtrot
            assets:
              A:
                base_directory: A/
              B:
                base_directory: B/
                pattern: (.*)-(.*)\\.txt
                group_names:
                - part_1
                - part_2
              C:
                glob_directive: "*"
                base_directory: C/
              D:
                glob_directive: "*"
                base_directory: D/
            default_regex:
                pattern: (.*)-(.*)\\.csv
                group_names:
                - part_1
                - part_2
        """,
        Loader=yaml.FullLoader,
    )

    my_data_connector: ConfiguredAssetFilesystemDataConnector = instantiate_class_from_config(
        config=my_data_connector_yaml,
        runtime_environment={
            "name": "general_filesystem_data_connector",
            "execution_environment_name": "BASE",
        },
        config_defaults={
            "module_name": "great_expectations.execution_environment.data_connector"
        },
    )
    self_check_report = my_data_connector.self_check()
    assert self_check_report == {
        "class_name": "ConfiguredAssetFilesystemDataConnector",
        "data_asset_count": 4,
        "example_data_asset_names": ["A", "B", "C"],
        "data_assets": {
            "A": {
                "batch_definition_count": 3,
                "example_data_references": ["A-1.csv", "A-2.csv", "A-3.csv",],
            },
            "B": {
                "batch_definition_count": 3,
                "example_data_references": ["B-1.txt", "B-2.txt", "B-3.txt",],
            },
            "C": {
                "batch_definition_count": 3,
                "example_data_references": ["C-2017.csv", "C-2018.csv", "C-2019.csv",],
            },
        },
        "unmatched_data_reference_count": 0,
        "example_unmatched_data_references": [],
<<<<<<< HEAD
=======
        "example_data_reference": {},
>>>>>>> 553f1c22
    }
    my_batch_definition_list: List[BatchDefinition]
    my_batch_definition: BatchDefinition
    my_batch_request = BatchRequest(
        execution_environment_name="BASE",
        data_connector_name="general_filesystem_data_connector",
        data_asset_name="A",
        partition_request=None,
    )
    my_batch_definition_list = my_data_connector.get_batch_definition_list_from_batch_request(
        batch_request=my_batch_request
    )
    assert len(my_batch_definition_list) == 3


def test_return_all_batch_definitions_sorted_sorter_named_that_does_not_match_group(
    tmp_path_factory,
):
    base_directory = str(
        tmp_path_factory.mktemp(
            "test_return_all_batch_definitions_sorted_sorter_named_that_does_not_match_group"
        )
    )
    create_files_in_directory(
        directory=base_directory,
        file_name_list=[
            "alex_20200809_1000.csv",
            "eugene_20200809_1500.csv",
            "james_20200811_1009.csv",
            "abe_20200809_1040.csv",
            "will_20200809_1002.csv",
            "james_20200713_1567.csv",
            "eugene_20201129_1900.csv",
            "will_20200810_1001.csv",
            "james_20200810_1003.csv",
            "alex_20200819_1300.csv",
        ],
    )
    my_data_connector_yaml = yaml.load(
        f"""
        class_name: ConfiguredAssetFilesystemDataConnector
        execution_environment_name: test_environment
        #execution_engine:
        #    class_name: PandasExecutionEngine
        base_directory: {base_directory}
        glob_directive: "*.csv"
        assets:
            TestFiles:
                pattern: (.+)_(.+)_(.+)\\.csv
                group_names:
                    - name
                    - timestamp
                    - price
        default_regex:
            pattern: (.+)_.+_.+\\.csv
            group_names:
                - name
        sorters:
            - orderby: asc
              class_name: LexicographicSorter
              name: name
            - datetime_format: "%Y%m%d"
              orderby: desc
              class_name: DateTimeSorter
              name: timestamp
            - orderby: desc
              class_name: NumericSorter
              name: for_me_Me_Me
    """,
        Loader=yaml.FullLoader,
    )
    with pytest.raises(ge_exceptions.DataConnectorError):
        # noinspection PyUnusedLocal
        my_data_connector: ConfiguredAssetFilesystemDataConnector = instantiate_class_from_config(
            config=my_data_connector_yaml,
            runtime_environment={
                "name": "general_filesystem_data_connector",
                "execution_environment_name": "test_environment",
            },
            config_defaults={
                "module_name": "great_expectations.execution_environment.data_connector"
            },
        )


def test_return_all_batch_definitions_too_many_sorters(tmp_path_factory):
    base_directory = str(
        tmp_path_factory.mktemp("test_return_all_batch_definitions_too_many_sorters")
    )
    create_files_in_directory(
        directory=base_directory,
        file_name_list=[
            "alex_20200809_1000.csv",
            "eugene_20200809_1500.csv",
            "james_20200811_1009.csv",
            "abe_20200809_1040.csv",
            "will_20200809_1002.csv",
            "james_20200713_1567.csv",
            "eugene_20201129_1900.csv",
            "will_20200810_1001.csv",
            "james_20200810_1003.csv",
            "alex_20200819_1300.csv",
        ],
    )
    my_data_connector_yaml = yaml.load(
        f"""
        class_name: ConfiguredAssetFilesystemDataConnector
        execution_environment_name: test_environment
        #execution_engine:
        #    class_name: PandasExecutionEngine
        class_name: ConfiguredAssetFilesystemDataConnector
        base_directory: {base_directory}
        glob_directive: "*.csv"
        assets:
            TestFiles:
        default_regex:
            pattern: (.+)_.+_.+\\.csv
            group_names:
                - name
        sorters:
            - orderby: asc
              class_name: LexicographicSorter
              name: name
            - datetime_format: "%Y%m%d"
              orderby: desc
              class_name: DateTimeSorter
              name: timestamp
            - orderby: desc
              class_name: NumericSorter
              name: price

    """,
        Loader=yaml.FullLoader,
    )
    with pytest.raises(ge_exceptions.DataConnectorError):
        # noinspection PyUnusedLocal
        my_data_connector: ConfiguredAssetFilesystemDataConnector = instantiate_class_from_config(
            config=my_data_connector_yaml,
            runtime_environment={
                "name": "general_filesystem_data_connector",
                "execution_environment_name": "test_environment",
            },
            config_defaults={
                "module_name": "great_expectations.execution_environment.data_connector"
            },
        )


def test_example_with_explicit_data_asset_names(tmp_path_factory):
    base_directory = str(
        tmp_path_factory.mktemp("test_example_with_explicit_data_asset_names")
    )
    create_files_in_directory(
        directory=base_directory,
        file_name_list=[
            "my_base_directory/alpha/files/go/here/alpha-202001.csv",
            "my_base_directory/alpha/files/go/here/alpha-202002.csv",
            "my_base_directory/alpha/files/go/here/alpha-202003.csv",
            "my_base_directory/beta_here/beta-202001.txt",
            "my_base_directory/beta_here/beta-202002.txt",
            "my_base_directory/beta_here/beta-202003.txt",
            "my_base_directory/beta_here/beta-202004.txt",
            "my_base_directory/gamma-202001.csv",
            "my_base_directory/gamma-202002.csv",
            "my_base_directory/gamma-202003.csv",
            "my_base_directory/gamma-202004.csv",
            "my_base_directory/gamma-202005.csv",
        ],
    )
    yaml_string = f"""
class_name: ConfiguredAssetFilesystemDataConnector
execution_environment_name: FAKE_EXECUTION_ENVIRONMENT_NAME
base_directory: {base_directory}/my_base_directory/
default_regex:
    pattern: ^(.+)-(\\d{{4}})(\\d{{2}})\\.(csv|txt)$
    group_names:
        - data_asset_name
        - year_dir
        - month_dir
assets:
    alpha:
        base_directory: {base_directory}/my_base_directory/alpha/files/go/here/
        glob_directive: "*.csv"
    beta:
        base_directory: {base_directory}/my_base_directory/beta_here/
        glob_directive: "*.txt"
    gamma:
        glob_directive: "*.csv"

    """
    config = yaml.load(yaml_string, Loader=yaml.FullLoader)
    my_data_connector = instantiate_class_from_config(
        config,
        config_defaults={
            "module_name": "great_expectations.execution_environment.data_connector"
        },
        runtime_environment={"name": "my_data_connector"},
    )
    # noinspection PyProtectedMember
    my_data_connector._refresh_data_references_cache()

    assert len(my_data_connector.get_unmatched_data_references()) == 0

    assert (
        len(
            my_data_connector.get_batch_definition_list_from_batch_request(
                batch_request=BatchRequest(
                    data_connector_name="my_data_connector", data_asset_name="alpha",
                )
            )
        )
        == 3
    )

    assert (
        len(
            my_data_connector.get_batch_definition_list_from_batch_request(
                batch_request=BatchRequest(
                    data_connector_name="my_data_connector", data_asset_name="beta",
                )
            )
        )
        == 4
    )

    assert (
        len(
            my_data_connector.get_batch_definition_list_from_batch_request(
                batch_request=BatchRequest(
                    data_connector_name="my_data_connector", data_asset_name="gamma",
                )
            )
        )
        == 5
    )<|MERGE_RESOLUTION|>--- conflicted
+++ resolved
@@ -4,7 +4,7 @@
 import pytest
 import yaml
 
-import great_expectations.exceptions.exceptions as ge_exceptions
+from great_expectations.execution_environment.data_connector import ConfiguredAssetFilesystemDataConnector
 from great_expectations.core.batch import (
     BatchDefinition,
     BatchRequest,
@@ -17,35 +17,43 @@
     DataConnector,
 )
 from tests.test_utils import create_files_in_directory
+import great_expectations.exceptions.exceptions as ge_exceptions
 
 
 def test_basic_instantiation(tmp_path_factory):
     base_directory = str(tmp_path_factory.mktemp("test_test_yaml_config"))
     create_files_in_directory(
         directory=base_directory,
-        file_name_list=["alpha-1.csv", "alpha-2.csv", "alpha-3.csv",],
+        file_name_list=[
+            "alpha-1.csv",
+            "alpha-2.csv",
+            "alpha-3.csv",
+        ]
     )
 
     my_data_connector = ConfiguredAssetFilesystemDataConnector(
         name="my_data_connector",
         execution_environment_name="FAKE_EXECUTION_ENVIRONMENT_NAME",
-        default_regex={"pattern": "alpha-(.*)\\.csv", "group_names": ["index"],},
+        default_regex={
+            "pattern": "alpha-(.*)\\.csv",
+            "group_names": ["index"],
+        },
         base_directory=base_directory,
-        assets={"alpha": {}},
+        assets={
+            "alpha": {}
+        }
     )
 
     assert my_data_connector.self_check() == {
         "class_name": "ConfiguredAssetFilesystemDataConnector",
         "data_asset_count": 1,
-        "example_data_asset_names": ["alpha",],
+        "example_data_asset_names": [
+            "alpha",
+        ],
         "data_assets": {
             "alpha": {
-                "example_data_references": [
-                    "alpha-1.csv",
-                    "alpha-2.csv",
-                    "alpha-3.csv",
-                ],
-                "batch_definition_count": 3,
+                "example_data_references": ["alpha-1.csv", "alpha-2.csv", "alpha-3.csv"],
+                "batch_definition_count": 3
             },
         },
         "example_unmatched_data_references": [],
@@ -60,15 +68,11 @@
 
     # Illegal execution environment name
     with pytest.raises(ValueError):
-        print(
-            my_data_connector.get_batch_definition_list_from_batch_request(
-                BatchRequest(
-                    execution_environment_name="something",
-                    data_connector_name="my_data_connector",
-                    data_asset_name="something",
-                )
-            )
-        )
+        print(my_data_connector.get_batch_definition_list_from_batch_request(BatchRequest(
+            execution_environment_name="something",
+            data_connector_name="my_data_connector",
+            data_asset_name="something",
+        )))
 
 
 def test_instantiation_from_a_config(empty_data_context_v3, tmp_path_factory):
@@ -77,11 +81,14 @@
     base_directory = str(tmp_path_factory.mktemp("test_test_yaml_config"))
     create_files_in_directory(
         directory=base_directory,
-        file_name_list=["alpha-1.csv", "alpha-2.csv", "alpha-3.csv",],
-    )
-
-    report_object = context.test_yaml_config(
-        f"""
+        file_name_list=[
+            "alpha-1.csv",
+            "alpha-2.csv",
+            "alpha-3.csv",
+        ]
+    )
+
+    report_object = context.test_yaml_config(f"""
 module_name: great_expectations.execution_environment.data_connector
 class_name: ConfiguredAssetFilesystemDataConnector
 execution_environment_name: FAKE_EXECUTION_ENVIRONMENT
@@ -97,22 +104,18 @@
 
 assets:
     alpha:
-    """,
-        return_mode="report_object",
-    )
+    """, return_mode="report_object")
 
     assert report_object == {
         "class_name": "ConfiguredAssetFilesystemDataConnector",
         "data_asset_count": 1,
-        "example_data_asset_names": ["alpha",],
+        "example_data_asset_names": [
+            "alpha",
+        ],
         "data_assets": {
             "alpha": {
-                "example_data_references": [
-                    "alpha-1.csv",
-                    "alpha-2.csv",
-                    "alpha-3.csv",
-                ],
-                "batch_definition_count": 3,
+                "example_data_references": ["alpha-1.csv", "alpha-2.csv", "alpha-3.csv"],
+                "batch_definition_count": 3
             },
         },
         "example_unmatched_data_references": [],
@@ -121,19 +124,20 @@
     }
 
 
-def test_instantiation_from_a_config_regex_does_not_match_paths(
-    empty_data_context_v3, tmp_path_factory
-):
+def test_instantiation_from_a_config_regex_does_not_match_paths(empty_data_context_v3, tmp_path_factory):
     context = empty_data_context_v3
-
+    
     base_directory = str(tmp_path_factory.mktemp("test_test_yaml_config"))
     create_files_in_directory(
         directory=base_directory,
-        file_name_list=["alpha-1.csv", "alpha-2.csv", "alpha-3.csv",],
-    )
-
-    report_object = context.test_yaml_config(
-        f"""
+        file_name_list=[
+            "alpha-1.csv",
+            "alpha-2.csv",
+            "alpha-3.csv",
+        ]
+    )
+
+    report_object = context.test_yaml_config(f"""
 module_name: great_expectations.execution_environment.data_connector
 class_name: ConfiguredAssetFilesystemDataConnector
 execution_environment_name: FAKE_EXECUTION_ENVIRONMENT
@@ -150,31 +154,28 @@
 assets:
     alpha:
 
-    """,
-        return_mode="report_object",
-    )
+    """, return_mode="report_object")
 
     assert report_object == {
         "class_name": "ConfiguredAssetFilesystemDataConnector",
         "data_asset_count": 1,
-        "example_data_asset_names": ["alpha",],
+        "example_data_asset_names": [
+            "alpha",
+        ],
         "data_assets": {
-            "alpha": {"example_data_references": [], "batch_definition_count": 0},
-        },
-        "example_unmatched_data_references": [
-            "alpha-1.csv",
-            "alpha-2.csv",
-            "alpha-3.csv",
-        ],
+            "alpha": {
+                "example_data_references": [],
+                "batch_definition_count": 0
+            },
+        },
+        "example_unmatched_data_references": ["alpha-1.csv", "alpha-2.csv", "alpha-3.csv"],
         "unmatched_data_reference_count": 3,
         "example_data_reference": {},
     }
 
 
 def test_return_all_batch_definitions_unsorted(tmp_path_factory):
-    base_directory = str(
-        tmp_path_factory.mktemp("test_return_all_batch_definitions_unsorted")
-    )
+    base_directory = str(tmp_path_factory.mktemp("test_return_all_batch_definitions_unsorted"))
     create_files_in_directory(
         directory=base_directory,
         file_name_list=[
@@ -188,11 +189,10 @@
             "will_20200810_1001.csv",
             "james_20200810_1003.csv",
             "alex_20200819_1300.csv",
-        ],
-    )
-
-    my_data_connector_yaml = yaml.load(
-        f"""
+        ]
+    )
+
+    my_data_connector_yaml = yaml.load(f"""
             class_name: ConfiguredAssetFilesystemDataConnector
             execution_environment_name: test_environment
             #execution_engine:
@@ -208,9 +208,7 @@
                     - name
                     - timestamp
                     - price
-        """,
-        Loader=yaml.FullLoader,
-    )
+        """, Loader=yaml.FullLoader)
 
     my_data_connector: ConfiguredAssetFilesystemDataConnector = instantiate_class_from_config(
         config=my_data_connector_yaml,
@@ -227,112 +225,86 @@
         my_data_connector.get_batch_definition_list_from_batch_request()
 
     # with unnamed data_asset_name
-    unsorted_batch_definition_list = my_data_connector.get_batch_definition_list_from_batch_request(
-        BatchRequest(
-            execution_environment_name="test_environment",
-            data_connector_name="general_filesystem_data_connector",
-            data_asset_name=None,
-        )
-    )
+    unsorted_batch_definition_list = my_data_connector.get_batch_definition_list_from_batch_request(BatchRequest(
+        execution_environment_name="test_environment",
+        data_connector_name="general_filesystem_data_connector",
+        data_asset_name=None,
+    ))
     expected = [
-        BatchDefinition(
-            execution_environment_name="test_environment",
-            data_connector_name="general_filesystem_data_connector",
-            data_asset_name="TestFiles",
-            partition_definition=PartitionDefinition(
-                {"name": "abe", "timestamp": "20200809", "price": "1040"}
-            ),
-        ),
-        BatchDefinition(
-            execution_environment_name="test_environment",
-            data_connector_name="general_filesystem_data_connector",
-            data_asset_name="TestFiles",
-            partition_definition=PartitionDefinition(
-                {"name": "alex", "timestamp": "20200809", "price": "1000"}
-            ),
-        ),
-        BatchDefinition(
-            execution_environment_name="test_environment",
-            data_connector_name="general_filesystem_data_connector",
-            data_asset_name="TestFiles",
-            partition_definition=PartitionDefinition(
-                {"name": "alex", "timestamp": "20200819", "price": "1300"}
-            ),
-        ),
-        BatchDefinition(
-            execution_environment_name="test_environment",
-            data_connector_name="general_filesystem_data_connector",
-            data_asset_name="TestFiles",
-            partition_definition=PartitionDefinition(
-                {"name": "eugene", "timestamp": "20200809", "price": "1500"}
-            ),
-        ),
-        BatchDefinition(
-            execution_environment_name="test_environment",
-            data_connector_name="general_filesystem_data_connector",
-            data_asset_name="TestFiles",
-            partition_definition=PartitionDefinition(
-                {"name": "eugene", "timestamp": "20201129", "price": "1900"}
-            ),
-        ),
-        BatchDefinition(
-            execution_environment_name="test_environment",
-            data_connector_name="general_filesystem_data_connector",
-            data_asset_name="TestFiles",
-            partition_definition=PartitionDefinition(
-                {"name": "james", "timestamp": "20200713", "price": "1567"}
-            ),
-        ),
-        BatchDefinition(
-            execution_environment_name="test_environment",
-            data_connector_name="general_filesystem_data_connector",
-            data_asset_name="TestFiles",
-            partition_definition=PartitionDefinition(
-                {"name": "james", "timestamp": "20200810", "price": "1003"}
-            ),
-        ),
-        BatchDefinition(
-            execution_environment_name="test_environment",
-            data_connector_name="general_filesystem_data_connector",
-            data_asset_name="TestFiles",
-            partition_definition=PartitionDefinition(
-                {"name": "james", "timestamp": "20200811", "price": "1009"}
-            ),
-        ),
-        BatchDefinition(
-            execution_environment_name="test_environment",
-            data_connector_name="general_filesystem_data_connector",
-            data_asset_name="TestFiles",
-            partition_definition=PartitionDefinition(
-                {"name": "will", "timestamp": "20200809", "price": "1002"}
-            ),
-        ),
-        BatchDefinition(
-            execution_environment_name="test_environment",
-            data_connector_name="general_filesystem_data_connector",
-            data_asset_name="TestFiles",
-            partition_definition=PartitionDefinition(
-                {"name": "will", "timestamp": "20200810", "price": "1001"}
-            ),
-        ),
+        BatchDefinition(execution_environment_name="test_environment",
+                        data_connector_name="general_filesystem_data_connector",
+                        data_asset_name="TestFiles",
+                        partition_definition=PartitionDefinition(
+                            {"name": "abe", "timestamp": "20200809", "price": "1040"}
+                        )),
+        BatchDefinition(execution_environment_name="test_environment",
+                        data_connector_name="general_filesystem_data_connector",
+                        data_asset_name="TestFiles",
+                        partition_definition=PartitionDefinition(
+                            {"name": "alex", "timestamp": "20200809", "price": "1000"}
+                        )),
+        BatchDefinition(execution_environment_name="test_environment",
+                        data_connector_name="general_filesystem_data_connector",
+                        data_asset_name="TestFiles",
+                        partition_definition=PartitionDefinition(
+                            {"name": "alex", "timestamp": "20200819", "price": "1300"}
+                        )),
+        BatchDefinition(execution_environment_name="test_environment",
+                        data_connector_name="general_filesystem_data_connector",
+                        data_asset_name="TestFiles",
+                        partition_definition=PartitionDefinition(
+                            {"name": "eugene", "timestamp": "20200809", "price": "1500"}
+                        )),
+        BatchDefinition(execution_environment_name="test_environment",
+                        data_connector_name="general_filesystem_data_connector",
+                        data_asset_name="TestFiles",
+                        partition_definition=PartitionDefinition(
+                            {"name": "eugene", "timestamp": "20201129", "price": "1900"}
+                        )),
+        BatchDefinition(execution_environment_name="test_environment",
+                        data_connector_name="general_filesystem_data_connector",
+                        data_asset_name="TestFiles",
+                        partition_definition=PartitionDefinition(
+                            {"name": "james", "timestamp": "20200713", "price": "1567"}
+                        )),
+        BatchDefinition(execution_environment_name="test_environment",
+                        data_connector_name="general_filesystem_data_connector",
+                        data_asset_name="TestFiles",
+                        partition_definition=PartitionDefinition(
+                            {"name": "james", "timestamp": "20200810", "price": "1003"}
+                        )),
+        BatchDefinition(execution_environment_name="test_environment",
+                        data_connector_name="general_filesystem_data_connector",
+                        data_asset_name="TestFiles",
+                        partition_definition=PartitionDefinition(
+                            {"name": "james", "timestamp": "20200811", "price": "1009"}
+                        )),
+        BatchDefinition(execution_environment_name="test_environment",
+                        data_connector_name="general_filesystem_data_connector",
+                        data_asset_name="TestFiles",
+                        partition_definition=PartitionDefinition(
+                            {"name": "will", "timestamp": "20200809", "price": "1002"}
+                        )),
+        BatchDefinition(execution_environment_name="test_environment",
+                        data_connector_name="general_filesystem_data_connector",
+                        data_asset_name="TestFiles",
+                        partition_definition=PartitionDefinition(
+                            {"name": "will", "timestamp": "20200810", "price": "1001"}
+                        )),
     ]
     assert expected == unsorted_batch_definition_list
 
     # with named data_asset_name
-    unsorted_batch_definition_list = my_data_connector.get_batch_definition_list_from_batch_request(
-        BatchRequest(
-            execution_environment_name="test_environment",
-            data_connector_name="general_filesystem_data_connector",
-            data_asset_name="TestFiles",
-        )
-    )
+    unsorted_batch_definition_list = my_data_connector.get_batch_definition_list_from_batch_request(BatchRequest(
+        execution_environment_name="test_environment",
+        data_connector_name="general_filesystem_data_connector",
+        data_asset_name="TestFiles",
+    ))
     assert expected == unsorted_batch_definition_list
 
 
 def test_return_all_batch_definitions_sorted(tmp_path_factory):
-    base_directory = str(
-        tmp_path_factory.mktemp("test_return_all_batch_definitions_sorted")
-    )
+    base_directory = str(tmp_path_factory.mktemp("test_return_all_batch_definitions_sorted"))
     create_files_in_directory(
         directory=base_directory,
         file_name_list=[
@@ -346,11 +318,10 @@
             "will_20200810_1001.csv",
             "james_20200810_1003.csv",
             "alex_20200819_1300.csv",
-        ],
-    )
-
-    my_data_connector_yaml = yaml.load(
-        f"""
+        ]
+    )
+
+    my_data_connector_yaml = yaml.load(f"""
         class_name: ConfiguredAssetFilesystemDataConnector
         execution_environment_name: test_environment
         #execution_engine:
@@ -378,9 +349,7 @@
               class_name: NumericSorter
               name: price
 
-    """,
-        Loader=yaml.FullLoader,
-    )
+    """, Loader=yaml.FullLoader)
 
     my_data_connector: ConfiguredAssetFilesystemDataConnector = instantiate_class_from_config(
         config=my_data_connector_yaml,
@@ -400,95 +369,73 @@
     assert self_check_report["data_assets"]["TestFiles"]["batch_definition_count"] == 10
     assert self_check_report["unmatched_data_reference_count"] == 0
 
-    sorted_batch_definition_list = my_data_connector.get_batch_definition_list_from_batch_request(
-        BatchRequest(
-            execution_environment_name="test_environment",
-            data_connector_name="general_filesystem_data_connector",
-            data_asset_name="TestFiles",
-        )
-    )
+    sorted_batch_definition_list = my_data_connector.get_batch_definition_list_from_batch_request(BatchRequest(
+        execution_environment_name="test_environment",
+        data_connector_name="general_filesystem_data_connector",
+        data_asset_name="TestFiles",
+    ))
 
     expected = [
-        BatchDefinition(
-            execution_environment_name="test_environment",
-            data_connector_name="general_filesystem_data_connector",
-            data_asset_name="TestFiles",
-            partition_definition=PartitionDefinition(
-                {"name": "abe", "timestamp": "20200809", "price": "1040"}
-            ),
-        ),
-        BatchDefinition(
-            execution_environment_name="test_environment",
-            data_connector_name="general_filesystem_data_connector",
-            data_asset_name="TestFiles",
-            partition_definition=PartitionDefinition(
-                {"name": "alex", "timestamp": "20200819", "price": "1300"}
-            ),
-        ),
-        BatchDefinition(
-            execution_environment_name="test_environment",
-            data_connector_name="general_filesystem_data_connector",
-            data_asset_name="TestFiles",
-            partition_definition=PartitionDefinition(
-                {"name": "alex", "timestamp": "20200809", "price": "1000"}
-            ),
-        ),
-        BatchDefinition(
-            execution_environment_name="test_environment",
-            data_connector_name="general_filesystem_data_connector",
-            data_asset_name="TestFiles",
-            partition_definition=PartitionDefinition(
-                {"name": "eugene", "timestamp": "20201129", "price": "1900"}
-            ),
-        ),
-        BatchDefinition(
-            execution_environment_name="test_environment",
-            data_connector_name="general_filesystem_data_connector",
-            data_asset_name="TestFiles",
-            partition_definition=PartitionDefinition(
-                {"name": "eugene", "timestamp": "20200809", "price": "1500"}
-            ),
-        ),
-        BatchDefinition(
-            execution_environment_name="test_environment",
-            data_connector_name="general_filesystem_data_connector",
-            data_asset_name="TestFiles",
-            partition_definition=PartitionDefinition(
-                {"name": "james", "timestamp": "20200811", "price": "1009"}
-            ),
-        ),
-        BatchDefinition(
-            execution_environment_name="test_environment",
-            data_connector_name="general_filesystem_data_connector",
-            data_asset_name="TestFiles",
-            partition_definition=PartitionDefinition(
-                {"name": "james", "timestamp": "20200810", "price": "1003"}
-            ),
-        ),
-        BatchDefinition(
-            execution_environment_name="test_environment",
-            data_connector_name="general_filesystem_data_connector",
-            data_asset_name="TestFiles",
-            partition_definition=PartitionDefinition(
-                {"name": "james", "timestamp": "20200713", "price": "1567"}
-            ),
-        ),
-        BatchDefinition(
-            execution_environment_name="test_environment",
-            data_connector_name="general_filesystem_data_connector",
-            data_asset_name="TestFiles",
-            partition_definition=PartitionDefinition(
-                {"name": "will", "timestamp": "20200810", "price": "1001"}
-            ),
-        ),
-        BatchDefinition(
-            execution_environment_name="test_environment",
-            data_connector_name="general_filesystem_data_connector",
-            data_asset_name="TestFiles",
-            partition_definition=PartitionDefinition(
-                {"name": "will", "timestamp": "20200809", "price": "1002"}
-            ),
-        ),
+        BatchDefinition(execution_environment_name="test_environment",
+                        data_connector_name="general_filesystem_data_connector",
+                        data_asset_name="TestFiles",
+                        partition_definition=PartitionDefinition(
+                            {"name": "abe", "timestamp": "20200809", "price": "1040"}
+                        )),
+        BatchDefinition(execution_environment_name="test_environment",
+                        data_connector_name="general_filesystem_data_connector",
+                        data_asset_name="TestFiles",
+                        partition_definition=PartitionDefinition(
+                            {"name": "alex", "timestamp": "20200819", "price": "1300"}
+                        )),
+        BatchDefinition(execution_environment_name="test_environment",
+                        data_connector_name="general_filesystem_data_connector",
+                        data_asset_name="TestFiles",
+                        partition_definition=PartitionDefinition(
+                            {"name": "alex", "timestamp": "20200809", "price": "1000"}
+                        )),
+        BatchDefinition(execution_environment_name="test_environment",
+                        data_connector_name="general_filesystem_data_connector",
+                        data_asset_name="TestFiles",
+                        partition_definition=PartitionDefinition(
+                            {"name": "eugene", "timestamp": "20201129", "price": "1900"}
+                        )),
+        BatchDefinition(execution_environment_name="test_environment",
+                        data_connector_name="general_filesystem_data_connector",
+                        data_asset_name="TestFiles",
+                        partition_definition=PartitionDefinition(
+                            {"name": "eugene", "timestamp": "20200809", "price": "1500"}
+                        )),
+        BatchDefinition(execution_environment_name="test_environment",
+                        data_connector_name="general_filesystem_data_connector",
+                        data_asset_name="TestFiles",
+                        partition_definition=PartitionDefinition(
+                            {"name": "james", "timestamp": "20200811", "price": "1009"}
+                        )),
+        BatchDefinition(execution_environment_name="test_environment",
+                        data_connector_name="general_filesystem_data_connector",
+                        data_asset_name="TestFiles",
+                        partition_definition=PartitionDefinition(
+                            {"name": "james", "timestamp": "20200810", "price": "1003"}
+                        )),
+        BatchDefinition(execution_environment_name="test_environment",
+                        data_connector_name="general_filesystem_data_connector",
+                        data_asset_name="TestFiles",
+                        partition_definition=PartitionDefinition(
+                            {"name": "james", "timestamp": "20200713", "price": "1567"}
+                        )),
+        BatchDefinition(execution_environment_name="test_environment",
+                        data_connector_name="general_filesystem_data_connector",
+                        data_asset_name="TestFiles",
+                        partition_definition=PartitionDefinition(
+                            {"name": "will", "timestamp": "20200810", "price": "1001"}
+                        )),
+        BatchDefinition(execution_environment_name="test_environment",
+                        data_connector_name="general_filesystem_data_connector",
+                        data_asset_name="TestFiles",
+                        partition_definition=PartitionDefinition(
+                            {"name": "will", "timestamp": "20200809", "price": "1002"}
+                        )),
     ]
 
     # TEST 1: Sorting works
@@ -506,7 +453,7 @@
                     "price": "1567",
                 }
             }
-        ),
+        )
     )
 
     my_batch_definition_list: List[BatchDefinition]
@@ -523,8 +470,11 @@
         execution_environment_name="test_environment",
         data_connector_name="general_filesystem_data_connector",
         data_asset_name="TestFiles",
-        partition_definition=PartitionDefinition(
-            **{"name": "james", "timestamp": "20200713", "price": "1567",}
+        partition_definition=PartitionDefinition(**{
+                "name": "james",
+                "timestamp": "20200713",
+                "price": "1567",
+            }
         ),
     )
     assert my_batch_definition == expected_batch_definition
@@ -534,7 +484,7 @@
         execution_environment_name="test_environment",
         data_connector_name="general_filesystem_data_connector",
         data_asset_name="TestFiles",
-        partition_request=None,
+        partition_request=None
     )
     # should return 10
     my_batch_definition_list = my_data_connector.get_batch_definition_list_from_batch_request(
@@ -552,11 +502,10 @@
             "test_dir_alpha/B.csv",
             "test_dir_alpha/C.csv",
             "test_dir_alpha/D.csv",
-        ],
-    )
-
-    my_data_connector_yaml = yaml.load(
-        f"""
+        ]
+    )
+
+    my_data_connector_yaml = yaml.load(f"""
                 module_name: great_expectations.execution_environment.data_connector
                 class_name: ConfiguredAssetFilesystemDataConnector
                 base_directory: {base_directory}/test_dir_alpha
@@ -567,9 +516,7 @@
                     pattern: (.+)\\.csv
                     group_names:
                     - part_1
-            """,
-        Loader=yaml.FullLoader,
-    )
+            """, Loader=yaml.FullLoader)
 
     my_data_connector: ConfiguredAssetFilesystemDataConnector = instantiate_class_from_config(
         config=my_data_connector_yaml,
@@ -597,7 +544,7 @@
         execution_environment_name="BASE",
         data_connector_name="general_filesystem_data_connector",
         data_asset_name="B",
-        partition_request=None,
+        partition_request=None
     )
 
     my_batch_definition_list = my_data_connector.get_batch_definition_list_from_batch_request(
@@ -610,8 +557,12 @@
         data_connector_name="general_filesystem_data_connector",
         data_asset_name="A",
         partition_request=PartitionRequest(
-            **{"partition_identifiers": {"part_1": "B"}}
-        ),
+            **{
+                "partition_identifiers": {
+                     "part_1": "B"
+                 }
+            }
+        )
     )
     my_batch_definition_list = my_data_connector.get_batch_definition_list_from_batch_request(
         batch_request=my_batch_request
@@ -641,8 +592,7 @@
         ],
     )
 
-    my_data_connector_yaml = yaml.load(
-        f"""
+    my_data_connector_yaml = yaml.load(f"""
             module_name: great_expectations.execution_environment.data_connector
             class_name: ConfiguredAssetFilesystemDataConnector
             base_directory: {base_directory}/test_dir_foxtrot
@@ -666,9 +616,7 @@
                 group_names:
                 - part_1
                 - part_2
-        """,
-        Loader=yaml.FullLoader,
-    )
+        """, Loader=yaml.FullLoader)
 
     my_data_connector: ConfiguredAssetFilesystemDataConnector = instantiate_class_from_config(
         config=my_data_connector_yaml,
@@ -684,27 +632,40 @@
     assert self_check_report == {
         "class_name": "ConfiguredAssetFilesystemDataConnector",
         "data_asset_count": 4,
-        "example_data_asset_names": ["A", "B", "C"],
+        "example_data_asset_names": [
+            "A",
+            "B",
+            "C"
+        ],
         "data_assets": {
             "A": {
                 "batch_definition_count": 3,
-                "example_data_references": ["A-1.csv", "A-2.csv", "A-3.csv",],
+                "example_data_references": [
+                    "A-1.csv",
+                    "A-2.csv",
+                    "A-3.csv",
+                ]
             },
             "B": {
                 "batch_definition_count": 3,
-                "example_data_references": ["B-1.txt", "B-2.txt", "B-3.txt",],
+                "example_data_references": [
+                    "B-1.txt",
+                    "B-2.txt",
+                    "B-3.txt",
+                ]
             },
             "C": {
                 "batch_definition_count": 3,
-                "example_data_references": ["C-2017.csv", "C-2018.csv", "C-2019.csv",],
-            },
+                "example_data_references": [
+                    "C-2017.csv",
+                    "C-2018.csv",
+                    "C-2019.csv",
+                ]
+            }
         },
         "unmatched_data_reference_count": 0,
         "example_unmatched_data_references": [],
-<<<<<<< HEAD
-=======
         "example_data_reference": {},
->>>>>>> 553f1c22
     }
     my_batch_definition_list: List[BatchDefinition]
     my_batch_definition: BatchDefinition
@@ -712,7 +673,7 @@
         execution_environment_name="BASE",
         data_connector_name="general_filesystem_data_connector",
         data_asset_name="A",
-        partition_request=None,
+        partition_request=None
     )
     my_batch_definition_list = my_data_connector.get_batch_definition_list_from_batch_request(
         batch_request=my_batch_request
@@ -720,9 +681,7 @@
     assert len(my_batch_definition_list) == 3
 
 
-def test_return_all_batch_definitions_sorted_sorter_named_that_does_not_match_group(
-    tmp_path_factory,
-):
+def test_return_all_batch_definitions_sorted_sorter_named_that_does_not_match_group(tmp_path_factory):
     base_directory = str(
         tmp_path_factory.mktemp(
             "test_return_all_batch_definitions_sorted_sorter_named_that_does_not_match_group"
@@ -741,10 +700,9 @@
             "will_20200810_1001.csv",
             "james_20200810_1003.csv",
             "alex_20200819_1300.csv",
-        ],
-    )
-    my_data_connector_yaml = yaml.load(
-        f"""
+        ]
+    )
+    my_data_connector_yaml = yaml.load(f"""
         class_name: ConfiguredAssetFilesystemDataConnector
         execution_environment_name: test_environment
         #execution_engine:
@@ -752,7 +710,7 @@
         base_directory: {base_directory}
         glob_directive: "*.csv"
         assets:
-            TestFiles:
+            TestFiles: 
                 pattern: (.+)_(.+)_(.+)\\.csv
                 group_names:
                     - name
@@ -773,9 +731,7 @@
             - orderby: desc
               class_name: NumericSorter
               name: for_me_Me_Me
-    """,
-        Loader=yaml.FullLoader,
-    )
+    """, Loader=yaml.FullLoader)
     with pytest.raises(ge_exceptions.DataConnectorError):
         # noinspection PyUnusedLocal
         my_data_connector: ConfiguredAssetFilesystemDataConnector = instantiate_class_from_config(
@@ -791,9 +747,7 @@
 
 
 def test_return_all_batch_definitions_too_many_sorters(tmp_path_factory):
-    base_directory = str(
-        tmp_path_factory.mktemp("test_return_all_batch_definitions_too_many_sorters")
-    )
+    base_directory = str(tmp_path_factory.mktemp("test_return_all_batch_definitions_too_many_sorters"))
     create_files_in_directory(
         directory=base_directory,
         file_name_list=[
@@ -807,10 +761,9 @@
             "will_20200810_1001.csv",
             "james_20200810_1003.csv",
             "alex_20200819_1300.csv",
-        ],
-    )
-    my_data_connector_yaml = yaml.load(
-        f"""
+        ]
+    )
+    my_data_connector_yaml = yaml.load(f"""
         class_name: ConfiguredAssetFilesystemDataConnector
         execution_environment_name: test_environment
         #execution_engine:
@@ -819,7 +772,7 @@
         base_directory: {base_directory}
         glob_directive: "*.csv"
         assets:
-            TestFiles:
+            TestFiles: 
         default_regex:
             pattern: (.+)_.+_.+\\.csv
             group_names:
@@ -836,9 +789,7 @@
               class_name: NumericSorter
               name: price
 
-    """,
-        Loader=yaml.FullLoader,
-    )
+    """, Loader=yaml.FullLoader)
     with pytest.raises(ge_exceptions.DataConnectorError):
         # noinspection PyUnusedLocal
         my_data_connector: ConfiguredAssetFilesystemDataConnector = instantiate_class_from_config(
@@ -854,9 +805,7 @@
 
 
 def test_example_with_explicit_data_asset_names(tmp_path_factory):
-    base_directory = str(
-        tmp_path_factory.mktemp("test_example_with_explicit_data_asset_names")
-    )
+    base_directory = str(tmp_path_factory.mktemp("test_example_with_explicit_data_asset_names"))
     create_files_in_directory(
         directory=base_directory,
         file_name_list=[
@@ -872,7 +821,7 @@
             "my_base_directory/gamma-202003.csv",
             "my_base_directory/gamma-202004.csv",
             "my_base_directory/gamma-202005.csv",
-        ],
+        ]
     )
     yaml_string = f"""
 class_name: ConfiguredAssetFilesystemDataConnector
@@ -898,9 +847,7 @@
     config = yaml.load(yaml_string, Loader=yaml.FullLoader)
     my_data_connector = instantiate_class_from_config(
         config,
-        config_defaults={
-            "module_name": "great_expectations.execution_environment.data_connector"
-        },
+        config_defaults={"module_name": "great_expectations.execution_environment.data_connector"},
         runtime_environment={"name": "my_data_connector"},
     )
     # noinspection PyProtectedMember
@@ -908,35 +855,29 @@
 
     assert len(my_data_connector.get_unmatched_data_references()) == 0
 
-    assert (
-        len(
-            my_data_connector.get_batch_definition_list_from_batch_request(
-                batch_request=BatchRequest(
-                    data_connector_name="my_data_connector", data_asset_name="alpha",
-                )
+    assert len(
+        my_data_connector.get_batch_definition_list_from_batch_request(
+            batch_request=BatchRequest(
+                data_connector_name="my_data_connector",
+                data_asset_name="alpha",
             )
         )
-        == 3
-    )
-
-    assert (
-        len(
-            my_data_connector.get_batch_definition_list_from_batch_request(
-                batch_request=BatchRequest(
-                    data_connector_name="my_data_connector", data_asset_name="beta",
-                )
+    ) == 3
+
+    assert len(
+        my_data_connector.get_batch_definition_list_from_batch_request(
+            batch_request=BatchRequest(
+                data_connector_name="my_data_connector",
+                data_asset_name="beta",
             )
         )
-        == 4
-    )
-
-    assert (
-        len(
-            my_data_connector.get_batch_definition_list_from_batch_request(
-                batch_request=BatchRequest(
-                    data_connector_name="my_data_connector", data_asset_name="gamma",
-                )
+    ) == 4
+
+    assert len(
+        my_data_connector.get_batch_definition_list_from_batch_request(
+            batch_request=BatchRequest(
+                data_connector_name="my_data_connector",
+                data_asset_name="gamma",
             )
         )
-        == 5
-    )+    ) == 5