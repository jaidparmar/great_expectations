import yaml
from great_expectations.execution_environment.data_connector import (
    SinglePartitionDictDataConnector,
)

from great_expectations.core.batch import (
    BatchRequest,
    BatchDefinition,
    PartitionDefinition,
)

from great_expectations.data_context.util import (
    instantiate_class_from_config
)
from tests.test_utils import (
    create_fake_data_frame,
    create_files_in_directory,
)


def test_basic_instantiation(tmp_path_factory):
    data_reference_dict = {
        "path/A-100.csv": create_fake_data_frame(),
        "path/A-101.csv": create_fake_data_frame(),
        "directory/B-1.csv": create_fake_data_frame(),
        "directory/B-2.csv": create_fake_data_frame(),
    }

    my_data_connector = SinglePartitionDictDataConnector(
        name="my_data_connector",
        execution_environment_name="FAKE_EXECUTION_ENVIRONMENT_NAME",
        default_regex={
            "pattern" : "(.*)/(.+)-(\\d+)\\.csv",
            "group_names" : ["data_asset_name", "letter", "number"],
        },
        data_reference_dict = data_reference_dict,
    )

    my_data_connector.refresh_data_references_cache()
    assert my_data_connector.get_data_reference_list_count() == 4
    assert my_data_connector.get_unmatched_data_references() == []

    print(
        my_data_connector.get_batch_definition_list_from_batch_request(
            batch_request=BatchRequest(
                execution_environment_name="something",
                data_connector_name="my_data_connector",
                data_asset_name="something",
            )
        )
    )


def test_example_with_implicit_data_asset_names():
    data_reference_dict = dict([
        (data_reference, create_fake_data_frame)
        for data_reference in [
            "2020/01/alpha-1001.csv",
            "2020/01/beta-1002.csv",
            "2020/02/alpha-1003.csv",
            "2020/02/beta-1004.csv",
            "2020/03/alpha-1005.csv",
            "2020/03/beta-1006.csv",
            "2020/04/beta-1007.csv",
        ]
    ])

    yaml_string = """
class_name: SinglePartitionDictDataConnector
base_directory: my_base_directory/
execution_environment_name: FAKE_EXECUTION_ENVIRONMENT_NAME

default_regex:
    pattern: (\\d{4})/(\\d{2})/(.+)-\\d+\\.csv
    group_names:
        - year_dir
        - month_dir
        - data_asset_name
    """
    config = yaml.load(yaml_string, Loader=yaml.FullLoader)
    config["data_reference_dict"] = data_reference_dict
    my_data_connector = instantiate_class_from_config(
        config,
        config_defaults={"module_name": "great_expectations.execution_environment.data_connector"},
        runtime_environment={"name": "my_data_connector"},
    )

    my_data_connector.refresh_data_references_cache()
    assert len(my_data_connector.get_batch_definition_list_from_batch_request(BatchRequest(
        execution_environment_name="FAKE_EXECUTION_ENVIRONMENT_NAME",
        data_connector_name="my_data_connector",
        data_asset_name="alpha",
    ))) == 3
    assert len(my_data_connector.get_batch_definition_list_from_batch_request(BatchRequest(
        data_connector_name="my_data_connector",
        data_asset_name="alpha",
    ))) == 3
    assert len(my_data_connector.get_batch_definition_list_from_batch_request(BatchRequest(
        data_connector_name="my_data_connector",
        data_asset_name="beta",
    ))) == 4

    assert my_data_connector.get_batch_definition_list_from_batch_request(BatchRequest(
        execution_environment_name="FAKE_EXECUTION_ENVIRONMENT_NAME",
        data_connector_name="my_data_connector",
        data_asset_name="alpha",
        partition_request={
            "year_dir": "2020",
            "month_dir": "03",
        }
    )) == [BatchDefinition(
        execution_environment_name="FAKE_EXECUTION_ENVIRONMENT_NAME",
        data_connector_name="my_data_connector",
        data_asset_name="alpha",
        partition_definition=PartitionDefinition(
            year_dir="2020",
            month_dir="03",
        )
    )]


# TODO: Abe 20201028 : This test should actually be implemented with a FilesDataConnector, not a SinglePartitionDataConnector
# def test_example_with_explicit_data_asset_names(tmp_path_factory):
#     data_reference_dict = dict([
#         (data_reference, create_fake_data_frame)
#         for data_reference in [
#             "my_base_directory/alpha/files/go/here/alpha-202001.csv",
#             "my_base_directory/alpha/files/go/here/alpha-202002.csv",
#             "my_base_directory/alpha/files/go/here/alpha-202003.csv",
#             "my_base_directory/beta_here/beta-202001.txt",
#             "my_base_directory/beta_here/beta-202002.txt",
#             "my_base_directory/beta_here/beta-202003.txt",
#             "my_base_directory/beta_here/beta-202004.txt",
#             "my_base_directory/gamma-202001.csv",
#             "my_base_directory/gamma-202002.csv",
#             "my_base_directory/gamma-202003.csv",
#             "my_base_directory/gamma-202004.csv",
#             "my_base_directory/gamma-202005.csv",
#         ]
#     ])

#     yaml_string = """
# class_name: SinglePartitionDictDataConnector
# execution_environment_name: FAKE_EXECUTION_ENVIRONMENT_NAME
# base_directory: my_base_directory/
# # glob_directive: "*.csv"
# default_regex:
#     pattern: ^.*\\/(.+)-(\\d{4})(\\d{2})\\.(csv|txt)$
#     group_names:
#         - data_asset_name
#         - year_dir
#         - month_dir
# assets:
#     alpha:
#         base_directory: alpha/files/go/here/
#     beta:
#         base_directory: beta_here/
#         # glob_directive: "*.txt"
#     gamma:
#         base_directory: ""
        
#     """
#     config = yaml.load(yaml_string, Loader=yaml.FullLoader)
#     config["data_reference_dict"] = data_reference_dict
#     my_data_connector = instantiate_class_from_config(
#         config,
#         config_defaults={"module_name": "great_expectations.execution_environment.data_connector"},
#         runtime_environment={"name": "my_data_connector"},
#     )

#     my_data_connector.refresh_data_references_cache()

#     # I'm starting to think we might want to separate out this behavior into a different class.
#     assert len(my_data_connector.get_unmatched_data_references()) == 0
#     assert len(my_data_connector.get_batch_definition_list_from_batch_request(BatchRequest(
#         data_connector_name="my_data_connector",
#         data_asset_name="alpha",
#     ))) == 3

#     assert len(my_data_connector.get_batch_definition_list_from_batch_request(BatchRequest(
#         data_connector_name="my_data_connector",
#         data_asset_name="beta",
#     ))) == 4
#     assert len(my_data_connector.get_batch_definition_list_from_batch_request(BatchRequest(
#         data_connector_name="my_data_connector",
#         data_asset_name="gamma",
#     ))) == 5


def test_test_yaml_config_(empty_data_context, tmp_path_factory):
    base_directory = str(tmp_path_factory.mktemp("test_test_yaml_config"))
    create_files_in_directory(
        directory=base_directory,
        file_name_list=[
            "2020/01/alpha-1001.csv",
            "2020/01/beta-1002.csv",
            "2020/02/alpha-1003.csv",
            "2020/02/beta-1004.csv",
            "2020/03/alpha-1005.csv",
            "2020/03/beta-1006.csv",
            "2020/04/beta-1007.csv",
        ]
    )

    return_object = empty_data_context.test_yaml_config(f"""
module_name: great_expectations.execution_environment.data_connector
class_name: SinglePartitionFileDataConnector
execution_environment_name: FAKE_EXECUTION_ENVIRONMENT
name: TEST_DATA_CONNECTOR

base_directory: {base_directory}/
glob_directive: "*/*/*.csv"

default_regex:
    pattern: (\\d{{4}})/(\\d{{2}})/(.*)-.*\\.csv
    group_names:
        - year_dir
        - month_dir
        - data_asset_name
    """, return_mode="return_object")

    assert return_object == {
        "class_name": "SinglePartitionFileDataConnector",
        "data_asset_count": 2,
        "example_data_asset_names": [
            "alpha",
            "beta"
        ],
<<<<<<< HEAD
        "assets": {
            "alpha": {
                "example_data_references": ["2020/01/alpha-*.csv", "2020/02/alpha-*.csv", "2020/03/alpha-*.csv"],
                "batch_definition_count": 3
            },
            "beta": {
                "example_data_references": ["2020/02/beta-*.csv", "2020/03/beta-*.csv", "2020/04/beta-*.csv"],
                "batch_definition_count": 4
=======
        "data_assets": {
            'alpha': {
                'example_data_references': ['2020/01/alpha-*.csv', '2020/02/alpha-*.csv', '2020/03/alpha-*.csv'],
                'batch_definition_count': 3
            },
            'beta': {
                'example_data_references': ['2020/01/beta-*.csv', '2020/02/beta-*.csv', '2020/03/beta-*.csv'],
                'batch_definition_count': 4
>>>>>>> bf9a8429
            }
        },
        "example_unmatched_data_references": [],
        "unmatched_data_reference_count": 0,
    }


def test_test_yaml_config_excluding_non_regex_matching_files(empty_data_context, tmp_path_factory):
    base_directory = str(tmp_path_factory.mktemp("test_something_needs_a_better_name"))
    create_files_in_directory(
        directory=base_directory,
        file_name_list=[
            "2020/01/alpha-1001.csv",
            "2020/01/beta-1002.csv",
            "2020/02/alpha-1003.csv",
            "2020/02/beta-1004.csv",
            "2020/03/alpha-1005.csv",
            "2020/03/beta-1006.csv",
            "2020/04/beta-1007.csv",
            "gamma-202001.csv",
            "gamma-202002.csv",
        ]
    )

    # gamma-202001.csv and gamma-202002.csv do not match regex (which includes 2020/month directory).

    return_object = empty_data_context.test_yaml_config(f"""
module_name: great_expectations.execution_environment.data_connector
class_name: SinglePartitionFileDataConnector
execution_environment_name: FAKE_EXECUTION_ENVIRONMENT
name: TEST_DATA_CONNECTOR

base_directory: {base_directory}/
glob_directive: "*/*/*.csv"

default_regex:
    pattern: (\\d{{4}})/(\\d{{2}})/(.*)-.*\\.csv
    group_names:
        - year_dir
        - month_dir
        - data_asset_name
    """, return_mode="return_object")

    assert return_object == {
        "class_name": "SinglePartitionFileDataConnector",
        "data_asset_count": 2,
        "example_data_asset_names": [
            "alpha",
            "beta"
        ],
<<<<<<< HEAD
        "assets": {
            "alpha": {
                "example_data_references": ["2020/01/alpha-*.csv", "2020/02/alpha-*.csv", "2020/03/alpha-*.csv"],
                "batch_definition_count": 3
            },
            "beta": {
                "example_data_references": ["2020/02/beta-*.csv", "2020/03/beta-*.csv", "2020/04/beta-*.csv"],
                "batch_definition_count": 4
=======
        "data_assets": {
            'alpha': {
                'example_data_references': ['2020/01/alpha-*.csv', '2020/02/alpha-*.csv', '2020/03/alpha-*.csv'],
                'batch_definition_count': 3
            },
            'beta': {
                'example_data_references': ['2020/01/beta-*.csv', '2020/02/beta-*.csv', '2020/03/beta-*.csv'],
                'batch_definition_count': 4
>>>>>>> bf9a8429
            }
        },
        "example_unmatched_data_references": [],
        "unmatched_data_reference_count": 0,
    }


def test_self_check():
    data_reference_dict = {
        "A-100.csv": create_fake_data_frame(),
        "A-101.csv": create_fake_data_frame(),
        "B-1.csv": create_fake_data_frame(),
        "B-2.csv": create_fake_data_frame(),
    }

    my_data_connector = SinglePartitionDictDataConnector(
        name="my_data_connector",
        data_reference_dict=data_reference_dict,
        execution_environment_name="FAKE_EXECUTION_ENVIRONMENT",
        default_regex={
            "pattern": "(.+)-(\\d+)\\.csv",
            # TODO: <Alex>Accommodating "data_asset_name" inside partition_definition (e.g., via "group_names") is problematic; idea: resurrect the Partition class.</Alex>
            "group_names": ["data_asset_name", "number"]
        }
    )

    self_check_return_object = my_data_connector.self_check()

    assert self_check_return_object == {
        "class_name": "SinglePartitionDictDataConnector",
        "data_asset_count": 2,
        "example_data_asset_names": [
            "A",
            "B"
        ],
<<<<<<< HEAD
        "assets": {
            "A": {
                "example_data_references": ["A-100.csv", "A-101.csv"],
                "batch_definition_count": 2
=======
        "data_assets": {
            'A': {
                'example_data_references': ['A-100.csv', 'A-101.csv'],
                'batch_definition_count': 2
>>>>>>> bf9a8429
            },
            "B": {
                "example_data_references": ["B-1.csv", "B-2.csv"],
                "batch_definition_count": 2
            }
        },
        "example_unmatched_data_references": [],
        "unmatched_data_reference_count": 0,
    }


def test_that_needs_a_better_name():
    data_reference_dict = {
        "A-100.csv": create_fake_data_frame(),
        "A-101.csv": create_fake_data_frame(),
        "B-1.csv": create_fake_data_frame(),
        "B-2.csv": create_fake_data_frame(),
        "CCC.csv": create_fake_data_frame(),
    }

    my_data_connector = SinglePartitionDictDataConnector(
        name="my_data_connector",
        data_reference_dict=data_reference_dict,
        execution_environment_name="FAKE_EXECUTION_ENVIRONMENT",
        default_regex={
            "pattern": "(.+)-(\\d+)\\.csv",
            "group_names": ["data_asset_name", "number"]
        }
    )

    self_check_return_object = my_data_connector.self_check()

    assert self_check_return_object == {
        "class_name": "SinglePartitionDictDataConnector",
        "data_asset_count": 2,
        "example_data_asset_names": [
            "A",
            "B"
        ],
<<<<<<< HEAD
        "assets": {
            "A": {
                "example_data_references": ["A-100.csv", "A-101.csv"],
                "batch_definition_count": 2
=======
        "data_assets": {
            'A': {
                'example_data_references': ['A-100.csv', 'A-101.csv'],
                'batch_definition_count': 2
>>>>>>> bf9a8429
            },
            "B": {
                "example_data_references": ["B-1.csv", "B-2.csv"],
                "batch_definition_count": 2
            }
        },
        "example_unmatched_data_references": ["CCC.csv"],
        "unmatched_data_reference_count": 1,
    }



def test_nested_directory_data_asset_name_in_folder(empty_data_context, tmp_path_factory):
    base_directory = str(tmp_path_factory.mktemp("test_dir_charlie"))
    create_files_in_directory(
        directory=base_directory,
        file_name_list=[
            "A/A-1.csv",
            "A/A-2.csv",
            "A/A-3.csv",
            "B/B-1.csv",
            "B/B-2.csv",
            "B/B-3.csv",
            "C/C-1.csv",
            "C/C-2.csv",
            "C/C-3.csv",
            "D/D-1.csv",
            "D/D-2.csv",
            "D/D-3.csv",
        ]
    )

    return_object = empty_data_context.test_yaml_config(f"""
    module_name: great_expectations.execution_environment.data_connector
    class_name: SinglePartitionFileDataConnector
    execution_environment_name: FAKE_EXECUTION_ENVIRONMENT
    name: TEST_DATA_CONNECTOR
    base_directory: {base_directory}/
    glob_directive: "*/*.csv"
    default_regex:
        group_names:
            - data_asset_name
            - letter
            - number
        pattern: (\\w{{1}})\\/(\\w{{1}})-(\\d{{1}})\\.csv
        """, return_mode="return_object")

    assert return_object == {
        "class_name": "SinglePartitionFileDataConnector",
        "data_asset_count": 4,
        "example_data_asset_names": [
             "A",
             "B",
             "C"
        ],
<<<<<<< HEAD
        "assets": {
            "A": {
                "batch_definition_count": 3,
                "example_data_references": ["A/A-1.csv", "A/A-2.csv", "A/A-3.csv"]
=======
        "data_assets": {
            'A': {
                'batch_definition_count': 3,
                'example_data_references': ['A/A-1.csv', 'A/A-2.csv', 'A/A-3.csv']
>>>>>>> bf9a8429
            },
            "B": {
                "batch_definition_count": 3,
                "example_data_references": ["B/B-1.csv", "B/B-2.csv", "B/B-3.csv"]
            },
            "C": {
                "batch_definition_count": 3,
                "example_data_references": ["C/C-1.csv", "C/C-2.csv", "C/C-3.csv"]
            }
        },
        "unmatched_data_reference_count": 0,
        "example_unmatched_data_references": []
    }


def test_redundant_information_in_naming_convention_random_hash(empty_data_context, tmp_path_factory):
    base_directory = str(tmp_path_factory.mktemp("logs"))
    create_files_in_directory(
        directory=base_directory,
        file_name_list=[
            "2021/01/01/log_file-2f1e94b40f310274b485e72050daf591.txt.gz",
            "2021/01/02/log_file-7f5d35d4f90bce5bf1fad680daac48a2.txt.gz",
            "2021/01/03/log_file-99d5ed1123f877c714bbe9a2cfdffc4b.txt.gz",
            "2021/01/04/log_file-885d40a5661bbbea053b2405face042f.txt.gz",
            "2021/01/05/log_file-d8e478f817b608729cfc8fb750ebfc84.txt.gz",
            "2021/01/06/log_file-b1ca8d1079c00fd4e210f7ef31549162.txt.gz",
            "2021/01/07/log_file-d34b4818c52e74b7827504920af19a5c.txt.gz",
        ]
    )

    return_object = empty_data_context.test_yaml_config(f"""
          module_name: great_expectations.execution_environment.data_connector
          class_name: SinglePartitionFileDataConnector
          execution_environment_name: FAKE_EXECUTION_ENVIRONMENT
          name: TEST_DATA_CONNECTOR
          base_directory: {base_directory}/
          glob_directive: "*/*/*/*.txt.gz"
          default_regex:
              group_names:
                - year
                - month
                - day
                - data_asset_name
              pattern: (\\d{{4}})/(\\d{{2}})/(\\d{{2}})/(log_file)-.*\\.txt\\.gz
              
              """, return_mode="return_object")

    assert return_object == {
        "class_name": "SinglePartitionFileDataConnector",
        "data_asset_count": 1,
        "example_data_asset_names": [
            "log_file"
        ],
<<<<<<< HEAD
        "assets": {
            "log_file": {
                "batch_definition_count": 7,
                "example_data_references": ["2021/01/03/log_file-*.txt.gz",
                                            "2021/01/04/log_file-*.txt.gz",
                                            "2021/01/05/log_file-*.txt.gz"]
=======
        "data_assets": {
            'log_file': {
                'batch_definition_count': 7,
                'example_data_references': ['2021/01/01/log_file-*.txt.gz',
                                            '2021/01/02/log_file-*.txt.gz',
                                            '2021/01/03/log_file-*.txt.gz']
>>>>>>> bf9a8429
            }
        },
        "unmatched_data_reference_count": 0,
        "example_unmatched_data_references": []
    }



# def test_redundant_information_in_naming_convention_random_hash_asset_name_is_date(empty_data_context, tmp_path_factory):
#     base_directory = str(tmp_path_factory.mktemp("logs"))
#     create_files_in_directory(
#         directory=base_directory,
#         file_name_list=[
#             "2021/01/01/log_file-2f1e94b40f310274b485e72050daf591.txt.gz",
#             "2021/01/01/log_file-8277e0910d750195b448797616e091ad.txt.gz",
#             "2021/01/02/log_file-7f5d35d4f90bce5bf1fad680daac48a2.txt.gz",
#             "2021/01/02/log_file-912ec803b2ce49e4a541068d495ab570.txt.gz",
#             "2021/01/03/log_file-99d5ed1123f877c714bbe9a2cfdffc4b.txt.gz",
#             "2021/01/03/log_file-45901b519281e201d4535cb90678d870.txt.gz",
#             "2021/01/04/log_file-885d40a5661bbbea053b2405face042f.txt.gz",
#             "2021/01/04/log_file-103935fb414d693ba3a5f01a9d9399d3.txt.gz",
#             "2021/01/05/log_file-6e232cfb9357a98911d9794d0b0eb804.txt.gz",
#             "2021/01/05/log_file-d8e478f817b608729cfc8fb750ebfc84.txt.gz",
#             "2021/01/06/log_file-4786f3282f04de5b5c7317c490c6d922.txt.gz",
#             "2021/01/06/log_file-b1ca8d1079c00fd4e210f7ef31549162.txt.gz",
#             "2021/01/07/log_file-d34b4818c52e74b7827504920af19a5c.txt.gz",
#             "2021/01/07/log_file-a21075a36eeddd084e17611a238c7101.txt.gz",
#         ]
#     )
#     return_object = empty_data_context.test_yaml_config(f
#           module_name: great_expectations.execution_environment.data_connector
#           class_name: SinglePartitionFileDataConnector
#           execution_environment_name: FAKE_EXECUTION_ENVIRONMENT
#           name: TEST_DATA_CONNECTOR
#           base_directory: {base_directory}/
#           glob_directive: "*/*/*/*.txt.gz"
#           partitioner:
#               class_name: RegexPartitioner
#               group_names:
#                 - data_asset_name
#               pattern: (\\d{{4}}\\/\\d{{2}}\\/\\d{{2}})/log_file-.*\\.txt\\.gz
#               , return_mode="return_object")
#
#     return_object == {
#         "class_name": "SinglePartitionFileDataConnector",
#         "data_asset_count": 7,
#         "example_data_asset_names": [
#             "2021/01/01",
#             "2021/01/02",
#             "2021/01/03"
#         ],
<<<<<<< HEAD
#         "assets": {
#             "2021/01/01": {
#                 "batch_definition_count": 2,
#                 "example_data_references": ["2021/01/01/log_file-*.txt.gz", "2021/01/01/log_file-*.txt.gz"]
=======
#         "data_assets": {
#             '2021/01/01': {
#                 'batch_definition_count': 2,
#                 'example_data_references': ['2021/01/01/log_file-*.txt.gz', '2021/01/01/log_file-*.txt.gz']
>>>>>>> bf9a8429
#             },
#             "2021/01/02": {
#                 "batch_definition_count": 2,
#                 "example_data_references": ["2021/01/02/log_file-*.txt.gz", "2021/01/02/log_file-*.txt.gz"]
#             },
#             "2021/01/03": {
#                 "batch_definition_count": 2,
#                 "example_data_references": ["2021/01/03/log_file-*.txt.gz", "2021/01/03/log_file-*.txt.gz"]
#             }
#         },
#         "unmatched_data_reference_count": 0,
#         "example_unmatched_data_references": []
#     }


def test_redundant_information_in_naming_convention_timestamp(empty_data_context, tmp_path_factory):
    base_directory = str(tmp_path_factory.mktemp("logs"))
    create_files_in_directory(
        directory=base_directory,
        file_name_list=[
            "log_file-2021-01-01-035419.163324.txt.gz",
            "log_file-2021-01-02-035513.905752.txt.gz",
            "log_file-2021-01-03-035455.848839.txt.gz",
            "log_file-2021-01-04-035251.47582.txt.gz",
            "log_file-2021-01-05-033034.289789.txt.gz",
            "log_file-2021-01-06-034958.505688.txt.gz",
            "log_file-2021-01-07-033545.600898.txt.gz",
        ]
    )

    return_object = empty_data_context.test_yaml_config(f"""
          module_name: great_expectations.execution_environment.data_connector
          class_name: SinglePartitionFileDataConnector
          execution_environment_name: FAKE_EXECUTION_ENVIRONMENT
          name: TEST_DATA_CONNECTOR
          base_directory: {base_directory}/
          glob_directive: "*.txt.gz"
          default_regex:
              group_names:
                - data_asset_name
                - year
                - month
                - day
              pattern: (log_file)-(\\d{{4}})-(\\d{{2}})-(\\d{{2}})-.*\\.*\\.txt\\.gz
      """, return_mode="return_object")
    assert return_object == {
        "class_name": "SinglePartitionFileDataConnector",
        "data_asset_count": 1,
        "example_data_asset_names": [
            "log_file"
        ],
<<<<<<< HEAD
        "assets": {
            "log_file": {
                "batch_definition_count": 7,
                "example_data_references": ["log_file-2021-01-01-*.txt.gz", "log_file-2021-01-06-*.txt.gz", "log_file-2021-01-07-*.txt.gz"]
=======
        "data_assets": {
            'log_file': {
                'batch_definition_count': 7,
                'example_data_references': ['log_file-2021-01-01-*.txt.gz', 'log_file-2021-01-02-*.txt.gz', 'log_file-2021-01-03-*.txt.gz']
>>>>>>> bf9a8429
            }
        },
        "unmatched_data_reference_count": 0,
        "example_unmatched_data_references": []
    }


def test_redundant_information_in_naming_convention_bucket(empty_data_context, tmp_path_factory):
    base_directory = str(tmp_path_factory.mktemp("logs"))
    create_files_in_directory(
        directory=base_directory,
        file_name_list=[
            "some_bucket/2021/01/01/log_file-20210101.txt.gz",
            "some_bucket/2021/01/02/log_file-20210102.txt.gz",
            "some_bucket/2021/01/03/log_file-20210103.txt.gz",
            "some_bucket/2021/01/04/log_file-20210104.txt.gz",
            "some_bucket/2021/01/05/log_file-20210105.txt.gz",
            "some_bucket/2021/01/06/log_file-20210106.txt.gz",
            "some_bucket/2021/01/07/log_file-20210107.txt.gz",
        ]
    )

    return_object = empty_data_context.test_yaml_config(f"""
          module_name: great_expectations.execution_environment.data_connector
          class_name: SinglePartitionFileDataConnector
          execution_environment_name: FAKE_EXECUTION_ENVIRONMENT
          name: TEST_DATA_CONNECTOR
          base_directory: {base_directory}/
          glob_directive: "*/*/*/*/*.txt.gz"
          default_regex:
              group_names:
                  - data_asset_name
                  - year
                  - month
                  - day
              pattern: (\\w{{11}})/(\\d{{4}})/(\\d{{2}})/(\\d{{2}})/log_file-.*\\.txt\\.gz
              """, return_mode="return_object")

    assert return_object == {
        "class_name": "SinglePartitionFileDataConnector",
        "data_asset_count": 1,
        "example_data_asset_names": [
            "some_bucket"
        ],
<<<<<<< HEAD
        "assets": {
            "some_bucket": {
                "batch_definition_count": 7,
                "example_data_references": [
                    "some_bucket/2021/01/03/log_file-*.txt.gz",
                    "some_bucket/2021/01/04/log_file-*.txt.gz",
                    "some_bucket/2021/01/05/log_file-*.txt.gz"
=======
        'data_assets': {
            'some_bucket': {
                'batch_definition_count': 7,
                'example_data_references': [
                    'some_bucket/2021/01/01/log_file-*.txt.gz',
                    'some_bucket/2021/01/02/log_file-*.txt.gz',
                    'some_bucket/2021/01/03/log_file-*.txt.gz'
>>>>>>> bf9a8429
                ]
            }
        },
        "unmatched_data_reference_count": 0,
        "example_unmatched_data_references": []
    }<|MERGE_RESOLUTION|>--- conflicted
+++ resolved
@@ -226,16 +226,6 @@
             "alpha",
             "beta"
         ],
-<<<<<<< HEAD
-        "assets": {
-            "alpha": {
-                "example_data_references": ["2020/01/alpha-*.csv", "2020/02/alpha-*.csv", "2020/03/alpha-*.csv"],
-                "batch_definition_count": 3
-            },
-            "beta": {
-                "example_data_references": ["2020/02/beta-*.csv", "2020/03/beta-*.csv", "2020/04/beta-*.csv"],
-                "batch_definition_count": 4
-=======
         "data_assets": {
             'alpha': {
                 'example_data_references': ['2020/01/alpha-*.csv', '2020/02/alpha-*.csv', '2020/03/alpha-*.csv'],
@@ -244,7 +234,6 @@
             'beta': {
                 'example_data_references': ['2020/01/beta-*.csv', '2020/02/beta-*.csv', '2020/03/beta-*.csv'],
                 'batch_definition_count': 4
->>>>>>> bf9a8429
             }
         },
         "example_unmatched_data_references": [],
@@ -295,16 +284,6 @@
             "alpha",
             "beta"
         ],
-<<<<<<< HEAD
-        "assets": {
-            "alpha": {
-                "example_data_references": ["2020/01/alpha-*.csv", "2020/02/alpha-*.csv", "2020/03/alpha-*.csv"],
-                "batch_definition_count": 3
-            },
-            "beta": {
-                "example_data_references": ["2020/02/beta-*.csv", "2020/03/beta-*.csv", "2020/04/beta-*.csv"],
-                "batch_definition_count": 4
-=======
         "data_assets": {
             'alpha': {
                 'example_data_references': ['2020/01/alpha-*.csv', '2020/02/alpha-*.csv', '2020/03/alpha-*.csv'],
@@ -313,7 +292,6 @@
             'beta': {
                 'example_data_references': ['2020/01/beta-*.csv', '2020/02/beta-*.csv', '2020/03/beta-*.csv'],
                 'batch_definition_count': 4
->>>>>>> bf9a8429
             }
         },
         "example_unmatched_data_references": [],
@@ -349,17 +327,10 @@
             "A",
             "B"
         ],
-<<<<<<< HEAD
-        "assets": {
-            "A": {
-                "example_data_references": ["A-100.csv", "A-101.csv"],
-                "batch_definition_count": 2
-=======
         "data_assets": {
             'A': {
                 'example_data_references': ['A-100.csv', 'A-101.csv'],
                 'batch_definition_count': 2
->>>>>>> bf9a8429
             },
             "B": {
                 "example_data_references": ["B-1.csv", "B-2.csv"],
@@ -399,17 +370,10 @@
             "A",
             "B"
         ],
-<<<<<<< HEAD
-        "assets": {
-            "A": {
-                "example_data_references": ["A-100.csv", "A-101.csv"],
-                "batch_definition_count": 2
-=======
         "data_assets": {
             'A': {
                 'example_data_references': ['A-100.csv', 'A-101.csv'],
                 'batch_definition_count': 2
->>>>>>> bf9a8429
             },
             "B": {
                 "example_data_references": ["B-1.csv", "B-2.csv"],
@@ -465,17 +429,10 @@
              "B",
              "C"
         ],
-<<<<<<< HEAD
-        "assets": {
-            "A": {
-                "batch_definition_count": 3,
-                "example_data_references": ["A/A-1.csv", "A/A-2.csv", "A/A-3.csv"]
-=======
         "data_assets": {
             'A': {
                 'batch_definition_count': 3,
                 'example_data_references': ['A/A-1.csv', 'A/A-2.csv', 'A/A-3.csv']
->>>>>>> bf9a8429
             },
             "B": {
                 "batch_definition_count": 3,
@@ -529,21 +486,12 @@
         "example_data_asset_names": [
             "log_file"
         ],
-<<<<<<< HEAD
-        "assets": {
-            "log_file": {
-                "batch_definition_count": 7,
-                "example_data_references": ["2021/01/03/log_file-*.txt.gz",
-                                            "2021/01/04/log_file-*.txt.gz",
-                                            "2021/01/05/log_file-*.txt.gz"]
-=======
         "data_assets": {
             'log_file': {
                 'batch_definition_count': 7,
                 'example_data_references': ['2021/01/01/log_file-*.txt.gz',
                                             '2021/01/02/log_file-*.txt.gz',
                                             '2021/01/03/log_file-*.txt.gz']
->>>>>>> bf9a8429
             }
         },
         "unmatched_data_reference_count": 0,
@@ -595,17 +543,10 @@
 #             "2021/01/02",
 #             "2021/01/03"
 #         ],
-<<<<<<< HEAD
-#         "assets": {
-#             "2021/01/01": {
-#                 "batch_definition_count": 2,
-#                 "example_data_references": ["2021/01/01/log_file-*.txt.gz", "2021/01/01/log_file-*.txt.gz"]
-=======
 #         "data_assets": {
 #             '2021/01/01': {
 #                 'batch_definition_count': 2,
 #                 'example_data_references': ['2021/01/01/log_file-*.txt.gz', '2021/01/01/log_file-*.txt.gz']
->>>>>>> bf9a8429
 #             },
 #             "2021/01/02": {
 #                 "batch_definition_count": 2,
@@ -657,17 +598,10 @@
         "example_data_asset_names": [
             "log_file"
         ],
-<<<<<<< HEAD
-        "assets": {
-            "log_file": {
-                "batch_definition_count": 7,
-                "example_data_references": ["log_file-2021-01-01-*.txt.gz", "log_file-2021-01-06-*.txt.gz", "log_file-2021-01-07-*.txt.gz"]
-=======
         "data_assets": {
             'log_file': {
                 'batch_definition_count': 7,
                 'example_data_references': ['log_file-2021-01-01-*.txt.gz', 'log_file-2021-01-02-*.txt.gz', 'log_file-2021-01-03-*.txt.gz']
->>>>>>> bf9a8429
             }
         },
         "unmatched_data_reference_count": 0,
@@ -712,15 +646,6 @@
         "example_data_asset_names": [
             "some_bucket"
         ],
-<<<<<<< HEAD
-        "assets": {
-            "some_bucket": {
-                "batch_definition_count": 7,
-                "example_data_references": [
-                    "some_bucket/2021/01/03/log_file-*.txt.gz",
-                    "some_bucket/2021/01/04/log_file-*.txt.gz",
-                    "some_bucket/2021/01/05/log_file-*.txt.gz"
-=======
         'data_assets': {
             'some_bucket': {
                 'batch_definition_count': 7,
@@ -728,7 +653,6 @@
                     'some_bucket/2021/01/01/log_file-*.txt.gz',
                     'some_bucket/2021/01/02/log_file-*.txt.gz',
                     'some_bucket/2021/01/03/log_file-*.txt.gz'
->>>>>>> bf9a8429
                 ]
             }
         },
