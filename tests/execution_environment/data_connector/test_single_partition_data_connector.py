import pytest
import yaml

from typing import List

from great_expectations.core.batch import (
    BatchDefinition,
    BatchRequest,
    PartitionDefinition,
)
from great_expectations.data_context.util import instantiate_class_from_config
from tests.test_utils import create_files_in_directory

from great_expectations.execution_environment.data_connector import SinglePartitionerFileDataConnector
import great_expectations.exceptions.exceptions as ge_exceptions

def test_basic_instantiation(tmp_path_factory):
    base_directory = str(tmp_path_factory.mktemp("test_basic_instantiation"))
    create_files_in_directory(
        directory=base_directory,
        file_name_list=[
            "path/A-100.csv",
            "path/A-101.csv",
            "directory/B-1.csv",
            "directory/B-2.csv",
        ]
    )
    my_data_connector: SinglePartitionerFileDataConnector = SinglePartitionerFileDataConnector(
        name="my_data_connector",
        execution_environment_name="FAKE_EXECUTION_ENVIRONMENT_NAME",
        default_regex={
<<<<<<< HEAD
            "pattern": r"(.*)/(.+)-(\d+)\.csv",
            "group_names": ["data_asset_name", "letter", "number"],
=======
            "pattern": "(.*)/(.+)-(\\d+)\\.csv",
            "group_names": [
                "data_asset_name",
                "letter",
                "number"
            ],
>>>>>>> 4db2d739
        },
        glob_directive="*/*.csv",
        base_directory=base_directory,
    )
    my_data_connector.refresh_data_references_cache()
    assert my_data_connector.get_data_reference_list_count() == 4
    assert my_data_connector.get_unmatched_data_references() == []
    # Illegal execution environment name
    with pytest.raises(ValueError):
        print(
            my_data_connector.get_batch_definition_list_from_batch_request(
                batch_request=BatchRequest(
                    execution_environment_name="something",
                    data_connector_name="my_data_connector",
                    data_asset_name="something",
                )
            )
        )


# TODO: <Alex>Can we come up with an explicit way of figuring out the data_asset_name instead of using the implicit mechanism (via "group_names")?</Alex>
def test_example_with_implicit_data_asset_names(tmp_path_factory):
    base_directory = str(tmp_path_factory.mktemp("test_example_with_implicit_data_asset_names"))
    create_files_in_directory(
        directory=base_directory,
        file_name_list=[
            "2020/01/alpha-1001.csv",
            "2020/01/beta-1002.csv",
            "2020/02/alpha-1003.csv",
            "2020/02/beta-1004.csv",
            "2020/03/alpha-1005.csv",
            "2020/03/beta-1006.csv",
            "2020/04/beta-1007.csv",
        ]
    )
    yaml_string = f"""
        class_name: SinglePartitionerFileDataConnector
        base_directory: {base_directory}/
        execution_environment_name: FAKE_EXECUTION_ENVIRONMENT_NAME
        default_regex:
            pattern: (\\d{{4}})\\/(\\d{{2}})\\/(.+)-\\d+\\.csv
            group_names:
                - year_dir
                - month_dir
                - data_asset_name
        glob_directive: "*/*/*"
    """
    config = yaml.load(yaml_string, Loader=yaml.FullLoader)
    my_data_connector = instantiate_class_from_config(
        config,
        config_defaults={
            "module_name": "great_expectations.execution_environment.data_connector"
        },
        runtime_environment={"name": "my_data_connector"},
    )
    my_data_connector.refresh_data_references_cache()

    # Test for an unknown execution environment
    with pytest.raises(ValueError):
        # noinspection PyUnusedLocal
        batch_definition_list: List[BatchDefinition] = my_data_connector.get_batch_definition_list_from_batch_request(
                batch_request=BatchRequest(
                    execution_environment_name="non_existent_execution_environment",
                    data_connector_name="my_data_connector",
                    data_asset_name="my_data_asset",
                )
            )

    # Test for an unknown data_connector
    with pytest.raises(ValueError):
        # noinspection PyUnusedLocal
        batch_definition_list: List[BatchDefinition] = my_data_connector.get_batch_definition_list_from_batch_request(
                batch_request=BatchRequest(
                    execution_environment_name="FAKE_EXECUTION_ENVIRONMENT_NAME",
                    data_connector_name="non_existent_data_connector",
                    data_asset_name="my_data_asset",
                )
            )

    assert len(
        my_data_connector.get_batch_definition_list_from_batch_request(
            batch_request=BatchRequest(
                execution_environment_name="FAKE_EXECUTION_ENVIRONMENT_NAME",
                data_connector_name="my_data_connector",
                data_asset_name="alpha",
            )
        )
    ) == 3

    assert len(
        my_data_connector.get_batch_definition_list_from_batch_request(
            batch_request=BatchRequest(
                data_connector_name="my_data_connector",
                data_asset_name="alpha",
            )
        )
    ) == 3

    assert len(
        my_data_connector.get_batch_definition_list_from_batch_request(
            batch_request=BatchRequest(
                data_connector_name="my_data_connector",
                data_asset_name="beta",
            )
        )
    ) == 4

    assert my_data_connector.get_batch_definition_list_from_batch_request(
        batch_request=BatchRequest(
            execution_environment_name="FAKE_EXECUTION_ENVIRONMENT_NAME",
            data_connector_name="my_data_connector",
            data_asset_name="alpha",
            partition_request={
                "partition_identifiers": {
                    "year_dir": "2020",
                    "month_dir": "03",
                }
            }
        )
    ) == [
        BatchDefinition(
            execution_environment_name="FAKE_EXECUTION_ENVIRONMENT_NAME",
            data_connector_name="my_data_connector",
            data_asset_name="alpha",
            partition_definition=PartitionDefinition(
                year_dir="2020",
                month_dir="03",
            )
        )
    ]


# TODO: Abe 20201028 : This test should actually be implemented with a FilesDataConnector, not a SinglePartitionDataConnector
# def test_example_with_explicit_data_asset_names(tmp_path_factory):
#     data_reference_dict = dict([
#         (data_reference, create_fake_data_frame)
#         for data_reference in [
#             "my_base_directory/alpha/files/go/here/alpha-202001.csv",
#             "my_base_directory/alpha/files/go/here/alpha-202002.csv",
#             "my_base_directory/alpha/files/go/here/alpha-202003.csv",
#             "my_base_directory/beta_here/beta-202001.txt",
#             "my_base_directory/beta_here/beta-202002.txt",
#             "my_base_directory/beta_here/beta-202003.txt",
#             "my_base_directory/beta_here/beta-202004.txt",
#             "my_base_directory/gamma-202001.csv",
#             "my_base_directory/gamma-202002.csv",
#             "my_base_directory/gamma-202003.csv",
#             "my_base_directory/gamma-202004.csv",
#             "my_base_directory/gamma-202005.csv",
#         ]
#     ])

#     yaml_string = """
# class_name: SinglePartitionerDictDataConnector
# execution_environment_name: FAKE_EXECUTION_ENVIRONMENT_NAME
# base_directory: my_base_directory/
# # glob_directive: "*.csv"
# default_regex:
#     pattern: ^.*\\/(.+)-(\\d{4})(\\d{2})\\.(csv|txt)$
#     group_names:
#         - data_asset_name
#         - year_dir
#         - month_dir
# assets:
#     alpha:
#         base_directory: alpha/files/go/here/
#     beta:
#         base_directory: beta_here/
#         # glob_directive: "*.txt"
#     gamma:
#         base_directory: ""

#     """
#     config = yaml.load(yaml_string, Loader=yaml.FullLoader)
#     config["data_reference_dict"] = data_reference_dict
#     my_data_connector = instantiate_class_from_config(
#         config,
#         config_defaults={"module_name": "great_expectations.execution_environment.data_connector"},
#         runtime_environment={"name": "my_data_connector"},
#     )

#     my_data_connector.refresh_data_references_cache()

#     # I'm starting to think we might want to separate out this behavior into a different class.
#     assert len(my_data_connector.get_unmatched_data_references()) == 0
#     assert len(my_data_connector.get_batch_definition_list_from_batch_request(BatchRequest(
#         data_connector_name="my_data_connector",
#         data_asset_name="alpha",
#     ))) == 3

#     assert len(my_data_connector.get_batch_definition_list_from_batch_request(BatchRequest(
#         data_connector_name="my_data_connector",
#         data_asset_name="beta",
#     ))) == 4
#     assert len(my_data_connector.get_batch_definition_list_from_batch_request(BatchRequest(
#         data_connector_name="my_data_connector",
#         data_asset_name="gamma",
#     ))) == 5


def test_test_yaml_config(empty_data_context, tmp_path_factory):
    base_directory = str(tmp_path_factory.mktemp("test_test_yaml_config"))
    create_files_in_directory(
        directory=base_directory,
        file_name_list=[
            "2020/01/alpha-1001.csv",
            "2020/01/beta-1002.csv",
            "2020/02/alpha-1003.csv",
            "2020/02/beta-1004.csv",
            "2020/03/alpha-1005.csv",
            "2020/03/beta-1006.csv",
            "2020/04/beta-1007.csv",
        ],
    )

    return_object = empty_data_context.test_yaml_config(f"""
        module_name: great_expectations.execution_environment.data_connector
        class_name: SinglePartitionerFileDataConnector
        execution_environment_name: FAKE_EXECUTION_ENVIRONMENT
        name: TEST_DATA_CONNECTOR
        
        base_directory: {base_directory}/
        glob_directive: "*/*/*.csv"
        
        default_regex:
            pattern: (\\d{{4}})/(\\d{{2}})/(.*)-.*\\.csv
            group_names:
                - year_dir
                - month_dir
                - data_asset_name
    """, return_mode="return_object")
    assert return_object == {
        "class_name": "SinglePartitionerFileDataConnector",
        "data_asset_count": 2,
        "example_data_asset_names": [
            "alpha",
            "beta"
        ],
        "data_assets": {
            "alpha": {
                "example_data_references": ["2020/01/alpha-*.csv", "2020/02/alpha-*.csv", "2020/03/alpha-*.csv"],
                "batch_definition_count": 3
            },
            "beta": {
                "example_data_references": ["2020/01/beta-*.csv", "2020/02/beta-*.csv", "2020/03/beta-*.csv"],
                "batch_definition_count": 4
            }
        },
        "example_unmatched_data_references": [],
        "unmatched_data_reference_count": 0,
    }


def test_test_yaml_config_excluding_non_regex_matching_files(empty_data_context, tmp_path_factory):
    base_directory = str(tmp_path_factory.mktemp("test_test_yaml_config_excluding_non_regex_matching_files"))
    create_files_in_directory(
        directory=base_directory,
        file_name_list=[
            "2020/01/alpha-1001.csv",
            "2020/01/beta-1002.csv",
            "2020/02/alpha-1003.csv",
            "2020/02/beta-1004.csv",
            "2020/03/alpha-1005.csv",
            "2020/03/beta-1006.csv",
            "2020/04/beta-1007.csv",
            "gamma-202001.csv",
            "gamma-202002.csv",
        ],
    )

    # gamma-202001.csv and gamma-202002.csv do not match regex (which includes 2020/month directory).

    return_object = empty_data_context.test_yaml_config(
        f"""
        module_name: great_expectations.execution_environment.data_connector
        class_name: SinglePartitionerFileDataConnector
        execution_environment_name: FAKE_EXECUTION_ENVIRONMENT
        name: TEST_DATA_CONNECTOR
        base_directory: {base_directory}/
        glob_directive: "*/*/*.csv"
        default_regex:
            pattern: (\\d{{4}})/(\\d{{2}})/(.*)-.*\\.csv
            group_names:
                - year_dir
                - month_dir
                - data_asset_name
        """, return_mode="return_object")

    assert return_object == {
        "class_name": "SinglePartitionerFileDataConnector",
        "data_asset_count": 2,
        "example_data_asset_names": [
            "alpha",
            "beta"
        ],
        "data_assets": {
            "alpha": {
                "example_data_references": ["2020/01/alpha-*.csv", "2020/02/alpha-*.csv", "2020/03/alpha-*.csv"],
                "batch_definition_count": 3
            },
            "beta": {
                "example_data_references": ["2020/01/beta-*.csv", "2020/02/beta-*.csv", "2020/03/beta-*.csv"],
                "batch_definition_count": 4
            }
        },
        "example_unmatched_data_references": [],
        "unmatched_data_reference_count": 0,
    }


def test_self_check(tmp_path_factory):
    base_directory = str(tmp_path_factory.mktemp("test_self_check"))
    create_files_in_directory(
        directory=base_directory,
        file_name_list=[
            "A-100.csv",
            "A-101.csv",
            "B-1.csv",
            "B-2.csv",
        ],
    )

    my_data_connector: SinglePartitionerFileDataConnector = SinglePartitionerFileDataConnector(
        name="my_data_connector",
        execution_environment_name="FAKE_EXECUTION_ENVIRONMENT_NAME",
        default_regex={
            "pattern": r"(.+)-(\d+)\.csv",
            # TODO: <Alex>Accommodating "data_asset_name" inside partition_definition (e.g., via "group_names") is problematic; idea: resurrect the Partition class.</Alex>
<<<<<<< HEAD
            "group_names": ["data_asset_name", "number"]
        },
        glob_directive="*.csv",
        base_directory=base_directory,
=======
            "group_names": [
                "data_asset_name",
                "number"
            ]
        }
>>>>>>> 4db2d739
    )

    self_check_return_object = my_data_connector.self_check()
    print(self_check_return_object)
    assert self_check_return_object == {
        "class_name": "SinglePartitionerFileDataConnector",
        "data_asset_count": 2,
        "example_data_asset_names": [
            "A",
            "B"
        ],
        "data_assets": {
            "A": {
                "example_data_references": ["A-100.csv", "A-101.csv"],
                "batch_definition_count": 2
            },
            "B": {
                "example_data_references": ["B-1.csv", "B-2.csv"],
                "batch_definition_count": 2
            }
        },
        "example_unmatched_data_references": [],
        "unmatched_data_reference_count": 0,
    }


def test_multiple_data_references_per_data_asset_excluding_non_regex_matching_files(tmp_path_factory):
    base_directory = str(tmp_path_factory.mktemp("test_self_check"))
    create_files_in_directory(
        directory=base_directory,
        file_name_list=[
            "A-100.csv",
            "A-101.csv",
            "B-1.csv",
            "B-2.csv",
            "CCC.csv",
        ],
    )

    my_data_connector: SinglePartitionerFileDataConnector = SinglePartitionerFileDataConnector(
        name="my_data_connector",
        execution_environment_name="FAKE_EXECUTION_ENVIRONMENT_NAME",
        default_regex={
<<<<<<< HEAD
            "pattern": r"(.+)-(\d+)\.csv",
            # TODO: <Alex>Accommodating "data_asset_name" inside partition_definition (e.g., via "group_names") is problematic; idea: resurrect the Partition class.</Alex>
            "group_names": ["data_asset_name", "number"]
        },
        glob_directive="*.csv",
        base_directory=base_directory,
=======
            "pattern": "(.+)-(\\d+)\\.csv",
            "group_names": [
                "data_asset_name",
                "number"
            ]
        }
>>>>>>> 4db2d739
    )

    self_check_return_object = my_data_connector.self_check()

    assert self_check_return_object == {
        "class_name": "SinglePartitionerFileDataConnector",
        "data_asset_count": 2,
        "example_data_asset_names": [
            "A",
            "B"
        ],
        "data_assets": {
            "A": {
                "example_data_references": ["A-100.csv", "A-101.csv"],
                "batch_definition_count": 2
            },
            "B": {
                "example_data_references": ["B-1.csv", "B-2.csv"],
                "batch_definition_count": 2
            }
        },
        "example_unmatched_data_references": ["CCC.csv"],
        "unmatched_data_reference_count": 1,
    }


def test_nested_directory_data_asset_name_in_folder(empty_data_context, tmp_path_factory):
    base_directory = str(tmp_path_factory.mktemp("test_nested_directory_data_asset_name_in_folder"))
    create_files_in_directory(
        directory=base_directory,
        file_name_list=[
            "A/A-1.csv",
            "A/A-2.csv",
            "A/A-3.csv",
            "B/B-1.csv",
            "B/B-2.csv",
            "B/B-3.csv",
            "C/C-1.csv",
            "C/C-2.csv",
            "C/C-3.csv",
            "D/D-1.csv",
            "D/D-2.csv",
            "D/D-3.csv",
        ]
    )

    return_object = empty_data_context.test_yaml_config(f"""
    module_name: great_expectations.execution_environment.data_connector
    class_name: SinglePartitionerFileDataConnector
    execution_environment_name: FAKE_EXECUTION_ENVIRONMENT
    name: TEST_DATA_CONNECTOR
    base_directory: {base_directory}/
    glob_directive: "*/*.csv"
    default_regex:
        group_names:
            - data_asset_name
            - letter
            - number
        pattern: (\\w{{1}})\\/(\\w{{1}})-(\\d{{1}})\\.csv
        """, return_mode="return_object")

    assert return_object == {
        "class_name": "SinglePartitionerFileDataConnector",
        "data_asset_count": 4,
        "example_data_asset_names": [
             "A",
             "B",
             "C"
        ],
        "data_assets": {
            "A": {
                "batch_definition_count": 3,
                "example_data_references": ["A/A-1.csv", "A/A-2.csv", "A/A-3.csv"]
            },
            "B": {
                "batch_definition_count": 3,
                "example_data_references": ["B/B-1.csv", "B/B-2.csv", "B/B-3.csv"]
            },
            "C": {
                "batch_definition_count": 3,
                "example_data_references": ["C/C-1.csv", "C/C-2.csv", "C/C-3.csv"]
            }
        },
        "unmatched_data_reference_count": 0,
        "example_unmatched_data_references": []
    }


def test_redundant_information_in_naming_convention_random_hash(empty_data_context, tmp_path_factory):
    base_directory = str(tmp_path_factory.mktemp("logs"))
    create_files_in_directory(
        directory=base_directory,
        file_name_list=[
            "2021/01/01/log_file-2f1e94b40f310274b485e72050daf591.txt.gz",
            "2021/01/02/log_file-7f5d35d4f90bce5bf1fad680daac48a2.txt.gz",
            "2021/01/03/log_file-99d5ed1123f877c714bbe9a2cfdffc4b.txt.gz",
            "2021/01/04/log_file-885d40a5661bbbea053b2405face042f.txt.gz",
            "2021/01/05/log_file-d8e478f817b608729cfc8fb750ebfc84.txt.gz",
            "2021/01/06/log_file-b1ca8d1079c00fd4e210f7ef31549162.txt.gz",
            "2021/01/07/log_file-d34b4818c52e74b7827504920af19a5c.txt.gz",
        ]
    )

    return_object = empty_data_context.test_yaml_config(f"""
          module_name: great_expectations.execution_environment.data_connector
          class_name: SinglePartitionerFileDataConnector
          execution_environment_name: FAKE_EXECUTION_ENVIRONMENT
          name: TEST_DATA_CONNECTOR
          base_directory: {base_directory}/
          glob_directive: "*/*/*/*.txt.gz"
          default_regex:
              group_names:
                - year
                - month
                - day
                - data_asset_name
              pattern: (\\d{{4}})/(\\d{{2}})/(\\d{{2}})/(log_file)-.*\\.txt\\.gz

              """, return_mode="return_object")

    assert return_object == {
        "class_name": "SinglePartitionerFileDataConnector",
        "data_asset_count": 1,
        "example_data_asset_names": [
            "log_file"
        ],
        "data_assets": {
            "log_file": {
                "batch_definition_count": 7,
                "example_data_references": ["2021/01/01/log_file-*.txt.gz",
                                            "2021/01/02/log_file-*.txt.gz",
                                            "2021/01/03/log_file-*.txt.gz"]
            }
        },
        "unmatched_data_reference_count": 0,
        "example_unmatched_data_references": []
    }



# def test_redundant_information_in_naming_convention_random_hash_asset_name_is_date(empty_data_context, tmp_path_factory):
#     base_directory = str(tmp_path_factory.mktemp("logs"))
#     create_files_in_directory(
#         directory=base_directory,
#         file_name_list=[
#             "2021/01/01/log_file-2f1e94b40f310274b485e72050daf591.txt.gz",
#             "2021/01/01/log_file-8277e0910d750195b448797616e091ad.txt.gz",
#             "2021/01/02/log_file-7f5d35d4f90bce5bf1fad680daac48a2.txt.gz",
#             "2021/01/02/log_file-912ec803b2ce49e4a541068d495ab570.txt.gz",
#             "2021/01/03/log_file-99d5ed1123f877c714bbe9a2cfdffc4b.txt.gz",
#             "2021/01/03/log_file-45901b519281e201d4535cb90678d870.txt.gz",
#             "2021/01/04/log_file-885d40a5661bbbea053b2405face042f.txt.gz",
#             "2021/01/04/log_file-103935fb414d693ba3a5f01a9d9399d3.txt.gz",
#             "2021/01/05/log_file-6e232cfb9357a98911d9794d0b0eb804.txt.gz",
#             "2021/01/05/log_file-d8e478f817b608729cfc8fb750ebfc84.txt.gz",
#             "2021/01/06/log_file-4786f3282f04de5b5c7317c490c6d922.txt.gz",
#             "2021/01/06/log_file-b1ca8d1079c00fd4e210f7ef31549162.txt.gz",
#             "2021/01/07/log_file-d34b4818c52e74b7827504920af19a5c.txt.gz",
#             "2021/01/07/log_file-a21075a36eeddd084e17611a238c7101.txt.gz",
#         ]
#     )
#     return_object = empty_data_context.test_yaml_config(f
#           module_name: great_expectations.execution_environment.data_connector
#           class_name: SinglePartitionFileDataConnector
#           execution_environment_name: FAKE_EXECUTION_ENVIRONMENT
#           name: TEST_DATA_CONNECTOR
#           base_directory: {base_directory}/
#           glob_directive: "*/*/*/*.txt.gz"
#           partitioner:
#               class_name: RegexPartitioner
#               group_names:
#                 - data_asset_name
#               pattern: (\\d{{4}}\\/\\d{{2}}\\/\\d{{2}})/log_file-.*\\.txt\\.gz
#               , return_mode="return_object")
#
#     return_object == {
#         "class_name": "SinglePartitionFileDataConnector",
#         "data_asset_count": 7,
#         "example_data_asset_names": [
#             "2021/01/01",
#             "2021/01/02",
#             "2021/01/03"
#         ],
#         "data_assets": {
#             "2021/01/01": {
#                 "batch_definition_count": 2,
#                 "example_data_references": ["2021/01/01/log_file-*.txt.gz", "2021/01/01/log_file-*.txt.gz"]
#             },
#             "2021/01/02": {
#                 "batch_definition_count": 2,
#                 "example_data_references": ["2021/01/02/log_file-*.txt.gz", "2021/01/02/log_file-*.txt.gz"]
#             },
#             "2021/01/03": {
#                 "batch_definition_count": 2,
#                 "example_data_references": ["2021/01/03/log_file-*.txt.gz", "2021/01/03/log_file-*.txt.gz"]
#             }
#         },
#         "unmatched_data_reference_count": 0,
#         "example_unmatched_data_references": []
#     }


def test_redundant_information_in_naming_convention_timestamp(empty_data_context, tmp_path_factory):
    base_directory = str(tmp_path_factory.mktemp("logs"))
    create_files_in_directory(
        directory=base_directory,
        file_name_list=[
            "log_file-2021-01-01-035419.163324.txt.gz",
            "log_file-2021-01-02-035513.905752.txt.gz",
            "log_file-2021-01-03-035455.848839.txt.gz",
            "log_file-2021-01-04-035251.47582.txt.gz",
            "log_file-2021-01-05-033034.289789.txt.gz",
            "log_file-2021-01-06-034958.505688.txt.gz",
            "log_file-2021-01-07-033545.600898.txt.gz",
        ]
    )

    return_object = empty_data_context.test_yaml_config(f"""
          module_name: great_expectations.execution_environment.data_connector
          class_name: SinglePartitionerFileDataConnector
          execution_environment_name: FAKE_EXECUTION_ENVIRONMENT
          name: TEST_DATA_CONNECTOR
          base_directory: {base_directory}/
          glob_directive: "*.txt.gz"
          default_regex:
              group_names:
                - data_asset_name
                - year
                - month
                - day
              pattern: (log_file)-(\\d{{4}})-(\\d{{2}})-(\\d{{2}})-.*\\.*\\.txt\\.gz
      """, return_mode="return_object")
    assert return_object == {
        "class_name": "SinglePartitionerFileDataConnector",
        "data_asset_count": 1,
        "example_data_asset_names": [
            "log_file"
        ],
        "data_assets": {
            "log_file": {
                "batch_definition_count": 7,
                "example_data_references": [
                    "log_file-2021-01-01-*.txt.gz", "log_file-2021-01-02-*.txt.gz", "log_file-2021-01-03-*.txt.gz"
                ]
            }
        },
        "unmatched_data_reference_count": 0,
        "example_unmatched_data_references": []
    }


def test_redundant_information_in_naming_convention_bucket(empty_data_context, tmp_path_factory):
    base_directory = str(tmp_path_factory.mktemp("logs"))
    create_files_in_directory(
        directory=base_directory,
        file_name_list=[
            "some_bucket/2021/01/01/log_file-20210101.txt.gz",
            "some_bucket/2021/01/02/log_file-20210102.txt.gz",
            "some_bucket/2021/01/03/log_file-20210103.txt.gz",
            "some_bucket/2021/01/04/log_file-20210104.txt.gz",
            "some_bucket/2021/01/05/log_file-20210105.txt.gz",
            "some_bucket/2021/01/06/log_file-20210106.txt.gz",
            "some_bucket/2021/01/07/log_file-20210107.txt.gz",
        ]
    )

    return_object = empty_data_context.test_yaml_config(f"""
          module_name: great_expectations.execution_environment.data_connector
          class_name: SinglePartitionerFileDataConnector
          execution_environment_name: FAKE_EXECUTION_ENVIRONMENT
          name: TEST_DATA_CONNECTOR
          base_directory: {base_directory}/
          glob_directive: "*/*/*/*/*.txt.gz"
          default_regex:
              group_names:
                  - data_asset_name
                  - year
                  - month
                  - day
              pattern: (\\w{{11}})/(\\d{{4}})/(\\d{{2}})/(\\d{{2}})/log_file-.*\\.txt\\.gz
              """, return_mode="return_object")

    assert return_object == {
        "class_name": "SinglePartitionerFileDataConnector",
        "data_asset_count": 1,
        "example_data_asset_names": [
            "some_bucket"
        ],
        "data_assets": {
            "some_bucket": {
                "batch_definition_count": 7,
                "example_data_references": [
                    "some_bucket/2021/01/01/log_file-*.txt.gz",
                    "some_bucket/2021/01/02/log_file-*.txt.gz",
                    "some_bucket/2021/01/03/log_file-*.txt.gz"
                ]
            }
        },
        "unmatched_data_reference_count": 0,
        "example_unmatched_data_references": []
    }


def test_redundant_information_in_naming_convention_bucket_sorted(empty_data_context, tmp_path_factory):
    base_directory = str(tmp_path_factory.mktemp("logs"))
    create_files_in_directory(
        directory=base_directory,
        file_name_list=[
            "some_bucket/2021/01/01/log_file-20210101.txt.gz",
            "some_bucket/2021/01/02/log_file-20210102.txt.gz",
            "some_bucket/2021/01/03/log_file-20210103.txt.gz",
            "some_bucket/2021/01/04/log_file-20210104.txt.gz",
            "some_bucket/2021/01/05/log_file-20210105.txt.gz",
            "some_bucket/2021/01/06/log_file-20210106.txt.gz",
            "some_bucket/2021/01/07/log_file-20210107.txt.gz",
        ]
    )

    my_data_connector_yaml = yaml.load(f"""
          module_name: great_expectations.execution_environment.data_connector
          class_name: SinglePartitionerFileDataConnector
          execution_environment_name: test_environment
          name: single_partitioner_data_connector
          base_directory: {base_directory}/
          glob_directive: "*/*/*/*/*.txt.gz"
          default_regex:
              group_names:
                  - data_asset_name
                  - year
                  - month
                  - day
                  - full_date
              pattern: (\\w{{11}})/(\\d{{4}})/(\\d{{2}})/(\\d{{2}})/log_file-(.*)\\.txt\\.gz
          sorters:
              - orderby: desc
                class_name: DateTimeSorter
                name: full_date

          """, Loader=yaml.FullLoader)

    my_data_connector = instantiate_class_from_config(
        config=my_data_connector_yaml,
        runtime_environment={
            "name": "single_partitioner_data_connector",
            "execution_environment_name": "test_environment",
            "data_context_root_directory": base_directory,
            "execution_engine": "BASE_ENGINE",
        },
        config_defaults={
            "module_name": "great_expectations.execution_environment.data_connector"
        },
    )

    sorted_batch_definition_list = my_data_connector.get_batch_definition_list_from_batch_request(BatchRequest(
        execution_environment_name="test_environment",
        data_connector_name="single_partitioner_data_connector",
        data_asset_name="some_bucket",
    ))

    expected = [
        BatchDefinition(execution_environment_name="test_environment",
                        data_connector_name="single_partitioner_data_connector",
                        data_asset_name="some_bucket",
                        partition_definition=PartitionDefinition(
                            {'year': '2021', 'month': '01', 'day': '07', 'full_date': '20210107'}
                        )),
        BatchDefinition(execution_environment_name="test_environment",
                        data_connector_name="single_partitioner_data_connector",
                        data_asset_name="some_bucket",
                        partition_definition=PartitionDefinition(
                            {'year': '2021', 'month': '01', 'day': '06', 'full_date': '20210106'}
                        )),
        BatchDefinition(execution_environment_name="test_environment",
                        data_connector_name="single_partitioner_data_connector",
                        data_asset_name="some_bucket",
                        partition_definition=PartitionDefinition(
                            {'year': '2021', 'month': '01', 'day': '05', 'full_date': '20210105'}
                        )),
        BatchDefinition(execution_environment_name="test_environment",
                        data_connector_name="single_partitioner_data_connector",
                        data_asset_name="some_bucket",
                        partition_definition=PartitionDefinition(
                            {'year': '2021', 'month': '01', 'day': '04', 'full_date': '20210104'}
                        )),
        BatchDefinition(execution_environment_name="test_environment",
                        data_connector_name="single_partitioner_data_connector",
                        data_asset_name="some_bucket",
                        partition_definition=PartitionDefinition(
                            {'year': '2021', 'month': '01', 'day': '03', 'full_date': '20210103'}
                        )),
        BatchDefinition(execution_environment_name="test_environment",
                        data_connector_name="single_partitioner_data_connector",
                        data_asset_name="some_bucket",
                        partition_definition=PartitionDefinition(
                            {'year': '2021', 'month': '01', 'day': '02', 'full_date': '20210102'}
                        )),
        BatchDefinition(execution_environment_name="test_environment",
                        data_connector_name="single_partitioner_data_connector",
                        data_asset_name="some_bucket",
                        partition_definition=PartitionDefinition(
                            {'year': '2021', 'month': '01', 'day': '01', 'full_date': '20210101'}
                        ))
    ]
    assert expected == sorted_batch_definition_list


def test_redundant_information_in_naming_convention_bucket_sorter_does_not_match_group(empty_data_context, tmp_path_factory):
    base_directory = str(tmp_path_factory.mktemp("logs"))
    create_files_in_directory(
        directory=base_directory,
        file_name_list=[
            "some_bucket/2021/01/01/log_file-20210101.txt.gz",
            "some_bucket/2021/01/02/log_file-20210102.txt.gz",
            "some_bucket/2021/01/03/log_file-20210103.txt.gz",
            "some_bucket/2021/01/04/log_file-20210104.txt.gz",
            "some_bucket/2021/01/05/log_file-20210105.txt.gz",
            "some_bucket/2021/01/06/log_file-20210106.txt.gz",
            "some_bucket/2021/01/07/log_file-20210107.txt.gz",
        ]
    )

    my_data_connector_yaml = yaml.load(f"""
          module_name: great_expectations.execution_environment.data_connector
          class_name: SinglePartitionerFileDataConnector
          execution_environment_name: test_environment
          name: single_partitioner_data_connector
          base_directory: {base_directory}/
          glob_directive: "*/*/*/*/*.txt.gz"
          default_regex:
              group_names:
                  - data_asset_name
                  - year
                  - month
                  - day
                  - full_date
              pattern: (\\w{{11}})/(\\d{{4}})/(\\d{{2}})/(\\d{{2}})/log_file-(.*)\\.txt\\.gz
          sorters:
              - orderby: desc
                class_name: DateTimeSorter
                name: not_matching_anything

          """, Loader=yaml.FullLoader)

    with pytest.raises(ge_exceptions.DataConnectorError):
        my_data_connector = instantiate_class_from_config(
            config=my_data_connector_yaml,
            runtime_environment={
                "name": "single_partitioner_data_connector",
                "execution_environment_name": "test_environment",
                "data_context_root_directory": base_directory,
                "execution_engine": "BASE_ENGINE",
            },
            config_defaults={
                "module_name": "great_expectations.execution_environment.data_connector"
            },
        )


def test_redundant_information_in_naming_convention_bucket_too_many_sorters(empty_data_context, tmp_path_factory):
    base_directory = str(tmp_path_factory.mktemp("logs"))
    create_files_in_directory(
        directory=base_directory,
        file_name_list=[
            "some_bucket/2021/01/01/log_file-20210101.txt.gz",
            "some_bucket/2021/01/02/log_file-20210102.txt.gz",
            "some_bucket/2021/01/03/log_file-20210103.txt.gz",
            "some_bucket/2021/01/04/log_file-20210104.txt.gz",
            "some_bucket/2021/01/05/log_file-20210105.txt.gz",
            "some_bucket/2021/01/06/log_file-20210106.txt.gz",
            "some_bucket/2021/01/07/log_file-20210107.txt.gz",
        ]
    )

    my_data_connector_yaml = yaml.load(f"""
        module_name: great_expectations.execution_environment.data_connector
        class_name: SinglePartitionerFileDataConnector
        execution_environment_name: test_environment
        name: single_partitioner_data_connector
        base_directory: {base_directory}/
        glob_directive: "*/*/*/*/*.txt.gz"
        default_regex:
            group_names:
                - data_asset_name
                - year
                - month
                - day
                - full_date
            pattern: (\\w{{11}})/(\\d{{4}})/(\\d{{2}})/(\\d{{2}})/log_file-(.*)\\.txt\\.gz
        sorters:
            - datetime_format: '%Y%m%d'
              orderby: desc
              class_name: DateTimeSorter
              name: timestamp
            - orderby: desc
              class_name: NumericSorter
              name: price
          """, Loader=yaml.FullLoader)
    with pytest.raises(ge_exceptions.DataConnectorError):
        my_data_connector = instantiate_class_from_config(
            config=my_data_connector_yaml,
            runtime_environment={
                "name": "single_partitioner_data_connector",
                "execution_environment_name": "test_environment",
                "data_context_root_directory": base_directory,
                "execution_engine": "BASE_ENGINE",
            },
            config_defaults={
                "module_name": "great_expectations.execution_environment.data_connector"
            },
        )<|MERGE_RESOLUTION|>--- conflicted
+++ resolved
@@ -29,17 +29,12 @@
         name="my_data_connector",
         execution_environment_name="FAKE_EXECUTION_ENVIRONMENT_NAME",
         default_regex={
-<<<<<<< HEAD
-            "pattern": r"(.*)/(.+)-(\d+)\.csv",
-            "group_names": ["data_asset_name", "letter", "number"],
-=======
             "pattern": "(.*)/(.+)-(\\d+)\\.csv",
             "group_names": [
                 "data_asset_name",
                 "letter",
                 "number"
             ],
->>>>>>> 4db2d739
         },
         glob_directive="*/*.csv",
         base_directory=base_directory,
@@ -260,10 +255,10 @@
         class_name: SinglePartitionerFileDataConnector
         execution_environment_name: FAKE_EXECUTION_ENVIRONMENT
         name: TEST_DATA_CONNECTOR
-        
+
         base_directory: {base_directory}/
         glob_directive: "*/*/*.csv"
-        
+
         default_regex:
             pattern: (\\d{{4}})/(\\d{{2}})/(.*)-.*\\.csv
             group_names:
@@ -368,18 +363,10 @@
         default_regex={
             "pattern": r"(.+)-(\d+)\.csv",
             # TODO: <Alex>Accommodating "data_asset_name" inside partition_definition (e.g., via "group_names") is problematic; idea: resurrect the Partition class.</Alex>
-<<<<<<< HEAD
             "group_names": ["data_asset_name", "number"]
         },
         glob_directive="*.csv",
         base_directory=base_directory,
-=======
-            "group_names": [
-                "data_asset_name",
-                "number"
-            ]
-        }
->>>>>>> 4db2d739
     )
 
     self_check_return_object = my_data_connector.self_check()
@@ -423,21 +410,12 @@
         name="my_data_connector",
         execution_environment_name="FAKE_EXECUTION_ENVIRONMENT_NAME",
         default_regex={
-<<<<<<< HEAD
-            "pattern": r"(.+)-(\d+)\.csv",
-            # TODO: <Alex>Accommodating "data_asset_name" inside partition_definition (e.g., via "group_names") is problematic; idea: resurrect the Partition class.</Alex>
-            "group_names": ["data_asset_name", "number"]
-        },
-        glob_directive="*.csv",
-        base_directory=base_directory,
-=======
             "pattern": "(.+)-(\\d+)\\.csv",
             "group_names": [
                 "data_asset_name",
                 "number"
             ]
         }
->>>>>>> 4db2d739
     )
 
     self_check_return_object = my_data_connector.self_check()
