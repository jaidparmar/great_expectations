import datetime
import json
import locale
import os
import random
import shutil
import threading
from types import ModuleType
from typing import Union

import numpy as np
import pandas as pd
import pytest
import yaml
from freezegun import freeze_time

import great_expectations as ge
from great_expectations import DataContext
from great_expectations.core import ExpectationConfiguration, expectationSuiteSchema
from great_expectations.core.expectation_suite import ExpectationSuite
from great_expectations.core.expectation_validation_result import (
    ExpectationValidationResult,
)
from great_expectations.data_context.types.resource_identifiers import (
    ExpectationSuiteIdentifier,
)
from great_expectations.data_context.util import (
    file_relative_path,
    instantiate_class_from_config,
)
from great_expectations.dataset.pandas_dataset import PandasDataset
from great_expectations.datasource import SqlAlchemyDatasource
from great_expectations.execution_engine import SqlAlchemyExecutionEngine
from great_expectations.execution_environment import ExecutionEnvironment
from great_expectations.util import import_library_module

from .test_utils import expectationSuiteValidationResultSchema, get_dataset

###
#
# NOTE: THESE TESTS ARE WRITTEN WITH THE en_US.UTF-8 LOCALE AS DEFAULT FOR STRING FORMATTING
#
###

locale.setlocale(locale.LC_ALL, "en_US.UTF-8")


class LockingConnectionCheck:
    def __init__(self, sa, connection_string):
        self.lock = threading.Lock()
        self.sa = sa
        self.connection_string = connection_string
        self._is_valid = None

    def is_valid(self):
        with self.lock:
            if self._is_valid is None:
                try:
                    engine = self.sa.create_engine(self.connection_string)
                    conn = engine.connect()
                    conn.close()
                    self._is_valid = True
                except (ImportError, self.sa.exc.SQLAlchemyError) as e:
                    print(f"{str(e)}")
                    self._is_valid = False
            return self._is_valid


def pytest_configure(config):
    config.addinivalue_line(
        "markers",
        "smoketest: mark test as smoketest--it does not have useful assertions but may produce side effects "
        "that require manual inspection.",
    )
    config.addinivalue_line(
        "markers",
        "rendered_output: produces rendered output that should be manually reviewed.",
    )
    config.addinivalue_line(
        "markers",
        "aws_integration: runs aws integration test that may be very slow and requires credentials",
    )


def pytest_addoption(parser):
    parser.addoption(
        "--no-spark",
        action="store_true",
        help="If set, suppress all tests against the spark test suite",
    )
    parser.addoption(
        "--no-sqlalchemy",
        action="store_true",
        help="If set, suppress all tests using sqlalchemy",
    )
    parser.addoption(
        "--no-postgresql",
        action="store_true",
        help="If set, suppress all tests against postgresql",
    )
    parser.addoption(
        "--mysql", action="store_true", help="If set, execute tests against mysql",
    )
    parser.addoption(
        "--mssql", action="store_true", help="If set, execute tests against mssql",
    )
    parser.addoption(
        "--aws-integration",
        action="store_true",
        help="If set, run aws integration tests",
    )


def build_test_backends_list(metafunc):
    test_backends = ["PandasDataset"]
    no_spark = metafunc.config.getoption("--no-spark")
    if not no_spark:
        try:
            import pyspark
            from pyspark.sql import SparkSession
        except ImportError:
            raise ValueError("spark tests are requested, but pyspark is not installed")
        test_backends += ["SparkDFDataset"]
    no_sqlalchemy = metafunc.config.getoption("--no-sqlalchemy")
    if not no_sqlalchemy:
        test_backends += ["sqlite"]

        sa: Union[ModuleType, None] = import_library_module(module_name="sqlalchemy")

        no_postgresql = metafunc.config.getoption("--no-postgresql")
        if not (sa is None or no_postgresql):
            ###
            # NOTE: 20190918 - JPC: Since I've had to relearn this a few times, a note here.
            # SQLALCHEMY coerces postgres DOUBLE_PRECISION to float, which loses precision
            # round trip compared to NUMERIC, which stays as a python DECIMAL

            # Be sure to ensure that tests (and users!) understand that subtlety,
            # which can be important for distributional expectations, for example.
            ###
            connection_string = "postgresql://postgres@localhost/test_ci"
            checker = LockingConnectionCheck(sa, connection_string)
            if checker.is_valid() is True:
                test_backends += ["postgresql"]
            else:
                raise ValueError(
                    f"backend-specific tests are requested, but unable to connect to the database at "
                    f"{connection_string}"
                )
        mysql = metafunc.config.getoption("--mysql")
        if sa and mysql:
            try:
                engine = sa.create_engine("mysql+pymysql://root@localhost/test_ci")
                conn = engine.connect()
                conn.close()
            except (ImportError, sa.exc.SQLAlchemyError):
                raise ImportError(
                    "mysql tests are requested, but unable to connect to the mysql database at "
                    "'mysql+pymysql://root@localhost/test_ci'"
                )
            test_backends += ["mysql"]
        mssql = metafunc.config.getoption("--mssql")
        if sa and mssql:
            try:
                engine = sa.create_engine(
                    "mssql+pyodbc://sa:ReallyStrongPwd1234%^&*@localhost:1433/test_ci?driver=ODBC Driver 17 for SQL Server&charset=utf8&autocommit=true",
                    # echo=True,
                )
                conn = engine.connect()
                conn.close()
            except (ImportError, sa.exc.SQLAlchemyError):
                raise ImportError(
                    "mssql tests are requested, but unable to connect to the mssql database at "
                    "'mssql+pyodbc://sa:ReallyStrongPwd1234%^&*@localhost:1433/test_ci?driver=ODBC Driver 17 for SQL Server&charset=utf8&autocommit=true'",
                )
            test_backends += ["mssql"]
    return test_backends


def build_test_backends_list_cfe(metafunc):
    test_backends = ["pandas"]
    no_spark = metafunc.config.getoption("--no-spark")
    if not no_spark:
        try:
            import pyspark
            from pyspark.sql import SparkSession
        except ImportError:
            raise ValueError("spark tests are requested, but pyspark is not installed")
        test_backends += ["spark"]
    no_sqlalchemy = metafunc.config.getoption("--no-sqlalchemy")
    if not no_sqlalchemy:
        test_backends += ["sqlite"]

        sa: Union[ModuleType, None] = import_library_module(module_name="sqlalchemy")

        no_postgresql = metafunc.config.getoption("--no-postgresql")
        if not (sa is None or no_postgresql):
            ###
            # NOTE: 20190918 - JPC: Since I've had to relearn this a few times, a note here.
            # SQLALCHEMY coerces postgres DOUBLE_PRECISION to float, which loses precision
            # round trip compared to NUMERIC, which stays as a python DECIMAL

            # Be sure to ensure that tests (and users!) understand that subtlety,
            # which can be important for distributional expectations, for example.
            ###
            try:
                engine = sa.create_engine("postgresql://postgres@localhost/test_ci")
                conn = engine.connect()
                conn.close()
            except (ImportError, sa.exc.SQLAlchemyError):
                raise ImportError(
                    "postgresql tests are requested, but unable to connect to the postgresql database at "
                    "'postgresql://postgres@localhost/test_ci'"
                )
            test_backends += ["postgresql"]
        mysql = metafunc.config.getoption("--mysql")
        if sa and mysql:
            try:
                engine = sa.create_engine("mysql+pymysql://root@localhost/test_ci")
                conn = engine.connect()
                conn.close()
            except (ImportError, sa.exc.SQLAlchemyError):
                raise ImportError(
                    "mysql tests are requested, but unable to connect to the mysql database at "
                    "'mysql+pymysql://root@localhost/test_ci'"
                )
            test_backends += ["mysql"]
        mssql = metafunc.config.getoption("--mssql")
        if sa and mssql:
            try:
                engine = sa.create_engine(
                    "mssql+pyodbc://sa:ReallyStrongPwd1234%^&*@localhost:1433/test_ci?driver=ODBC Driver 17 for SQL Server&charset=utf8&autocommit=true",
                    # echo=True,
                )
                conn = engine.connect()
                conn.close()
            except (ImportError, sa.exc.SQLAlchemyError):
                raise ImportError(
                    "mssql tests are requested, but unable to connect to the mssql database at "
                    "'mssql+pyodbc://sa:ReallyStrongPwd1234%^&*@localhost:1433/test_ci?driver=ODBC Driver 17 for SQL Server&charset=utf8&autocommit=true'",
                )
            test_backends += ["mssql"]
    return test_backends


def pytest_generate_tests(metafunc):
    test_backends = build_test_backends_list(metafunc)
    if "test_backend" in metafunc.fixturenames:
        metafunc.parametrize("test_backend", test_backends, scope="module")
    if "test_backends" in metafunc.fixturenames:
        metafunc.parametrize("test_backends", [test_backends], scope="module")


def pytest_collection_modifyitems(config, items):
    if config.getoption("--aws-integration"):
        # --aws-integration given in cli: do not skip aws-integration tests
        return
    skip_aws_integration = pytest.mark.skip(
        reason="need --aws-integration option to run"
    )
    for item in items:
        if "aws_integration" in item.keywords:
            item.add_marker(skip_aws_integration)


@pytest.fixture(autouse=True)
def no_usage_stats(monkeypatch):
    # Do not generate usage stats from test runs
    monkeypatch.setenv("GE_USAGE_STATS", "False")


@pytest.fixture
def sa(test_backends):
    if (
        "postgresql" not in test_backends
        and "sqlite" not in test_backends
        and "mysql" not in test_backends
        and "mssql" not in test_backends
    ):
        pytest.skip("No recognized sqlalchemy backend selected.")
    else:
        try:
            import sqlalchemy as sa

            return sa
        except ImportError:
            raise ValueError("SQL Database tests require sqlalchemy to be installed.")


@pytest.fixture
def spark_session(test_backends):
    if "SparkDFDataset" not in test_backends:
        pytest.skip("No spark backend selected.")
    try:
        import pyspark
        from pyspark.sql import SparkSession

        return SparkSession.builder.getOrCreate()
    except ImportError:
        raise ValueError("spark tests are requested, but pyspark is not installed")


@pytest.fixture
def empty_expectation_suite():
    expectation_suite = {
        "expectation_suite_name": "default",
        "meta": {},
        "expectations": [],
    }
    return expectation_suite


@pytest.fixture
def basic_expectation_suite():
    expectation_suite = ExpectationSuite(
        expectation_suite_name="default",
        meta={},
        expectations=[
            ExpectationConfiguration(
                expectation_type="expect_column_to_exist",
                kwargs={"column": "infinities"},
            ),
            ExpectationConfiguration(
                expectation_type="expect_column_to_exist", kwargs={"column": "nulls"}
            ),
            ExpectationConfiguration(
                expectation_type="expect_column_to_exist", kwargs={"column": "naturals"}
            ),
            ExpectationConfiguration(
                expectation_type="expect_column_values_to_be_unique",
                kwargs={"column": "naturals"},
            ),
        ],
    )
    return expectation_suite


@pytest.fixture
def file_data_asset(tmp_path):
    tmp_path = str(tmp_path)
    path = os.path.join(tmp_path, "file_data_asset.txt")
    with open(path, "w+") as file:
        file.write(json.dumps([0, 1, 2, 3, 4]))

    return ge.data_asset.FileDataAsset(file_path=path)


@pytest.fixture
def numeric_high_card_dict():
    data = {
        "norm_0_1": [
            0.7225866251125405,
            -0.5951819764073379,
            -0.2679313226299394,
            -0.22503289285616823,
            0.1432092195399402,
            1.1874676802669433,
            1.2766412196640815,
            0.15197071140718296,
            -0.08787273509474242,
            -0.14524643717509128,
            -1.236408169492396,
            -0.1595432263317598,
            1.0856768114741797,
            0.5082788229519655,
            0.26419244684748955,
            -0.2532308428977167,
            -0.6362679196021943,
            -3.134120304969242,
            -1.8990888524318292,
            0.15701781863102648,
            -0.775788419966582,
            -0.7400872167978756,
            -0.10578357492485335,
            0.30287010067847436,
            -1.2127058770179304,
            -0.6750567678010801,
            0.3341434318919877,
            1.8336516507046157,
            1.105410842250908,
            -0.7711783703442725,
            -0.20834347267477862,
            -0.06315849766945486,
            0.003016997583954831,
            -1.0500016329150343,
            -0.9168020284223636,
            0.306128397266698,
            1.0980602112281863,
            -0.10465519493772572,
            0.4557797534454941,
            -0.2524452955086468,
            -1.6176089110359837,
            0.46251282530754667,
            0.45751208998354903,
            0.4222844954971609,
            0.9651098606162691,
            -0.1364401431697167,
            -0.4988616288584964,
            -0.29549238375582904,
            0.6950204582392359,
            0.2975369992016046,
            -1.0159498719807218,
            1.3704532401348395,
            1.1210419577766673,
            1.2051869452003332,
            0.10749349867353084,
            -3.1876892257116562,
            1.316240976262548,
            -1.3777452919511493,
            -1.0666211985935259,
            1.605446695828751,
            -0.39682821266996865,
            -0.2828059717857655,
            1.30488698803017,
            -2.116606225467923,
            -0.2026680301462151,
            -0.05504008273574069,
            -0.028520163428411835,
            0.4424105678123449,
            -0.3427628263418371,
            0.23805293411919937,
            -0.7515414823259695,
            -0.1272505897548366,
            1.803348436304099,
            -2.0178252709022124,
            0.4860300090112474,
            1.2304054166426217,
            0.7228668982068365,
            1.7400607500575112,
            0.3480274098246697,
            -0.3887978895385282,
            -1.6511926233909175,
            0.14517929503564567,
            -1.1599010576123796,
            -0.016133552438119002,
            0.47157644883706273,
            0.27657785075518254,
            1.4464286976282463,
            -1.2605489185634533,
            -1.2548765025615338,
            0.0755319579826929,
            1.0476733637516833,
            -0.7038690219524807,
            -0.9580696842862921,
            -0.18135657098008018,
            -0.18163993379314564,
            0.4092798531146971,
            -2.049808182546896,
            -1.2447062617916826,
            -1.6681140306283337,
            1.0709944517933483,
            -0.7059385234342846,
            -0.8033587669003331,
            -1.8152275905903312,
            0.11729996097670137,
            2.2994900038012376,
            -0.1291192451734159,
            -0.6731565869164164,
            -0.06690994571366346,
            -0.40330072968473235,
            -0.23927186025094221,
            2.7756216937096676,
            0.06441299443146056,
            -0.5095247173507204,
            -0.5228853558871007,
            0.806629654091097,
            -2.110096084114651,
            -0.1233374136509439,
            -1.021178519845751,
            0.058906278340351045,
            -0.26316852406211017,
            -1.2990807244026237,
            -0.1937986598084067,
            0.3909222793445317,
            0.578027315076297,
            -0.11837271520846208,
            -1.134297652720464,
            0.496915417153268,
            -0.5315184110418045,
            0.5284176849952198,
            -1.6810338988102331,
            0.41220454054009154,
            1.0554031136792,
            -1.4222775023918832,
            -1.1664353586956209,
            0.018952180522661358,
            -0.04620616876577671,
            -0.8446292647938418,
            -0.6889432180332509,
            -0.16012081070647954,
            0.5680940644754282,
            -1.9792941921407943,
            0.35441842206114726,
            0.12433268557499534,
            0.25366905921805377,
            0.6262297786892028,
            1.327981424671081,
            1.774834324890265,
            -0.9725604763128438,
            0.42824027889428,
            0.19725541390327114,
            1.4640606982992412,
            1.6484993842838995,
            0.009848260786412894,
            -2.318740403198263,
            -0.4125245127403577,
            -0.15500831770388285,
            1.010740123094443,
            0.7509498708766653,
            -0.021415407776108144,
            0.6466776546788641,
            -1.421096837521404,
            0.5632248951325018,
            -1.230539161899903,
            -0.26766333435961503,
            -1.7208241092827994,
            -1.068122926814994,
            -1.6339248620455546,
            0.07225436117508208,
            -1.2018233250224348,
            -0.07213000691963527,
            -1.0080992229563746,
            -1.151378048476321,
            -0.2660104149809121,
            1.6307779136408695,
            0.8394822016824073,
            -0.23362802143120032,
            -0.36799502320054384,
            0.35359852278856263,
            0.5830948999779656,
            -0.730683771776052,
            1.4715728371820667,
            -1.0668090648998136,
            -1.025762014881618,
            0.21056106958224155,
            -0.5141254207774576,
            -0.1592942838690149,
            0.7688711617969363,
            -2.464535892598544,
            -0.33306989349452987,
            0.9457207224940593,
            0.36108072442574435,
            -0.6490066877470516,
            -0.8714147266896871,
            0.6567118414749348,
            -0.18543305444915045,
            0.11156511615955596,
            0.7299392157186994,
            -0.9902398239693843,
            -1.3231344439063761,
            -1.1402773433114928,
            0.3696183719476138,
            -1.0512718152423168,
            -0.6093518314203102,
            0.0010622538704462257,
            -0.17676306948277776,
            -0.6291120128576891,
            1.6390197341434742,
            -0.8105788162716191,
            -2.0105672384392204,
            -0.7909143328024505,
            -0.10510684692203587,
            -0.013384480496840259,
            0.37683659744804815,
            -0.15123337965442354,
            1.8427651248902048,
            1.0371006855495906,
            0.29198928612503655,
            -1.7455852392709181,
            1.0854545339796853,
            1.8156620972829793,
            1.2399563224061596,
            1.1196530775769857,
            0.4349954478175989,
            0.11093680938321168,
            0.9945934589378227,
            -0.5779739742428905,
            1.0398502505219054,
            -0.09401160691650227,
            0.22793239636661505,
            -1.8664992140331715,
            -0.16104499274010126,
            -0.8497511318264537,
            -0.005035074822415585,
            -1.7956896952184151,
            1.8304783101189757,
            0.19094408763231646,
            1.3353023874309002,
            0.5889134606052353,
            -0.48487660139277866,
            0.4817014755127622,
            1.5981632863770983,
            2.1416849775567943,
            -0.5524061711669017,
            0.3364804821524787,
            -0.8609687548167294,
            0.24548635047971906,
            -0.1281468603588133,
            -0.03871410517044196,
            -0.2678174852638268,
            0.41800607312114096,
            -0.2503930647517959,
            0.8432391494945226,
            -0.5684563173706987,
            -0.6737077809046504,
            2.0559579098493606,
            -0.29098826888414253,
            -0.08572747304559661,
            -0.301857666880195,
            -0.3446199959065524,
            0.7391340848217359,
            -0.3087136212446006,
            0.5245553707204758,
            -3.063281336805349,
            0.47471623010413705,
            0.3733427291759615,
            -0.26216851429591426,
            -0.5433523111756248,
            0.3305385199964823,
            -1.4866150542941634,
            -0.4699911958560942,
            0.7312367186673805,
            -0.22346998944216903,
            -0.4102860865811592,
            -0.3003478250288424,
            -0.3436168605845268,
            0.9456524589400904,
            -0.03710285453384255,
            0.10330609878001526,
            0.6919858329179392,
            0.8673477607085118,
            0.380742577915601,
            0.5785785515837437,
            -0.011421905830097267,
            0.587187810965595,
            -1.172536467775141,
            -0.532086162097372,
            -0.34440413367820183,
            -1.404900386188497,
            -0.1916375229779241,
            1.6910999461291834,
            -0.6070351182769795,
            -0.8371447893868493,
            0.8853944070432224,
            1.4062946075925473,
            -0.4575973141608374,
            1.1458755768004445,
            0.2619874618238163,
            1.7105876844856704,
            -1.3938976454537522,
            -0.11403217166441704,
            -1.0354305240085717,
            -0.4285770475062154,
            0.10326635421187867,
            0.6911853442971228,
            0.6293835213179542,
            -0.819693698713199,
            -0.7378190403744175,
            -1.495947672573938,
            -1.2406693914431872,
            -1.0486341638186725,
            -1.3715759883075953,
            3.585407817418151,
            -0.8007079372574223,
            -1.527336776754733,
            -0.4716571043072485,
            -0.6967311271405545,
            1.0003347462169225,
            -0.30569565002022697,
            0.3646134876772732,
            0.49083033603832493,
            0.07754580794955847,
            -0.13467337850920083,
            0.02134473458605164,
            0.5025183900540823,
            -0.940929087894874,
            1.441600637127558,
            -0.0857298131221344,
            -0.575175243519591,
            0.42622029657630595,
            -0.3239674701415489,
            0.22648849821602596,
            -0.6636465305318631,
            0.30415000329164754,
            -0.6170241274574016,
            0.07578674772163065,
            0.2952841441615124,
            0.8120317689468056,
            -0.46861353019671337,
            0.04718559572470416,
            -0.3105660017232523,
            -0.28898463203535724,
            0.9575298065734561,
            -0.1977556031830993,
            0.009658232624257272,
            1.1432743259603295,
            -1.8989396918936858,
            0.20787070770386357,
            1.4256750543782999,
            -0.03838329973778874,
            -0.9051229357470373,
            -1.2002277085489457,
            2.405569956130733,
            1.895817948326675,
            -0.8260858325924574,
            0.5759061866255807,
            2.7022875569683342,
            1.0591327405967745,
            0.21449833798124354,
            0.19970388388081273,
            0.018242139911433558,
            -0.630960146999549,
            -2.389646042147776,
            0.5424304992480339,
            -1.2159551561948718,
            -1.6851632640204128,
            -0.4812221268109694,
            0.6217652794219579,
            -0.380139431677482,
            -0.2643524783321051,
            0.5106648694993016,
            -0.895602157034141,
            -0.20559568725141816,
            1.5449271875734911,
            1.544075783565114,
            0.17877619857826843,
            1.9729717339967108,
            0.8302033109816261,
            -0.39118561199170965,
            -0.4428357598297098,
            -0.02550407946753186,
            -1.0202977138210447,
            2.6604654314300835,
            1.9163029269361842,
            0.34697436596877657,
            -0.8078124769022497,
            -1.3876596649099957,
            0.44707250163663864,
            -0.6752837232272447,
            -0.851291770954755,
            0.7599767868730256,
            0.8134109401706875,
            -1.6766750539980289,
            -0.06051832829232975,
            -0.4652931327216134,
            -0.9249124398287735,
            1.9022739762222731,
            1.7632300613807597,
            1.675335012283785,
            0.47529854476887495,
            -0.7892463423254658,
            0.3910120652706098,
            0.5812432547936405,
            0.2693084649672777,
            -0.08138564925779349,
            0.9150619269526952,
            -0.8637356349272142,
            -0.14137853834901817,
            -0.20192754829896423,
            0.04718228147088756,
            -0.9743600144318,
            -0.9936290943927825,
            0.3544612180477054,
            0.6839546770735121,
            1.5089070357620178,
            1.301167565172228,
            -1.5396145667672985,
            0.42854366341485456,
            -1.5876582617301032,
            -0.0316985879141714,
            0.3144220016570915,
            -0.05054766725644431,
            0.2934139006870167,
            0.11396170275994542,
            -0.6472140129693643,
            1.6556030742445431,
            1.0319410208453506,
            0.3292217603989991,
            -0.058758121958605435,
            -0.19917171648476298,
            -0.5192866115874029,
            0.1997510689920335,
            -1.3675686656161756,
            -1.7761517497832053,
            -0.11260276070167097,
            0.9717892642758689,
            0.0840815981843948,
            -0.40211265381258554,
            0.27384496844034517,
            -1.0403875081272367,
            1.2884781173493884,
            -1.8066239592554476,
            1.1136979156298865,
            -0.06223155785690416,
            1.3930381289015936,
            0.4586305673655182,
            1.3159249757827194,
            -0.5369892835955705,
            0.17827408233621184,
            0.22693934439969682,
            0.8216240002114816,
            -1.0422409752281838,
            0.3329686606709231,
            -1.5128804353968217,
            1.0323052869815534,
            1.1640486934424354,
            1.6450118078345612,
            -0.6717687395070293,
            -0.08135119186406627,
            1.2746921873544188,
            -0.8255794145095643,
            0.7123504776564864,
            0.6953336934741682,
            2.191382322698439,
            1.4155790749261592,
            2.4681081786912866,
            -2.2904357033803815,
            -0.8375155191566624,
            1.1040106662196736,
            0.7084133268872015,
            -3.401968681942055,
            0.23237090512844757,
            1.1199436238058174,
            0.6333916486592628,
            -0.6012340913121055,
            -0.3693951838866523,
            -1.7742670566875682,
            -0.36431378282545124,
            -0.4042586409194551,
            -0.04648644034604476,
            1.5138191613743486,
            -0.2053670782251071,
            1.8679122383251414,
            0.8355881018692999,
            -0.5369705129279005,
            -0.7909355080370954,
            2.1080036780007987,
            0.019537331188020687,
            -1.4672982688640615,
            -1.486842866467901,
            -1.1036839537574874,
            1.0800858540685894,
            -0.2313974176207594,
            0.47763272078271807,
            -1.9196070490691473,
            -0.8193535127855751,
            -0.6853651905832031,
            -0.18272370464882973,
            -0.33413577684633056,
            2.2261342671906106,
            1.6853726343573683,
            0.8563421109235769,
            1.0468799885096596,
            0.12189082561416206,
            -1.3596466927672854,
            -0.7607432068282968,
            0.7061728288620306,
            -0.4384478018639071,
            0.8620104661898899,
            1.04258758121448,
            -1.1464159128515612,
            0.9617945424413628,
            0.04987102831355013,
            -0.8472878887606543,
            0.32986774370339184,
            1.278319839581162,
            -0.4040926804592034,
            -0.6691567800662129,
            0.9415431940597389,
            0.3974846022291844,
            -0.8425204662387112,
            -1.506166868030291,
            -0.04248497940038203,
            0.26434168799067986,
            -1.5698380163561454,
            -0.6651727917714935,
            1.2400220571204048,
            -0.1251830593977037,
            0.6156254221302833,
            0.43585628657139575,
            -1.6014619037611209,
            1.9152323656075512,
            -0.8847911114213622,
            1.359854519784993,
            -0.5554989575409871,
            0.25064804193232354,
            0.7976616257678464,
            0.37834567410982123,
            -0.6300374359617635,
            -1.0613465068052854,
            -0.866474302027355,
            1.2458556977164312,
            0.577814049080149,
            2.069400463823993,
            0.9068690176961165,
            -0.5031387968484738,
            -0.3640749863516844,
            -1.041502465417534,
            0.6732994659644133,
            -0.006355018868252906,
            -0.3650517541386253,
            1.0975063446734974,
            -2.203726812834859,
            1.060685913143899,
            -0.4618706570892267,
            0.06475263817517128,
            -0.19326357638969882,
            -0.01812119454736379,
            0.1337618009668529,
            1.1838276997792907,
            0.4273677345455913,
            -0.4912341608307858,
            0.2349993979417651,
            0.9566260826411601,
            -0.7948243131958422,
            -0.6168334352331588,
            0.3369425926447926,
            0.8547756445246633,
            0.2666330662219728,
            2.431868771129661,
            1.0089732701876513,
            -0.1162341515974066,
            -1.1746306816795218,
            -0.08227639025627424,
            0.794676385688044,
            0.15005011094018297,
            -0.8763821573601055,
            -1.0811684990769739,
            0.6311588092267179,
            0.026124278982220386,
            0.8306502001533514,
            1.0856487813261877,
            -0.018702855899823106,
            -0.07338137135247896,
            -0.8435746484744243,
            -0.18091216366556986,
            0.2295807891528797,
            -1.0689295774443397,
            -1.5621175533013612,
            1.3314045672598216,
            0.6211561903553582,
            1.0479302317100871,
            -1.1509436982013124,
            0.447985084931758,
            0.19917261474342404,
            0.3582887259341301,
            0.9953552868908098,
            0.8948165434511316,
            0.4949033431999123,
            -0.23004847985703908,
            0.6411581535557106,
            -1.1589671573242186,
            -0.13691519182560624,
            -0.8849560872785238,
            0.6629182075027006,
            2.2608150731789696,
            2.2823614453180294,
            -1.2291376923498247,
            -0.9267975556981378,
            0.2597417839242135,
            -0.7667310491821938,
            0.10503294084132372,
            2.960320355577672,
            -1.0645098483081497,
            -1.2888339889815872,
            -0.6564570556444346,
            0.4742489396354781,
            0.8879606773334898,
            -0.6477585196839569,
            -0.7309497810668936,
            1.7025953934976548,
            0.1789174966941155,
            -0.4839093362740933,
            -0.8917713440107442,
            1.4521776747175792,
            -0.1676974219641624,
            -0.500672037099228,
            -0.2947747621553442,
            0.929636971325952,
            -0.7614935150071248,
            1.6886298813725842,
            -0.8136217834373227,
            1.2030997228178093,
            1.382267485738376,
            2.594387458306705,
            -0.7703668776292266,
            -0.7642584795112598,
            1.3356598324609947,
            -0.5745269784148925,
            -2.212092904499444,
            -1.727975556661197,
            -0.18543087256023608,
            -0.10167435635752538,
            1.3480966068787303,
            0.0142803272337873,
            -0.480077631815393,
            -0.32270216749876185,
            -1.7884435311074431,
            -0.5695640948971382,
            -0.22859087912027687,
            -0.08783386938029487,
            -0.18151955278624396,
            0.2031493507095467,
            0.06444304447669409,
            -0.4339138073294572,
            0.236563959074551,
            -0.2937958719187449,
            0.1611232843821199,
            -0.6574871644742827,
            1.3141902865107886,
            0.6093649138398077,
            0.056674985715912514,
            -1.828714441504608,
            -0.46768482587669535,
            0.6489735384886999,
            0.5035677725398181,
            -0.887590772676158,
            -0.3222316759913631,
            -0.35172770495027483,
            -0.4329205472963193,
            -0.8449916868048998,
            0.38282765028957993,
            1.3171924061732359,
            0.2956667124648384,
            0.5390909497681301,
            -0.7591989862253667,
            -1.1520792974885883,
            -0.39344757869384944,
            0.6192677330177175,
            -0.05578834574542242,
            0.593015990282657,
            0.9374465229256678,
            0.647772562443425,
            1.1071167572595217,
            -1.3015016617832518,
            1.267300472456379,
            -0.5807673178649629,
            0.9343468385348384,
            -0.28554893036513673,
            0.4487573993840033,
            0.6749018890520516,
            -1.20482985206765,
            0.17291806504654686,
            -0.4124576407610529,
            -0.9203236505429044,
            -0.7461342369802754,
            -0.19694162321688435,
            0.46556512963300906,
            0.5198366004764268,
            -1.7222561645076129,
            -0.7078891617994071,
            -1.1653209054214695,
            1.5560964971092122,
            0.3335520152642012,
            0.008390825910327906,
            0.11336719644324977,
            0.3158913817073965,
            0.4704483453862008,
            -0.5700583482495889,
            -1.276634964816531,
            -1.7880560933777756,
            -0.26514994709973827,
            0.6194447367446946,
            -0.654762456435761,
            1.0621929196158544,
            0.4454719444987052,
            -0.9323145612076791,
            1.3197357985874438,
            -0.8792938558447049,
            -0.2470423905508279,
            0.5128954444799875,
            -0.09202044992462606,
            -1.3082892596744382,
            -0.34428948138804927,
            0.012422196356164879,
            1.4626152292162142,
            0.34678216997159833,
            0.409462409138861,
            0.32838364873801185,
            1.8776849459782967,
            1.6816627852133539,
            -0.24894138693568296,
            0.7150105850753732,
            0.22929306929129853,
            -0.21434910504054566,
            1.3339497173912471,
            -1.2497042452057836,
            -0.04487255356399775,
            -0.6486304639082145,
            -0.8048044333264733,
            -1.8090170501469942,
            1.481689285694336,
            -1.4772553200884717,
            -0.36792462539303805,
            -1.103508260812736,
            -0.2135236993720317,
            0.40889179796540165,
            1.993585196733386,
            0.43879096427562897,
            -0.44512875171982147,
            -1.1780830020629518,
            -1.666001035275436,
            -0.2977294957665528,
            1.7299614542270356,
            0.9882265798853356,
            2.2412430815464597,
            0.5801434875813244,
            -0.739190619909163,
            -1.2663490594895201,
            0.5735521649879137,
            1.2105709455012765,
            1.9112159951415644,
            -2.259218931706201,
            -0.563310876529377,
            -2.4119185903750493,
            0.9662624485722368,
            -0.22788851242764951,
            0.9198283887420099,
            0.7855927065251492,
            -0.7459868094792474,
            0.10543289218409971,
            0.6401750224618271,
            -0.0077375118689326705,
            -0.11647036625911977,
            -0.4722391874001602,
            -0.2718425102733572,
            -0.8796746964457087,
            0.6112903638894259,
            0.5347851929096421,
            -0.4749419210717794,
            1.0633720764557604,
            -0.2590556665572949,
            2.590182301241823,
            1.4524061372706638,
            -0.8503733047335056,
            0.5609357391481067,
            -1.5661825434426477,
            0.8019667474525984,
            1.2716795425969496,
            0.20011166646917924,
            -0.7105405282282679,
            -0.5593129072748189,
            -1.2401371010520867,
            -0.7002520937780202,
            -2.236596391787529,
            -1.8130090502823886,
            -0.23990633860801777,
            1.7428780878151378,
            1.4661206538178901,
            -0.8678567353744017,
            0.2957423562639015,
            0.13935419069962593,
            1.399598845123674,
            0.059729544605779575,
            -0.9607778026198247,
            0.18474907798482051,
            1.0117193651915666,
            -0.9173540069396245,
            0.8934765521365161,
            -0.665655291396948,
            -0.32955768273493324,
            0.3062873812209283,
            0.177342106982554,
            0.3595522704599547,
            -1.5964209653110262,
            0.6705899137346863,
            -1.1034642863469553,
            -1.0029562484065524,
            0.10622956543479244,
            0.4261871936541378,
            0.7777501694354336,
            -0.806235923997437,
            -0.8272801398172428,
            -1.2783440745845536,
            0.5982979227669168,
            -0.28214494859284556,
            1.101560367699546,
            -0.14008021262664466,
            -0.38717961692054237,
            0.9962925044431369,
            -0.7391490127960976,
            -0.06294945881724459,
            0.7283671247384875,
            -0.8458895297768138,
            0.22808829204347086,
            0.43685668023014523,
            0.9204095286935638,
            -0.028241645704951284,
            0.15951784765135396,
            0.8068984900818966,
            -0.34387965576978663,
            0.573828962760762,
            -0.13374515460012618,
            -0.5552788325377814,
            0.5644705833909952,
            -0.7500532220469983,
            0.33436674493862256,
            -0.8595435026628129,
            -0.38943898244735853,
            0.6401502590131951,
            -1.2968645995363652,
            0.5861622311675501,
            0.2311759458689689,
            0.10962292708600496,
            -0.26025023584932205,
            -0.5398478003611565,
            -1.0514168636922954,
            1.2689172189127857,
            1.7029909647408918,
            -0.02325431623491577,
            -0.3064675950620902,
            -1.5816446841009473,
            0.6874254059433739,
            0.7755967316475798,
            1.4119333324396597,
            0.14198739135512406,
            0.2927714469848192,
            -0.7239793888399496,
            0.3506448783535265,
            -0.7568480706640158,
            -1.2158508387501554,
            0.22197589131086445,
            -0.5621415304506887,
            -1.2381112050191665,
            -1.917208333033256,
            -0.3321665793941188,
            -0.5916951886991071,
            -1.244826507645294,
            -0.29767661008214463,
            0.8590635852032509,
            -1.8579290298421591,
            -1.0470546224962876,
            -2.540080936704841,
            0.5458326769958273,
            0.042222128206941614,
            0.6080450228346708,
            0.6542717901662132,
            -1.7292955132690793,
            -0.4793123354077725,
            0.7341767020417185,
            -1.3322222208234826,
            -0.5076389542432337,
            0.684399163420284,
            0.3948487980667425,
            -1.7919279627150193,
            1.582925890933478,
            0.8341846456063038,
            0.11776890377042544,
            1.7471239793853526,
            1.2269451783893597,
            0.4235463733287474,
            1.5908284320029056,
            -1.635191535538596,
            0.04419903330064594,
            -1.264385360373252,
            0.5370192519783876,
            1.2368603501240771,
            -0.9241079150337286,
            -0.3428051342915208,
            0.0882286441353256,
            -2.210824604513402,
            -1.9000343283757128,
            0.4633735273417207,
            -0.32534396967175094,
            0.026187836765356437,
            0.18253601230609245,
            0.8519745761039671,
            -0.028225375482784816,
            -0.5114197447067229,
            -1.2428743809444227,
            0.2879711400745508,
            1.2857130031108321,
            0.5296743558975853,
            -0.8440551904275335,
            -1.3776032491368861,
            1.8164028526343798,
            -1.1422045767986222,
            -1.8675179752970443,
            0.6969635320800454,
            0.9444010906414336,
            -1.28197913481747,
            -0.06259132322304235,
            -0.4518754825442558,
            0.9183188639099813,
            -0.2916931407869574,
            -1.1464007469977915,
            -0.4475136941593681,
            0.44385573868752803,
            2.1606711638680762,
            -1.4813603018181851,
            -0.5647618024870872,
            -1.474746204557383,
            -2.9067748098220485,
            0.06132111635940877,
            -0.09663310829361334,
            -1.087053744976143,
            -1.774855117659402,
            0.8130120568830074,
            -0.5179279676199186,
            -0.32549430825787784,
            -1.1995838271705979,
            0.8587480835176114,
            -0.02095126282663596,
            0.6677898019388228,
            -1.1891003375304232,
            -2.1125937754631305,
            -0.047765192715672734,
            0.09812525010300294,
            -1.034992359189106,
            1.0213451864081846,
            1.0788796513160641,
            -1.444469239557739,
            0.28341828947950637,
            -2.4556013891966737,
            1.7126080715698266,
            -0.5943068899412715,
            1.0897594994215383,
            -0.16345461884651272,
            0.7027032523865234,
            2.2851158088542562,
            0.5038100496225458,
            -0.16724173993999966,
            -0.6747457076421414,
            0.42254684460738184,
            1.277203836895222,
            -0.34438446183574595,
            0.38956738377878264,
            -0.26884968654334923,
            -0.02148772950361766,
            0.02044885235644607,
            -1.3873669828232345,
            0.19995968746809226,
            -1.5826859815811556,
            -0.20385119370067947,
            0.5724329589281247,
            -1.330307658319185,
            0.7756101314358208,
            -0.4989071461473931,
            0.5388161769427321,
            -0.9811085284266614,
            2.335331094403556,
            -0.5588657325211347,
            -1.2850853695283377,
            0.40092993245913744,
            -1.9675685522110529,
            0.9378938542456674,
            -0.18645815013912917,
            -0.6828273180353106,
            -1.840122530632185,
            -1.2581798109361761,
            0.2867275394896832,
        ],
    }
    return data


@pytest.fixture
def numeric_high_card_dataset(test_backend, numeric_high_card_dict):
    schemas = {
        "pandas": {"norm_0_1": "float64",},
        "postgresql": {
            # "norm_0_1": "DOUBLE_PRECISION",
            "norm_0_1": "NUMERIC",
        },
        "sqlite": {"norm_0_1": "FLOAT",},
        "mysql": {"norm_0_1": "DOUBLE",},
        "mssql": {"norm_0_1": "FLOAT",},
        "spark": {"norm_0_1": "FloatType",},
    }
    return get_dataset(test_backend, numeric_high_card_dict, schemas=schemas)


@pytest.fixture
def datetime_dataset(test_backend):
    data = {
        "datetime": [
            str(datetime.datetime(2020, 2, 4, 22, 12, 5, 943152)),
            str(datetime.datetime(2020, 2, 5, 22, 12, 5, 943152)),
            str(datetime.datetime(2020, 2, 6, 22, 12, 5, 943152)),
            str(datetime.datetime(2020, 2, 7, 22, 12, 5, 943152)),
            str(datetime.datetime(2020, 2, 8, 22, 12, 5, 943152)),
            str(datetime.datetime(2020, 2, 9, 22, 12, 5, 943152)),
            str(datetime.datetime(2020, 2, 10, 22, 12, 5, 943152)),
            str(datetime.datetime(2020, 2, 11, 22, 12, 5, 943152)),
            str(datetime.datetime(2020, 2, 12, 22, 12, 5, 943152)),
            str(datetime.datetime(2020, 2, 13, 22, 12, 5, 943152)),
        ]
    }

    schemas = {
        "pandas": {"datetime": "datetime64",},
        "postgresql": {"datetime": "TIMESTAMP",},
        "sqlite": {"datetime": "TIMESTAMP",},
        "mysql": {"datetime": "TIMESTAMP",},
        "mssql": {"datetime": "DATETIME",},
        "spark": {"datetime": "TimestampType",},
    }
    return get_dataset(test_backend, data, schemas=schemas)


@pytest.fixture
def non_numeric_low_card_dataset(test_backend):
    """Provide dataset fixtures that have special values and/or are otherwise useful outside
    the standard json testing framework"""

    data = {
        "lowcardnonnum": [
            "a",
            "b",
            "b",
            "b",
            "b",
            "b",
            "b",
            "b",
            "b",
            "b",
            "b",
            "b",
            "b",
            "b",
            "b",
            "b",
            "b",
            "b",
            "b",
            "b",
            "b",
            "b",
            "b",
            "b",
            "b",
            "b",
            "b",
            "b",
            "b",
            "b",
            "b",
            "b",
            "b",
            "b",
            "b",
            "b",
            "b",
            "b",
            "b",
            "b",
            "b",
            "b",
            "b",
            "b",
            "b",
            "b",
            "b",
            "b",
            "b",
            "b",
            "b",
            "b",
            "b",
            "b",
            "b",
            "b",
            "b",
            "b",
            "b",
            "b",
            "b",
            "b",
            "b",
            "b",
            "b",
            "b",
            "b",
            "b",
            "b",
            "b",
            "b",
            "b",
            "b",
            "b",
            "b",
            "b",
            "b",
            "b",
            "b",
            "b",
            "b",
            "b",
            "b",
            "b",
            "b",
            "b",
            "b",
            "b",
            "b",
            "b",
            "b",
            "b",
            "b",
            "b",
            "b",
            "b",
            "b",
            "b",
            "b",
            "b",
            "b",
            "b",
            "b",
            "b",
            "b",
        ]
    }
    schemas = {
        "pandas": {"lowcardnonnum": "str",},
        "postgresql": {"lowcardnonnum": "TEXT",},
        "sqlite": {"lowcardnonnum": "VARCHAR",},
        "mysql": {"lowcardnonnum": "TEXT",},
        "mssql": {"lowcardnonnum": "VARCHAR",},
        "spark": {"lowcardnonnum": "StringType",},
    }
    return get_dataset(test_backend, data, schemas=schemas)


@pytest.fixture
def non_numeric_high_card_dataset(test_backend):
    """Provide dataset fixtures that have special values and/or are otherwise useful outside
    the standard json testing framework"""

    data = {
        "highcardnonnum": [
            "CZVYSnQhHhoti8mQ66XbDuIjE5FMeIHb",
            "cPWAg2MJjh8fkRRU1B9aD8vWq3P8KTxJ",
            "4tehKwWiCDpuOmTPRYYqTqM7TvEa8Zi7",
            "ZvlAnCGiGfkKgQoNrhnnyrjmU7sLsUZz",
            "AaqMhdYukVdexTk6LlWvzXYXTp5upPuf",
            "ZSKmXUB35K14khHGyjYtuCHuI8yeM7yR",
            "F1cwKp4HsCN2s2kXQGR5RUa3WAcibCq2",
            "coaX8bSHoVZ8FP8SuQ57SFbrvpRHcibq",
            "3IzmbSJF525qtn7O4AvfKONnz7eFgnyU",
            "gLCtw7435gaR532PNFVCtvk14lNJpZXv",
            "hNyjMYZkVlOKRjhg8cKymU5Bvnh0MK5R",
            "IqKC2auGTNehP8y24HzDQOdt9oysgFyx",
            "TePy034aBKlNeAmcJmKJ4p1yF7EUYEOg",
            "cIfDv6ieTAobe84P84InzDKrJrccmqbq",
            "m1979gfI6lVF9ijJA245bchYFd1EaMap",
            "T7EUE54HUhyJ9Hnxv1pKY0Bmg42qiggP",
            "7wcR161jyKYhFLEZkhFqSXLwXW46I5x8",
            "IpmNsUFgbbVnL0ljJZOBHnTV0FKARwSn",
            "hsA4btHJg6Gq1jwOuOc3pl2UPB5QUwZg",
            "vwZyG0jGUys3HQdUiOocIbzhUdUugwKX",
            "rTc9h94WjOXN5Wg40DyatFEFfp9mgWj6",
            "p1f20s14ZJGUTIBUNeBmJEkWKlwoyqjA",
            "VzgAIYNKHA0APN0oZtzMAfmbCzJenswy",
            "IO7BqR3iS136YMlLCEo6W3jKNOVJIlLG",
            "eTEyhiRuyEcTnHThi1W6yi1mxUjq8TEp",
            "4OHPKQgk3sPPYpKWcEWUtNZ0jv00UuPU",
            "ZJCstyyUvTR2gwSM6FLgkXYDwG54qo8u",
            "nGQsvDAzuL5Yc2XpqoG5P7RhpiTpJp8H",
            "NfX4KfEompMbbKloFq8NQpdXtk5PjaPe",
            "CP22IFHDX1maoSjTEdtBfrMHWQKACGDB",
            "2K8njWnvuq1u6tkzreNhxTEyO8PTeWer",
            "hGwZQW7ao9HqNV2xAovuMBdyafNDE8q6",
            "OJmDHbqP1wzarsaSwCphsqvdy5SnTQMT",
            "JQbXIcgwUhttfPIGB7VGGfL2KiElabrO",
            "eTTNDggfPpRC22SEVNo9W0BPEWO4Cr57",
            "GW2JuUJmuCebia7RUiCNl2BTjukIzZWj",
            "oVFAvQEKmRTLBqdCuPoJNvzPvQ7UArWC",
            "zeMHFFKLr5j4DIFxRQ7jHWCMClrP3LmJ",
            "eECcArV5TZRftL6ZWaUDO6D2l3HiZj1Y",
            "xLNJXaCkOLrD6E0kgGaFOFwctNXjrd77",
            "1f8KOCkOvehXYvN8PKv1Ch6dzOjRAr01",
            "uVF6HJgjVmoipK1sEpVOFJYuv2TXXsOG",
            "agIk8H2nFa0K27IFr0VM2RNp6saihYI3",
            "cAUnysbb8SBLSTr0H7cA1fmnpaL80e0N",
            "fM1IzD5USx4lMYi6bqPCEZjd2aP7G9vv",
            "k8B9KCXhaQb6Q82zFbAzOESAtDxK174J",
            "i65d8jqET5FsVw9t5BwAvBjkEJI6eUMj",
            "HbT1b7DQL7n7ZEt2FsKHIggycT1XIYd8",
            "938eC0iGMSqZNlqgDNG9YVE7t4izO2Ev",
            "PyZetp4izgE4ymPcUXyImF5mm7I6zbta",
            "FaXA6YSUrvSnW7quAimLqQMNrU1Dxyjs",
            "PisVMvI9RsqQw21B7qYcKkRo5c8C2AKd",
            "eSQIxFqyYVf55UMzMEZrotPO74i3Sh03",
            "2b74DhJ6YFHrAkrjK4tvvKkYUKll44bR",
            "3svDRnrELyAsC69Phpnl2Os89856tFBJ",
            "ZcSGN9YYNHnHjUp0SktWoZI7JDmvRTTN",
            "m9eDkZ5oZEOFP3HUfaZEirecv2UhQ1B1",
            "wZTwJmMX5Q58DhDdmScdigTSyUUC04sO",
            "oRnY5jDWFw2KZRYLh6ihFd021ggy4UxJ",
            "KAuFgcmRKQPIIqGMAQQPfjyC1VXt40vs",
            "0S4iueoqKNjvS55O57BdY3DbfwhIDwKc",
            "ywbQfOLkvXEUzZISZp1cpwCenrrNPjfF",
            "Mayxk8JkV3Z6aROtnsKyqwVK5exiJa8i",
            "pXqIRP5fQzbDtj1xFqgJey6dyFOJ1YiU",
            "6Ba6RSM56x4MIaJ2wChQ3trBVOw1SWGM",
            "puqzOpRJyNVAwH2vLjVCL3uuggxO5aoB",
            "jOI4E43wA3lYBWbV0nMxqix885Tye1Pf",
            "YgTTYpRDrxU1dMKZeVHYzYNovH2mWGB7",
            "24yYfUg1ATvfI1PW79ytsEqHWJHI69wQ",
            "mS2AVcLFp6i36sX7yAUrdfM0g0RB2X4D",
            "hW0kFZ6ijfciJWN4vvgcFa6MWv8cTeVk",
            "ItvI4l02oAIZEd5cPtDf4OnyBazji0PL",
            "DW4oLNP49MNNENFoFf7jDTI04xdvCiWg",
            "vrOZrkAS9MCGOqzhCv4cmr5AGddVBShU",
            "NhTsracusfp5V6zVeWqLZnychDl7jjO4",
            "R74JT4EEhh3Xeu5tbx8bZFkXZRhx6HUn",
            "bd9yxS6b1QrKXuT4irY4kpjSyLmKZmx6",
            "UMdFQNSiJZtLK3jxBETZrINDKcRqRd0c",
            "He7xIY2BMNZ7vSO47KfKoYskVJeeedI7",
            "G8PqO0ADoKfDPsMT1K0uOrYf1AtwlTSR",
            "hqfmEBNCA7qgntcQVqB7beBt0hB7eaxF",
            "mlYdlfei13P6JrT7ZbSZdsudhE24aPYr",
            "gUTUoH9LycaItbwLZkK9qf0xbRDgOMN4",
            "xw3AuIPyHYq59Qbo5QkQnECSqd2UCvLo",
            "kbfzRyRqGZ9WvmTdYKDjyds6EK4fYCyx",
            "7AOZ3o2egl6aU1zOrS8CVwXYZMI8NTPg",
            "Wkh43H7t95kRb9oOMjTSqC7163SrI4rU",
            "x586wCHsLsOaXl3F9cYeaROwdFc2pbU1",
            "oOd7GdoPn4qqfAeFj2Z3ddyFdmkuPznh",
            "suns0vGgaMzasYpwDEEof2Ktovy0o4os",
            "of6W1csCTCBMBXli4a6cEmGZ9EFIOFRC",
            "mmTiWVje9SotwPgmRxrGrNeI9DssAaCj",
            "pIX0vhOzql5c6Z6NpLbzc8MvYiONyT54",
            "nvyCo3MkIK4tS6rkuL4Yw1RgGKwhm4c2",
            "prQGAOvQbB8fQIrp8xaLXmGwcxDcCnqt",
            "ajcLVizD2vwZlmmGKyXYki03SWn7fnt3",
            "mty9rQJBeTsBQ7ra8vWRbBaWulzhWRSG",
            "JL38Vw7yERPC4gBplBaixlbpDg8V7gC6",
            "MylTvGl5L1tzosEcgGCQPjIRN6bCUwtI",
            "hmr0LNyYObqe5sURs408IhRb50Lnek5K",
            "CZVYSnQhHhoti8mQ66XbDuIjE5FMeIHb",
            "cPWAg2MJjh8fkRRU1B9aD8vWq3P8KTxJ",
            "4tehKwWiCDpuOmTPRYYqTqM7TvEa8Zi7",
            "ZvlAnCGiGfkKgQoNrhnnyrjmU7sLsUZz",
            "AaqMhdYukVdexTk6LlWvzXYXTp5upPuf",
            "ZSKmXUB35K14khHGyjYtuCHuI8yeM7yR",
            "F1cwKp4HsCN2s2kXQGR5RUa3WAcibCq2",
            "coaX8bSHoVZ8FP8SuQ57SFbrvpRHcibq",
            "3IzmbSJF525qtn7O4AvfKONnz7eFgnyU",
            "gLCtw7435gaR532PNFVCtvk14lNJpZXv",
            "hNyjMYZkVlOKRjhg8cKymU5Bvnh0MK5R",
            "IqKC2auGTNehP8y24HzDQOdt9oysgFyx",
            "TePy034aBKlNeAmcJmKJ4p1yF7EUYEOg",
            "cIfDv6ieTAobe84P84InzDKrJrccmqbq",
            "m1979gfI6lVF9ijJA245bchYFd1EaMap",
            "T7EUE54HUhyJ9Hnxv1pKY0Bmg42qiggP",
            "7wcR161jyKYhFLEZkhFqSXLwXW46I5x8",
            "IpmNsUFgbbVnL0ljJZOBHnTV0FKARwSn",
            "hsA4btHJg6Gq1jwOuOc3pl2UPB5QUwZg",
            "vwZyG0jGUys3HQdUiOocIbzhUdUugwKX",
            "rTc9h94WjOXN5Wg40DyatFEFfp9mgWj6",
            "p1f20s14ZJGUTIBUNeBmJEkWKlwoyqjA",
            "VzgAIYNKHA0APN0oZtzMAfmbCzJenswy",
            "IO7BqR3iS136YMlLCEo6W3jKNOVJIlLG",
            "eTEyhiRuyEcTnHThi1W6yi1mxUjq8TEp",
            "4OHPKQgk3sPPYpKWcEWUtNZ0jv00UuPU",
            "ZJCstyyUvTR2gwSM6FLgkXYDwG54qo8u",
            "nGQsvDAzuL5Yc2XpqoG5P7RhpiTpJp8H",
            "NfX4KfEompMbbKloFq8NQpdXtk5PjaPe",
            "CP22IFHDX1maoSjTEdtBfrMHWQKACGDB",
            "2K8njWnvuq1u6tkzreNhxTEyO8PTeWer",
            "hGwZQW7ao9HqNV2xAovuMBdyafNDE8q6",
            "OJmDHbqP1wzarsaSwCphsqvdy5SnTQMT",
            "JQbXIcgwUhttfPIGB7VGGfL2KiElabrO",
            "eTTNDggfPpRC22SEVNo9W0BPEWO4Cr57",
            "GW2JuUJmuCebia7RUiCNl2BTjukIzZWj",
            "oVFAvQEKmRTLBqdCuPoJNvzPvQ7UArWC",
            "zeMHFFKLr5j4DIFxRQ7jHWCMClrP3LmJ",
            "eECcArV5TZRftL6ZWaUDO6D2l3HiZj1Y",
            "xLNJXaCkOLrD6E0kgGaFOFwctNXjrd77",
            "1f8KOCkOvehXYvN8PKv1Ch6dzOjRAr01",
            "uVF6HJgjVmoipK1sEpVOFJYuv2TXXsOG",
            "agIk8H2nFa0K27IFr0VM2RNp6saihYI3",
            "cAUnysbb8SBLSTr0H7cA1fmnpaL80e0N",
            "fM1IzD5USx4lMYi6bqPCEZjd2aP7G9vv",
            "k8B9KCXhaQb6Q82zFbAzOESAtDxK174J",
            "i65d8jqET5FsVw9t5BwAvBjkEJI6eUMj",
            "HbT1b7DQL7n7ZEt2FsKHIggycT1XIYd8",
            "938eC0iGMSqZNlqgDNG9YVE7t4izO2Ev",
            "PyZetp4izgE4ymPcUXyImF5mm7I6zbta",
            "FaXA6YSUrvSnW7quAimLqQMNrU1Dxyjs",
            "PisVMvI9RsqQw21B7qYcKkRo5c8C2AKd",
            "eSQIxFqyYVf55UMzMEZrotPO74i3Sh03",
            "2b74DhJ6YFHrAkrjK4tvvKkYUKll44bR",
            "3svDRnrELyAsC69Phpnl2Os89856tFBJ",
            "ZcSGN9YYNHnHjUp0SktWoZI7JDmvRTTN",
            "m9eDkZ5oZEOFP3HUfaZEirecv2UhQ1B1",
            "wZTwJmMX5Q58DhDdmScdigTSyUUC04sO",
            "oRnY5jDWFw2KZRYLh6ihFd021ggy4UxJ",
            "KAuFgcmRKQPIIqGMAQQPfjyC1VXt40vs",
            "0S4iueoqKNjvS55O57BdY3DbfwhIDwKc",
            "ywbQfOLkvXEUzZISZp1cpwCenrrNPjfF",
            "Mayxk8JkV3Z6aROtnsKyqwVK5exiJa8i",
            "pXqIRP5fQzbDtj1xFqgJey6dyFOJ1YiU",
            "6Ba6RSM56x4MIaJ2wChQ3trBVOw1SWGM",
            "puqzOpRJyNVAwH2vLjVCL3uuggxO5aoB",
            "jOI4E43wA3lYBWbV0nMxqix885Tye1Pf",
            "YgTTYpRDrxU1dMKZeVHYzYNovH2mWGB7",
            "24yYfUg1ATvfI1PW79ytsEqHWJHI69wQ",
            "mS2AVcLFp6i36sX7yAUrdfM0g0RB2X4D",
            "hW0kFZ6ijfciJWN4vvgcFa6MWv8cTeVk",
            "ItvI4l02oAIZEd5cPtDf4OnyBazji0PL",
            "DW4oLNP49MNNENFoFf7jDTI04xdvCiWg",
            "vrOZrkAS9MCGOqzhCv4cmr5AGddVBShU",
            "NhTsracusfp5V6zVeWqLZnychDl7jjO4",
            "R74JT4EEhh3Xeu5tbx8bZFkXZRhx6HUn",
            "bd9yxS6b1QrKXuT4irY4kpjSyLmKZmx6",
            "UMdFQNSiJZtLK3jxBETZrINDKcRqRd0c",
            "He7xIY2BMNZ7vSO47KfKoYskVJeeedI7",
            "G8PqO0ADoKfDPsMT1K0uOrYf1AtwlTSR",
            "hqfmEBNCA7qgntcQVqB7beBt0hB7eaxF",
            "mlYdlfei13P6JrT7ZbSZdsudhE24aPYr",
            "gUTUoH9LycaItbwLZkK9qf0xbRDgOMN4",
            "xw3AuIPyHYq59Qbo5QkQnECSqd2UCvLo",
            "kbfzRyRqGZ9WvmTdYKDjyds6EK4fYCyx",
            "7AOZ3o2egl6aU1zOrS8CVwXYZMI8NTPg",
            "Wkh43H7t95kRb9oOMjTSqC7163SrI4rU",
            "x586wCHsLsOaXl3F9cYeaROwdFc2pbU1",
            "oOd7GdoPn4qqfAeFj2Z3ddyFdmkuPznh",
            "suns0vGgaMzasYpwDEEof2Ktovy0o4os",
            "of6W1csCTCBMBXli4a6cEmGZ9EFIOFRC",
            "mmTiWVje9SotwPgmRxrGrNeI9DssAaCj",
            "pIX0vhOzql5c6Z6NpLbzc8MvYiONyT54",
            "nvyCo3MkIK4tS6rkuL4Yw1RgGKwhm4c2",
            "prQGAOvQbB8fQIrp8xaLXmGwcxDcCnqt",
            "ajcLVizD2vwZlmmGKyXYki03SWn7fnt3",
            "mty9rQJBeTsBQ7ra8vWRbBaWulzhWRSG",
            "JL38Vw7yERPC4gBplBaixlbpDg8V7gC6",
            "MylTvGl5L1tzosEcgGCQPjIRN6bCUwtI",
            "hmr0LNyYObqe5sURs408IhRb50Lnek5K",
        ],
        # Built from highcardnonnum using the following:
        # vals = pd.Series(data["highcardnonnum"])
        # sample_vals = vals.sample(n=10, random_state=42)
        # weights = np.random.RandomState(42).rand(10)
        # weights = weights / np.sum(weights)
        # new_vals = sample_vals.sample(n=200, weights=weights, replace=True, random_state=11)
        "medcardnonnum": [
            "T7EUE54HUhyJ9Hnxv1pKY0Bmg42qiggP",
            "ajcLVizD2vwZlmmGKyXYki03SWn7fnt3",
            "oRnY5jDWFw2KZRYLh6ihFd021ggy4UxJ",
            "hW0kFZ6ijfciJWN4vvgcFa6MWv8cTeVk",
            "oRnY5jDWFw2KZRYLh6ihFd021ggy4UxJ",
            "oRnY5jDWFw2KZRYLh6ihFd021ggy4UxJ",
            "ajcLVizD2vwZlmmGKyXYki03SWn7fnt3",
            "oRnY5jDWFw2KZRYLh6ihFd021ggy4UxJ",
            "k8B9KCXhaQb6Q82zFbAzOESAtDxK174J",
            "NhTsracusfp5V6zVeWqLZnychDl7jjO4",
            "hW0kFZ6ijfciJWN4vvgcFa6MWv8cTeVk",
            "T7EUE54HUhyJ9Hnxv1pKY0Bmg42qiggP",
            "k8B9KCXhaQb6Q82zFbAzOESAtDxK174J",
            "NhTsracusfp5V6zVeWqLZnychDl7jjO4",
            "T7EUE54HUhyJ9Hnxv1pKY0Bmg42qiggP",
            "hW0kFZ6ijfciJWN4vvgcFa6MWv8cTeVk",
            "ajcLVizD2vwZlmmGKyXYki03SWn7fnt3",
            "T7EUE54HUhyJ9Hnxv1pKY0Bmg42qiggP",
            "2K8njWnvuq1u6tkzreNhxTEyO8PTeWer",
            "T7EUE54HUhyJ9Hnxv1pKY0Bmg42qiggP",
            "NhTsracusfp5V6zVeWqLZnychDl7jjO4",
            "NhTsracusfp5V6zVeWqLZnychDl7jjO4",
            "2K8njWnvuq1u6tkzreNhxTEyO8PTeWer",
            "2K8njWnvuq1u6tkzreNhxTEyO8PTeWer",
            "T7EUE54HUhyJ9Hnxv1pKY0Bmg42qiggP",
            "T7EUE54HUhyJ9Hnxv1pKY0Bmg42qiggP",
            "hW0kFZ6ijfciJWN4vvgcFa6MWv8cTeVk",
            "hW0kFZ6ijfciJWN4vvgcFa6MWv8cTeVk",
            "ajcLVizD2vwZlmmGKyXYki03SWn7fnt3",
            "oRnY5jDWFw2KZRYLh6ihFd021ggy4UxJ",
            "oRnY5jDWFw2KZRYLh6ihFd021ggy4UxJ",
            "NhTsracusfp5V6zVeWqLZnychDl7jjO4",
            "hW0kFZ6ijfciJWN4vvgcFa6MWv8cTeVk",
            "hW0kFZ6ijfciJWN4vvgcFa6MWv8cTeVk",
            "T7EUE54HUhyJ9Hnxv1pKY0Bmg42qiggP",
            "k8B9KCXhaQb6Q82zFbAzOESAtDxK174J",
            "k8B9KCXhaQb6Q82zFbAzOESAtDxK174J",
            "2K8njWnvuq1u6tkzreNhxTEyO8PTeWer",
            "T7EUE54HUhyJ9Hnxv1pKY0Bmg42qiggP",
            "NhTsracusfp5V6zVeWqLZnychDl7jjO4",
            "ajcLVizD2vwZlmmGKyXYki03SWn7fnt3",
            "2K8njWnvuq1u6tkzreNhxTEyO8PTeWer",
            "ajcLVizD2vwZlmmGKyXYki03SWn7fnt3",
            "2K8njWnvuq1u6tkzreNhxTEyO8PTeWer",
            "ajcLVizD2vwZlmmGKyXYki03SWn7fnt3",
            "2K8njWnvuq1u6tkzreNhxTEyO8PTeWer",
            "NhTsracusfp5V6zVeWqLZnychDl7jjO4",
            "k8B9KCXhaQb6Q82zFbAzOESAtDxK174J",
            "NhTsracusfp5V6zVeWqLZnychDl7jjO4",
            "T7EUE54HUhyJ9Hnxv1pKY0Bmg42qiggP",
            "hW0kFZ6ijfciJWN4vvgcFa6MWv8cTeVk",
            "2K8njWnvuq1u6tkzreNhxTEyO8PTeWer",
            "T7EUE54HUhyJ9Hnxv1pKY0Bmg42qiggP",
            "oRnY5jDWFw2KZRYLh6ihFd021ggy4UxJ",
            "hW0kFZ6ijfciJWN4vvgcFa6MWv8cTeVk",
            "ajcLVizD2vwZlmmGKyXYki03SWn7fnt3",
            "ajcLVizD2vwZlmmGKyXYki03SWn7fnt3",
            "NhTsracusfp5V6zVeWqLZnychDl7jjO4",
            "2K8njWnvuq1u6tkzreNhxTEyO8PTeWer",
            "hW0kFZ6ijfciJWN4vvgcFa6MWv8cTeVk",
            "hW0kFZ6ijfciJWN4vvgcFa6MWv8cTeVk",
            "k8B9KCXhaQb6Q82zFbAzOESAtDxK174J",
            "oRnY5jDWFw2KZRYLh6ihFd021ggy4UxJ",
            "2K8njWnvuq1u6tkzreNhxTEyO8PTeWer",
            "NhTsracusfp5V6zVeWqLZnychDl7jjO4",
            "NhTsracusfp5V6zVeWqLZnychDl7jjO4",
            "hW0kFZ6ijfciJWN4vvgcFa6MWv8cTeVk",
            "NhTsracusfp5V6zVeWqLZnychDl7jjO4",
            "hW0kFZ6ijfciJWN4vvgcFa6MWv8cTeVk",
            "k8B9KCXhaQb6Q82zFbAzOESAtDxK174J",
            "2K8njWnvuq1u6tkzreNhxTEyO8PTeWer",
            "hW0kFZ6ijfciJWN4vvgcFa6MWv8cTeVk",
            "k8B9KCXhaQb6Q82zFbAzOESAtDxK174J",
            "2K8njWnvuq1u6tkzreNhxTEyO8PTeWer",
            "hW0kFZ6ijfciJWN4vvgcFa6MWv8cTeVk",
            "2K8njWnvuq1u6tkzreNhxTEyO8PTeWer",
            "oRnY5jDWFw2KZRYLh6ihFd021ggy4UxJ",
            "T7EUE54HUhyJ9Hnxv1pKY0Bmg42qiggP",
            "ajcLVizD2vwZlmmGKyXYki03SWn7fnt3",
            "NhTsracusfp5V6zVeWqLZnychDl7jjO4",
            "oRnY5jDWFw2KZRYLh6ihFd021ggy4UxJ",
            "hW0kFZ6ijfciJWN4vvgcFa6MWv8cTeVk",
            "hW0kFZ6ijfciJWN4vvgcFa6MWv8cTeVk",
            "oRnY5jDWFw2KZRYLh6ihFd021ggy4UxJ",
            "2K8njWnvuq1u6tkzreNhxTEyO8PTeWer",
            "T7EUE54HUhyJ9Hnxv1pKY0Bmg42qiggP",
            "NhTsracusfp5V6zVeWqLZnychDl7jjO4",
            "NhTsracusfp5V6zVeWqLZnychDl7jjO4",
            "hW0kFZ6ijfciJWN4vvgcFa6MWv8cTeVk",
            "k8B9KCXhaQb6Q82zFbAzOESAtDxK174J",
            "hW0kFZ6ijfciJWN4vvgcFa6MWv8cTeVk",
            "hW0kFZ6ijfciJWN4vvgcFa6MWv8cTeVk",
            "T7EUE54HUhyJ9Hnxv1pKY0Bmg42qiggP",
            "NhTsracusfp5V6zVeWqLZnychDl7jjO4",
            "2K8njWnvuq1u6tkzreNhxTEyO8PTeWer",
            "oRnY5jDWFw2KZRYLh6ihFd021ggy4UxJ",
            "2K8njWnvuq1u6tkzreNhxTEyO8PTeWer",
            "T7EUE54HUhyJ9Hnxv1pKY0Bmg42qiggP",
            "hW0kFZ6ijfciJWN4vvgcFa6MWv8cTeVk",
            "mS2AVcLFp6i36sX7yAUrdfM0g0RB2X4D",
            "2K8njWnvuq1u6tkzreNhxTEyO8PTeWer",
            "T7EUE54HUhyJ9Hnxv1pKY0Bmg42qiggP",
            "NhTsracusfp5V6zVeWqLZnychDl7jjO4",
            "2K8njWnvuq1u6tkzreNhxTEyO8PTeWer",
            "oRnY5jDWFw2KZRYLh6ihFd021ggy4UxJ",
            "T7EUE54HUhyJ9Hnxv1pKY0Bmg42qiggP",
            "2K8njWnvuq1u6tkzreNhxTEyO8PTeWer",
            "T7EUE54HUhyJ9Hnxv1pKY0Bmg42qiggP",
            "2K8njWnvuq1u6tkzreNhxTEyO8PTeWer",
            "hW0kFZ6ijfciJWN4vvgcFa6MWv8cTeVk",
            "k8B9KCXhaQb6Q82zFbAzOESAtDxK174J",
            "hW0kFZ6ijfciJWN4vvgcFa6MWv8cTeVk",
            "2K8njWnvuq1u6tkzreNhxTEyO8PTeWer",
            "hW0kFZ6ijfciJWN4vvgcFa6MWv8cTeVk",
            "hW0kFZ6ijfciJWN4vvgcFa6MWv8cTeVk",
            "NhTsracusfp5V6zVeWqLZnychDl7jjO4",
            "NfX4KfEompMbbKloFq8NQpdXtk5PjaPe",
            "k8B9KCXhaQb6Q82zFbAzOESAtDxK174J",
            "oRnY5jDWFw2KZRYLh6ihFd021ggy4UxJ",
            "2K8njWnvuq1u6tkzreNhxTEyO8PTeWer",
            "NfX4KfEompMbbKloFq8NQpdXtk5PjaPe",
            "k8B9KCXhaQb6Q82zFbAzOESAtDxK174J",
            "hW0kFZ6ijfciJWN4vvgcFa6MWv8cTeVk",
            "oRnY5jDWFw2KZRYLh6ihFd021ggy4UxJ",
            "oRnY5jDWFw2KZRYLh6ihFd021ggy4UxJ",
            "hW0kFZ6ijfciJWN4vvgcFa6MWv8cTeVk",
            "oRnY5jDWFw2KZRYLh6ihFd021ggy4UxJ",
            "T7EUE54HUhyJ9Hnxv1pKY0Bmg42qiggP",
            "k8B9KCXhaQb6Q82zFbAzOESAtDxK174J",
            "k8B9KCXhaQb6Q82zFbAzOESAtDxK174J",
            "NhTsracusfp5V6zVeWqLZnychDl7jjO4",
            "T7EUE54HUhyJ9Hnxv1pKY0Bmg42qiggP",
            "T7EUE54HUhyJ9Hnxv1pKY0Bmg42qiggP",
            "2K8njWnvuq1u6tkzreNhxTEyO8PTeWer",
            "k8B9KCXhaQb6Q82zFbAzOESAtDxK174J",
            "2K8njWnvuq1u6tkzreNhxTEyO8PTeWer",
            "k8B9KCXhaQb6Q82zFbAzOESAtDxK174J",
            "T7EUE54HUhyJ9Hnxv1pKY0Bmg42qiggP",
            "oRnY5jDWFw2KZRYLh6ihFd021ggy4UxJ",
            "k8B9KCXhaQb6Q82zFbAzOESAtDxK174J",
            "hW0kFZ6ijfciJWN4vvgcFa6MWv8cTeVk",
            "k8B9KCXhaQb6Q82zFbAzOESAtDxK174J",
            "NfX4KfEompMbbKloFq8NQpdXtk5PjaPe",
            "T7EUE54HUhyJ9Hnxv1pKY0Bmg42qiggP",
            "hW0kFZ6ijfciJWN4vvgcFa6MWv8cTeVk",
            "NfX4KfEompMbbKloFq8NQpdXtk5PjaPe",
            "oRnY5jDWFw2KZRYLh6ihFd021ggy4UxJ",
            "T7EUE54HUhyJ9Hnxv1pKY0Bmg42qiggP",
            "T7EUE54HUhyJ9Hnxv1pKY0Bmg42qiggP",
            "k8B9KCXhaQb6Q82zFbAzOESAtDxK174J",
            "k8B9KCXhaQb6Q82zFbAzOESAtDxK174J",
            "k8B9KCXhaQb6Q82zFbAzOESAtDxK174J",
            "2K8njWnvuq1u6tkzreNhxTEyO8PTeWer",
            "ajcLVizD2vwZlmmGKyXYki03SWn7fnt3",
            "T7EUE54HUhyJ9Hnxv1pKY0Bmg42qiggP",
            "hW0kFZ6ijfciJWN4vvgcFa6MWv8cTeVk",
            "hW0kFZ6ijfciJWN4vvgcFa6MWv8cTeVk",
            "ajcLVizD2vwZlmmGKyXYki03SWn7fnt3",
            "T7EUE54HUhyJ9Hnxv1pKY0Bmg42qiggP",
            "hW0kFZ6ijfciJWN4vvgcFa6MWv8cTeVk",
            "ajcLVizD2vwZlmmGKyXYki03SWn7fnt3",
            "NhTsracusfp5V6zVeWqLZnychDl7jjO4",
            "k8B9KCXhaQb6Q82zFbAzOESAtDxK174J",
            "T7EUE54HUhyJ9Hnxv1pKY0Bmg42qiggP",
            "ajcLVizD2vwZlmmGKyXYki03SWn7fnt3",
            "k8B9KCXhaQb6Q82zFbAzOESAtDxK174J",
            "NhTsracusfp5V6zVeWqLZnychDl7jjO4",
            "oRnY5jDWFw2KZRYLh6ihFd021ggy4UxJ",
            "oRnY5jDWFw2KZRYLh6ihFd021ggy4UxJ",
            "k8B9KCXhaQb6Q82zFbAzOESAtDxK174J",
            "2K8njWnvuq1u6tkzreNhxTEyO8PTeWer",
            "ajcLVizD2vwZlmmGKyXYki03SWn7fnt3",
            "hW0kFZ6ijfciJWN4vvgcFa6MWv8cTeVk",
            "2K8njWnvuq1u6tkzreNhxTEyO8PTeWer",
            "hW0kFZ6ijfciJWN4vvgcFa6MWv8cTeVk",
            "k8B9KCXhaQb6Q82zFbAzOESAtDxK174J",
            "2K8njWnvuq1u6tkzreNhxTEyO8PTeWer",
            "T7EUE54HUhyJ9Hnxv1pKY0Bmg42qiggP",
            "ajcLVizD2vwZlmmGKyXYki03SWn7fnt3",
            "NhTsracusfp5V6zVeWqLZnychDl7jjO4",
            "T7EUE54HUhyJ9Hnxv1pKY0Bmg42qiggP",
            "k8B9KCXhaQb6Q82zFbAzOESAtDxK174J",
            "hW0kFZ6ijfciJWN4vvgcFa6MWv8cTeVk",
            "k8B9KCXhaQb6Q82zFbAzOESAtDxK174J",
            "NhTsracusfp5V6zVeWqLZnychDl7jjO4",
            "T7EUE54HUhyJ9Hnxv1pKY0Bmg42qiggP",
            "T7EUE54HUhyJ9Hnxv1pKY0Bmg42qiggP",
            "k8B9KCXhaQb6Q82zFbAzOESAtDxK174J",
            "2K8njWnvuq1u6tkzreNhxTEyO8PTeWer",
            "NhTsracusfp5V6zVeWqLZnychDl7jjO4",
            "T7EUE54HUhyJ9Hnxv1pKY0Bmg42qiggP",
            "2K8njWnvuq1u6tkzreNhxTEyO8PTeWer",
            "hW0kFZ6ijfciJWN4vvgcFa6MWv8cTeVk",
            "T7EUE54HUhyJ9Hnxv1pKY0Bmg42qiggP",
            "NhTsracusfp5V6zVeWqLZnychDl7jjO4",
            "k8B9KCXhaQb6Q82zFbAzOESAtDxK174J",
            "2K8njWnvuq1u6tkzreNhxTEyO8PTeWer",
            "2K8njWnvuq1u6tkzreNhxTEyO8PTeWer",
            "ajcLVizD2vwZlmmGKyXYki03SWn7fnt3",
            "oRnY5jDWFw2KZRYLh6ihFd021ggy4UxJ",
        ],
    }
    schemas = {
        "pandas": {"highcardnonnum": "str", "medcardnonnum": "str",},
        "postgresql": {"highcardnonnum": "TEXT", "medcardnonnum": "TEXT",},
        "sqlite": {"highcardnonnum": "VARCHAR", "medcardnonnum": "VARCHAR",},
        "mysql": {"highcardnonnum": "TEXT", "medcardnonnum": "TEXT",},
        "mssql": {"highcardnonnum": "VARCHAR", "medcardnonnum": "VARCHAR",},
        "spark": {"highcardnonnum": "StringType", "medcardnonnum": "StringType",},
    }
    return get_dataset(test_backend, data, schemas=schemas)


@pytest.fixture
def periodic_table_of_elements():
    data = [
        "Hydrogen",
        "Helium",
        "Lithium",
        "Beryllium",
        "Boron",
        "Carbon",
        "Nitrogen",
        "Oxygen",
        "Fluorine",
        "Neon",
        "Sodium",
        "Magnesium",
        "Aluminum",
        "Silicon",
        "Phosphorus",
        "Sulfur",
        "Chlorine",
        "Argon",
        "Potassium",
        "Calcium",
        "Scandium",
        "Titanium",
        "Vanadium",
        "Chromium",
        "Manganese",
        "Iron",
        "Cobalt",
        "Nickel",
        "Copper",
        "Zinc",
        "Gallium",
        "Germanium",
        "Arsenic",
        "Selenium",
        "Bromine",
        "Krypton",
        "Rubidium",
        "Strontium",
        "Yttrium",
        "Zirconium",
        "Niobium",
        "Molybdenum",
        "Technetium",
        "Ruthenium",
        "Rhodium",
        "Palladium",
        "Silver",
        "Cadmium",
        "Indium",
        "Tin",
        "Antimony",
        "Tellurium",
        "Iodine",
        "Xenon",
        "Cesium",
        "Barium",
        "Lanthanum",
        "Cerium",
        "Praseodymium",
        "Neodymium",
        "Promethium",
        "Samarium",
        "Europium",
        "Gadolinium",
        "Terbium",
        "Dysprosium",
        "Holmium",
        "Erbium",
        "Thulium",
        "Ytterbium",
        "Lutetium",
        "Hafnium",
        "Tantalum",
        "Tungsten",
        "Rhenium",
        "Osmium",
        "Iridium",
        "Platinum",
        "Gold",
        "Mercury",
        "Thallium",
        "Lead",
        "Bismuth",
        "Polonium",
        "Astatine",
        "Radon",
        "Francium",
        "Radium",
        "Actinium",
        "Thorium",
        "Protactinium",
        "Uranium",
        "Neptunium",
        "Plutonium",
        "Americium",
        "Curium",
        "Berkelium",
        "Californium",
        "Einsteinium",
        "Fermium",
        "Mendelevium",
        "Nobelium",
        "Lawrencium",
        "Rutherfordium",
        "Dubnium",
        "Seaborgium",
        "Bohrium",
        "Hassium",
        "Meitnerium",
        "Darmstadtium",
        "Roentgenium",
        "Copernicium",
        "Nihomium",
        "Flerovium",
        "Moscovium",
        "Livermorium",
        "Tennessine",
        "Oganesson",
    ]
    return data


def dataset_sample_data(test_backend):
    # No infinities for mysql
    if test_backend == "mysql":
        data = {
            # "infinities": [-np.inf, -10, -np.pi, 0, np.pi, 10/2.2, np.inf],
            "nulls": [np.nan, None, 0, 1.1, 2.2, 3.3, None],
            "naturals": [1, 2, 3, 4, 5, 6, 7],
        }
    else:
        data = {
            "infinities": [-np.inf, -10, -np.pi, 0, np.pi, 10 / 2.2, np.inf],
            "nulls": [np.nan, None, 0, 1.1, 2.2, 3.3, None],
            "naturals": [1, 2, 3, 4, 5, 6, 7],
        }
    schemas = {
        "pandas": {"infinities": "float64", "nulls": "float64", "naturals": "float64"},
        "postgresql": {
            "infinities": "DOUBLE_PRECISION",
            "nulls": "DOUBLE_PRECISION",
            "naturals": "NUMERIC",
        },
        "sqlite": {"infinities": "FLOAT", "nulls": "FLOAT", "naturals": "FLOAT"},
        "mysql": {"nulls": "DOUBLE", "naturals": "DOUBLE"},
        "mssql": {"infinities": "FLOAT", "nulls": "FLOAT", "naturals": "FLOAT"},
        "spark": {
            "infinities": "FloatType",
            "nulls": "FloatType",
            "naturals": "FloatType",
        },
    }
    return data, schemas


@pytest.fixture
def dataset(test_backend):
    """Provide dataset fixtures that have special values and/or are otherwise useful outside
    the standard json testing framework"""
    data, schemas = dataset_sample_data(test_backend)
    return get_dataset(test_backend, data, schemas=schemas)


@pytest.fixture
def pandas_dataset():
    test_backend = "PandasDataset"
    data, schemas = dataset_sample_data(test_backend)
    return get_dataset(test_backend, data, schemas=schemas)


@pytest.fixture
def sqlalchemy_dataset(test_backends):
    """Provide dataset fixtures that have special values and/or are otherwise useful outside
    the standard json testing framework"""
    if "postgresql" in test_backends:
        backend = "postgresql"
    elif "sqlite" in test_backends:
        backend = "sqlite"
    else:
        return

    data = {
        "infinities": [-np.inf, -10, -np.pi, 0, np.pi, 10 / 2.2, np.inf],
        "nulls": [np.nan, None, 0, 1.1, 2.2, 3.3, None],
        "naturals": [1, 2, 3, 4, 5, 6, 7],
    }
    schemas = {
        "postgresql": {
            "infinities": "DOUBLE_PRECISION",
            "nulls": "DOUBLE_PRECISION",
            "naturals": "DOUBLE_PRECISION",
        },
        "sqlite": {"infinities": "FLOAT", "nulls": "FLOAT", "naturals": "FLOAT"},
    }
    return get_dataset(backend, data, schemas=schemas, profiler=None)


@pytest.fixture
def sqlitedb_engine(test_backend):
    if test_backend == "sqlite":
        import sqlalchemy as sa

        try:
            import sqlalchemy as sa

            return sa.create_engine("sqlite://")
        except ImportError:
            raise ValueError("sqlite tests require sqlalchemy to be installed")
    else:
        pytest.skip("Skipping test designed for sqlite on non-sqlite backend.")


@pytest.fixture
def postgresql_engine(test_backend):
    if test_backend == "postgresql":
        try:
            import sqlalchemy as sa

            engine = sa.create_engine(
                "postgresql://postgres@localhost/test_ci"
            ).connect()
            yield engine
            engine.close()
        except ImportError:
            raise ValueError("SQL Database tests require sqlalchemy to be installed.")
    else:
        pytest.skip("Skipping test designed for postgresql on non-postgresql backend.")


@pytest.fixture
def empty_data_context(tmp_path_factory):
    project_path = str(tmp_path_factory.mktemp("empty_data_context"))
    context = ge.data_context.DataContext.create(project_path)
    context_path = os.path.join(project_path, "great_expectations")
    asset_config_path = os.path.join(context_path, "expectations")
    os.makedirs(asset_config_path, exist_ok=True)
    return context


@pytest.fixture
def empty_data_context_v3(tmp_path_factory):
    project_path = str(tmp_path_factory.mktemp("empty_data_context_v3"))
    context = ge.data_context.DataContextV3.create(project_path)
    context_path = os.path.join(project_path, "great_expectations")
    asset_config_path = os.path.join(context_path, "expectations")
    os.makedirs(asset_config_path, exist_ok=True)
    return context


@pytest.fixture
def empty_data_context_with_config_variables(monkeypatch, empty_data_context):
    monkeypatch.setenv("FOO", "BAR")
    monkeypatch.setenv("REPLACE_ME_ESCAPED_ENV", "ive_been_$--replaced")
    root_dir = empty_data_context.root_directory
    ge_config_path = file_relative_path(
        __file__, "./test_fixtures/great_expectations_basic_with_variables.yml",
    )
    shutil.copy(ge_config_path, os.path.join(root_dir, "great_expectations.yml"))
    config_variables_path = file_relative_path(
        __file__, "./test_fixtures/config_variables.yml",
    )
    shutil.copy(config_variables_path, os.path.join(root_dir, "uncommitted"))
    return DataContext(context_root_dir=root_dir)


@pytest.fixture
def empty_context_with_checkpoint(empty_data_context):
    context = empty_data_context
    root_dir = empty_data_context.root_directory
    fixture_name = "my_checkpoint.yml"
    fixture_path = file_relative_path(
        __file__, f"./data_context/fixtures/contexts/{fixture_name}"
    )
    checkpoints_file = os.path.join(root_dir, "checkpoints", fixture_name)
    shutil.copy(fixture_path, checkpoints_file)
    assert os.path.isfile(checkpoints_file)
    return context


@pytest.fixture
def empty_context_with_checkpoint_stats_enabled(empty_data_context_stats_enabled):
    context = empty_data_context_stats_enabled
    root_dir = context.root_directory
    fixture_name = "my_checkpoint.yml"
    fixture_path = file_relative_path(
        __file__, f"./data_context/fixtures/contexts/{fixture_name}"
    )
    checkpoints_file = os.path.join(root_dir, "checkpoints", fixture_name)
    shutil.copy(fixture_path, checkpoints_file)
    return context


@pytest.fixture
def empty_data_context_stats_enabled(tmp_path_factory, monkeypatch):
    # Reenable GE_USAGE_STATS
    monkeypatch.delenv("GE_USAGE_STATS")
    project_path = str(tmp_path_factory.mktemp("empty_data_context"))
    context = ge.data_context.DataContext.create(project_path)
    context_path = os.path.join(project_path, "great_expectations")
    asset_config_path = os.path.join(context_path, "expectations")
    os.makedirs(asset_config_path, exist_ok=True)
    return context


@pytest.fixture
def titanic_data_context(tmp_path_factory):
    project_path = str(tmp_path_factory.mktemp("titanic_data_context"))
    context_path = os.path.join(project_path, "great_expectations")
    os.makedirs(os.path.join(context_path, "expectations"), exist_ok=True)
    os.makedirs(os.path.join(context_path, "checkpoints"), exist_ok=True)
    data_path = os.path.join(context_path, "../data")
    os.makedirs(os.path.join(data_path), exist_ok=True)
    titanic_yml_path = file_relative_path(
        __file__, "./test_fixtures/great_expectations_titanic.yml"
    )
    shutil.copy(
        titanic_yml_path, str(os.path.join(context_path, "great_expectations.yml"))
    )
    titanic_csv_path = file_relative_path(__file__, "./test_sets/Titanic.csv")
    shutil.copy(
        titanic_csv_path, str(os.path.join(context_path, "../data/Titanic.csv"))
    )
    return ge.data_context.DataContext(context_path)


@pytest.fixture
def titanic_data_context_no_data_docs(tmp_path_factory):
    project_path = str(tmp_path_factory.mktemp("titanic_data_context"))
    context_path = os.path.join(project_path, "great_expectations")
    os.makedirs(os.path.join(context_path, "expectations"), exist_ok=True)
    os.makedirs(os.path.join(context_path, "checkpoints"), exist_ok=True)
    data_path = os.path.join(context_path, "../data")
    os.makedirs(os.path.join(data_path), exist_ok=True)
    titanic_yml_path = file_relative_path(
        __file__, "./test_fixtures/great_expectations_titanic_no_data_docs.yml"
    )
    shutil.copy(
        titanic_yml_path, str(os.path.join(context_path, "great_expectations.yml"))
    )
    titanic_csv_path = file_relative_path(__file__, "./test_sets/Titanic.csv")
    shutil.copy(
        titanic_csv_path, str(os.path.join(context_path, "../data/Titanic.csv"))
    )
    return ge.data_context.DataContext(context_path)


@pytest.fixture
def titanic_data_context_stats_enabled(tmp_path_factory, monkeypatch):
    # Reenable GE_USAGE_STATS
    monkeypatch.delenv("GE_USAGE_STATS")
    project_path = str(tmp_path_factory.mktemp("titanic_data_context"))
    context_path = os.path.join(project_path, "great_expectations")
    os.makedirs(os.path.join(context_path, "expectations"), exist_ok=True)
    os.makedirs(os.path.join(context_path, "checkpoints"), exist_ok=True)
    data_path = os.path.join(context_path, "../data")
    os.makedirs(os.path.join(data_path), exist_ok=True)
    titanic_yml_path = file_relative_path(
        __file__, "./test_fixtures/great_expectations_titanic.yml"
    )
    shutil.copy(
        titanic_yml_path, str(os.path.join(context_path, "great_expectations.yml"))
    )
    titanic_csv_path = file_relative_path(__file__, "./test_sets/Titanic.csv")
    shutil.copy(
        titanic_csv_path, str(os.path.join(context_path, "../data/Titanic.csv"))
    )
    return ge.data_context.DataContext(context_path)


@pytest.fixture
def titanic_sqlite_db(sa):
    try:
        import sqlalchemy as sa
        from sqlalchemy import create_engine

        titanic_db_path = file_relative_path(__file__, "./test_sets/titanic.db")
        engine = create_engine("sqlite:///{}".format(titanic_db_path))
        assert engine.execute("select count(*) from titanic").fetchall()[0] == (1313,)
        return engine
    except ImportError:
        raise ValueError("sqlite tests require sqlalchemy to be installed")


@pytest.fixture
def titanic_expectation_suite():
    return ExpectationSuite(
        expectation_suite_name="Titanic.warning",
        meta={},
        data_asset_type="Dataset",
        expectations=[
            ExpectationConfiguration(
                expectation_type="expect_column_to_exist", kwargs={"column": "PClass"}
            ),
            ExpectationConfiguration(
                expectation_type="expect_column_values_to_not_be_null",
                kwargs={"column": "Name"},
            ),
        ],
    )


@pytest.fixture
def empty_sqlite_db(sa):
    """An empty in-memory sqlite db that always gets run."""
    try:
        import sqlalchemy as sa
        from sqlalchemy import create_engine

        engine = create_engine("sqlite://")
        assert engine.execute("select 1").fetchall()[0] == (1,)
        return engine
    except ImportError:
        raise ValueError("sqlite tests require sqlalchemy to be installed")


@pytest.fixture
@freeze_time("09/26/2019 13:42:41")
def site_builder_data_context_with_html_store_titanic_random(
    tmp_path_factory, filesystem_csv_3
):
    base_dir = str(tmp_path_factory.mktemp("project_dir"))
    project_dir = os.path.join(base_dir, "project_path")
    os.mkdir(project_dir)

    os.makedirs(os.path.join(project_dir, "data"))
    os.makedirs(os.path.join(project_dir, "data/titanic"))
    shutil.copy(
        file_relative_path(__file__, "./test_sets/Titanic.csv"),
        str(os.path.join(project_dir, "data/titanic/Titanic.csv")),
    )

    os.makedirs(os.path.join(project_dir, "data/random"))
    shutil.copy(
        os.path.join(filesystem_csv_3, "f1.csv"),
        str(os.path.join(project_dir, "data/random/f1.csv")),
    )
    shutil.copy(
        os.path.join(filesystem_csv_3, "f2.csv"),
        str(os.path.join(project_dir, "data/random/f2.csv")),
    )
    ge.data_context.DataContext.create(project_dir)
    shutil.copy(
        file_relative_path(
            __file__, "./test_fixtures/great_expectations_site_builder.yml"
        ),
        str(os.path.join(project_dir, "great_expectations", "great_expectations.yml")),
    )
    context = ge.data_context.DataContext(
        context_root_dir=os.path.join(project_dir, "great_expectations")
    )

    context.add_datasource(
        "titanic",
        class_name="PandasDatasource",
        batch_kwargs_generators={
            "subdir_reader": {
                "class_name": "SubdirReaderBatchKwargsGenerator",
                "base_directory": os.path.join(project_dir, "data/titanic/"),
            }
        },
    )
    context.add_datasource(
        "random",
        class_name="PandasDatasource",
        batch_kwargs_generators={
            "subdir_reader": {
                "class_name": "SubdirReaderBatchKwargsGenerator",
                "base_directory": os.path.join(project_dir, "data/random/"),
            }
        },
    )

    context.profile_datasource("titanic")
    context.profile_datasource("random")
    context.profile_datasource(context.list_datasources()[0]["name"])

    context._project_config.anonymous_usage_statistics = {
        "enabled": True,
        "data_context_id": "f43d4897-385f-4366-82b0-1a8eda2bf79c",
    }

    return context


@pytest.fixture
def titanic_multibatch_data_context(tmp_path_factory):
    """
    Based on titanic_data_context, but with 2 identical batches of
    data asset "titanic"
    :param tmp_path_factory:
    :return:
    """
    project_path = str(tmp_path_factory.mktemp("titanic_data_context"))
    context_path = os.path.join(project_path, "great_expectations")
    os.makedirs(os.path.join(context_path, "expectations"), exist_ok=True)
    data_path = os.path.join(context_path, "../data/titanic")
    os.makedirs(os.path.join(data_path), exist_ok=True)
    shutil.copy(
        file_relative_path(__file__, "./test_fixtures/great_expectations_titanic.yml"),
        str(os.path.join(context_path, "great_expectations.yml")),
    )
    shutil.copy(
        file_relative_path(__file__, "./test_sets/Titanic.csv"),
        str(os.path.join(context_path, "../data/titanic/Titanic_1911.csv")),
    )
    shutil.copy(
        file_relative_path(__file__, "./test_sets/Titanic.csv"),
        str(os.path.join(context_path, "../data/titanic/Titanic_1912.csv")),
    )
    return ge.data_context.DataContext(context_path)


@pytest.fixture
def v10_project_directory(tmp_path_factory):
    """
    GE 0.10.x project for testing upgrade helper
    """
    project_path = str(tmp_path_factory.mktemp("v10_project"))
    context_root_dir = os.path.join(project_path, "great_expectations")
    shutil.copytree(
        file_relative_path(
            __file__, "./test_fixtures/upgrade_helper/great_expectations_v10_project/"
        ),
        context_root_dir,
    )
    shutil.copy(
        file_relative_path(
            __file__, "./test_fixtures/upgrade_helper/great_expectations_v1_basic.yml"
        ),
        os.path.join(context_root_dir, "great_expectations.yml"),
    )
    return context_root_dir


@pytest.fixture
def data_context_parameterized_expectation_suite(tmp_path_factory):
    """
    This data_context is *manually* created to have the config we want, vs
    created with DataContext.create()
    """
    project_path = str(tmp_path_factory.mktemp("data_context"))
    context_path = os.path.join(project_path, "great_expectations")
    asset_config_path = os.path.join(context_path, "expectations")
    fixture_dir = file_relative_path(__file__, "./test_fixtures")
    os.makedirs(
        os.path.join(asset_config_path, "my_dag_node"), exist_ok=True,
    )
    shutil.copy(
        os.path.join(fixture_dir, "great_expectations_basic.yml"),
        str(os.path.join(context_path, "great_expectations.yml")),
    )
    shutil.copy(
        os.path.join(
            fixture_dir,
            "expectation_suites/parameterized_expectation_suite_fixture.json",
        ),
        os.path.join(asset_config_path, "my_dag_node/default.json"),
    )
    os.makedirs(os.path.join(context_path, "plugins"), exist_ok=True)
    shutil.copy(
        os.path.join(fixture_dir, "custom_pandas_dataset.py"),
        str(os.path.join(context_path, "plugins", "custom_pandas_dataset.py")),
    )
    shutil.copy(
        os.path.join(fixture_dir, "custom_sqlalchemy_dataset.py"),
        str(os.path.join(context_path, "plugins", "custom_sqlalchemy_dataset.py")),
    )
    shutil.copy(
        os.path.join(fixture_dir, "custom_sparkdf_dataset.py"),
        str(os.path.join(context_path, "plugins", "custom_sparkdf_dataset.py")),
    )
    return ge.data_context.DataContext(context_path)


@pytest.fixture
def data_context_with_bad_notebooks(tmp_path_factory):
    """
    This data_context is *manually* created to have the config we want, vs
    created with DataContext.create()
    """
    project_path = str(tmp_path_factory.mktemp("data_context"))
    context_path = os.path.join(project_path, "great_expectations")
    asset_config_path = os.path.join(context_path, "expectations")
    fixture_dir = file_relative_path(__file__, "./test_fixtures")
    custom_notebook_assets_dir = "notebook_assets"

    os.makedirs(
        os.path.join(asset_config_path, "my_dag_node"), exist_ok=True,
    )
    shutil.copy(
        os.path.join(fixture_dir, "great_expectations_basic_with_bad_notebooks.yml"),
        str(os.path.join(context_path, "great_expectations.yml")),
    )
    shutil.copy(
        os.path.join(
            fixture_dir,
            "expectation_suites/parameterized_expectation_suite_fixture.json",
        ),
        os.path.join(asset_config_path, "my_dag_node/default.json"),
    )

    os.makedirs(os.path.join(context_path, "plugins"), exist_ok=True)
    shutil.copytree(
        os.path.join(fixture_dir, custom_notebook_assets_dir),
        str(os.path.join(context_path, "plugins", custom_notebook_assets_dir)),
    )
    return ge.data_context.DataContext(context_path)


@pytest.fixture
def data_context_custom_notebooks(tmp_path_factory):
    """
    This data_context is *manually* created to have the config we want, vs
    created with DataContext.create()
    """
    project_path = str(tmp_path_factory.mktemp("data_context"))
    context_path = os.path.join(project_path, "great_expectations")
    asset_config_path = os.path.join(context_path, "expectations")
    fixture_dir = file_relative_path(__file__, "./test_fixtures")
    os.makedirs(
        os.path.join(asset_config_path, "my_dag_node"), exist_ok=True,
    )
    shutil.copy(
        os.path.join(fixture_dir, "great_expectations_custom_notebooks.yml"),
        str(os.path.join(context_path, "great_expectations.yml")),
    )
    shutil.copy(
        os.path.join(
            fixture_dir,
            "expectation_suites/parameterized_expectation_suite_fixture.json",
        ),
        os.path.join(asset_config_path, "my_dag_node/default.json"),
    )

    os.makedirs(os.path.join(context_path, "plugins"), exist_ok=True)

    return ge.data_context.DataContext(context_path)


@pytest.fixture
def data_context_simple_expectation_suite(tmp_path_factory):
    """
    This data_context is *manually* created to have the config we want, vs
    created with DataContext.create()
    """
    project_path = str(tmp_path_factory.mktemp("data_context"))
    context_path = os.path.join(project_path, "great_expectations")
    asset_config_path = os.path.join(context_path, "expectations")
    fixture_dir = file_relative_path(__file__, "./test_fixtures")
    os.makedirs(
        os.path.join(asset_config_path, "my_dag_node"), exist_ok=True,
    )
    shutil.copy(
        os.path.join(fixture_dir, "great_expectations_basic.yml"),
        str(os.path.join(context_path, "great_expectations.yml")),
    )
    shutil.copy(
        os.path.join(fixture_dir, "rendering_fixtures/expectations_suite_1.json",),
        os.path.join(asset_config_path, "default.json"),
    )
    os.makedirs(os.path.join(context_path, "plugins"), exist_ok=True)
    shutil.copy(
        os.path.join(fixture_dir, "custom_pandas_dataset.py"),
        str(os.path.join(context_path, "plugins", "custom_pandas_dataset.py")),
    )
    shutil.copy(
        os.path.join(fixture_dir, "custom_sqlalchemy_dataset.py"),
        str(os.path.join(context_path, "plugins", "custom_sqlalchemy_dataset.py")),
    )
    shutil.copy(
        os.path.join(fixture_dir, "custom_sparkdf_dataset.py"),
        str(os.path.join(context_path, "plugins", "custom_sparkdf_dataset.py")),
    )
    return ge.data_context.DataContext(context_path)


@pytest.fixture()
def filesystem_csv_data_context(empty_data_context, filesystem_csv_2):
    empty_data_context.add_datasource(
        "rad_datasource",
        module_name="great_expectations.datasource",
        class_name="PandasDatasource",
        batch_kwargs_generators={
            "subdir_reader": {
                "class_name": "SubdirReaderBatchKwargsGenerator",
                "base_directory": str(filesystem_csv_2),
            }
        },
    )
    return empty_data_context


@pytest.fixture
def filesystem_csv(tmp_path_factory):
    base_dir = tmp_path_factory.mktemp("filesystem_csv")
    base_dir = str(base_dir)
    # Put a few files in the directory
    with open(os.path.join(base_dir, "f1.csv"), "w") as outfile:
        outfile.writelines(["a,b,c\n"])
    with open(os.path.join(base_dir, "f2.csv"), "w") as outfile:
        outfile.writelines(["a,b,c\n"])

    os.makedirs(os.path.join(base_dir, "f3"), exist_ok=True)
    with open(os.path.join(base_dir, "f3", "f3_20190101.csv"), "w") as outfile:
        outfile.writelines(["a,b,c\n"])
    with open(os.path.join(base_dir, "f3", "f3_20190102.csv"), "w") as outfile:
        outfile.writelines(["a,b,c\n"])

    return base_dir


@pytest.fixture
def filesystem_csv_2(tmp_path_factory):
    base_dir = tmp_path_factory.mktemp("test_files")
    base_dir = str(base_dir)

    # Put a file in the directory
    toy_dataset = PandasDataset({"x": [1, 2, 3]})
    toy_dataset.to_csv(os.path.join(base_dir, "f1.csv"), index=None)

    return base_dir


@pytest.fixture
def filesystem_csv_3(tmp_path_factory):
    base_dir = tmp_path_factory.mktemp("test_files")
    base_dir = str(base_dir)

    # Put a file in the directory
    toy_dataset = PandasDataset({"x": [1, 2, 3]})
    toy_dataset.to_csv(os.path.join(base_dir, "f1.csv"), index=None)

    toy_dataset_2 = PandasDataset({"y": [1, 2, 3]})
    toy_dataset_2.to_csv(os.path.join(base_dir, "f2.csv"), index=None)

    return base_dir


@pytest.fixture()
def filesystem_csv_4(tmp_path_factory):
    base_dir = tmp_path_factory.mktemp("test_files")
    base_dir = str(base_dir)

    # Put a file in the directory
    toy_dataset = PandasDataset({"x": [1, 2, 3], "y": [1, 2, 3],})
    toy_dataset.to_csv(os.path.join(base_dir, "f1.csv"), index=None)

    return base_dir


@pytest.fixture
def titanic_profiled_evrs_1():
    with open(
        file_relative_path(
            __file__, "./render/fixtures/BasicDatasetProfiler_evrs.json"
        ),
    ) as infile:
        return expectationSuiteValidationResultSchema.loads(infile.read())


@pytest.fixture
def titanic_profiled_name_column_evrs():
    # This is a janky way to fetch expectations matching a specific name from an EVR suite.
    # TODO: It will no longer be necessary once we implement ValidationResultSuite._group_evrs_by_column
    from great_expectations.render.renderer.renderer import Renderer

    with open(
        file_relative_path(
            __file__, "./render/fixtures/BasicDatasetProfiler_evrs.json"
        ),
    ) as infile:
        titanic_profiled_evrs_1 = expectationSuiteValidationResultSchema.load(
            json.load(infile)
        )

    evrs_by_column = Renderer()._group_evrs_by_column(titanic_profiled_evrs_1)
    name_column_evrs = evrs_by_column["Name"]

    return name_column_evrs


@pytest.fixture
def titanic_profiled_expectations_1():
    with open(
        file_relative_path(
            __file__, "./render/fixtures/BasicDatasetProfiler_expectations.json"
        ),
    ) as infile:
        return expectationSuiteSchema.load(json.load(infile))


@pytest.fixture
def titanic_profiled_name_column_expectations():
    from great_expectations.render.renderer.renderer import Renderer

    with open(
        file_relative_path(
            __file__, "./render/fixtures/BasicDatasetProfiler_expectations.json"
        ),
    ) as infile:
        titanic_profiled_expectations = expectationSuiteSchema.load(json.load(infile))

    columns, ordered_columns = Renderer()._group_and_order_expectations_by_column(
        titanic_profiled_expectations
    )
    name_column_expectations = columns["Name"]

    return name_column_expectations


@pytest.fixture
def titanic_validation_results():
    with open(
        file_relative_path(__file__, "./test_sets/expected_cli_results_default.json"),
    ) as infile:
        return expectationSuiteValidationResultSchema.load(json.load(infile))


# various types of evr
@pytest.fixture
def evr_failed():
    return ExpectationValidationResult(
        success=False,
        result={
            "element_count": 1313,
            "missing_count": 0,
            "missing_percent": 0.0,
            "unexpected_count": 3,
            "unexpected_percent": 0.2284843869002285,
            "unexpected_percent_nonmissing": 0.2284843869002285,
            "partial_unexpected_list": [
                "Daly, Mr Peter Denis ",
                "Barber, Ms ",
                "Geiger, Miss Emily ",
            ],
            "partial_unexpected_index_list": [77, 289, 303],
            "partial_unexpected_counts": [
                {"value": "Barber, Ms ", "count": 1},
                {"value": "Daly, Mr Peter Denis ", "count": 1},
                {"value": "Geiger, Miss Emily ", "count": 1},
            ],
        },
        exception_info={
            "raised_exception": False,
            "exception_message": None,
            "exception_traceback": None,
        },
        expectation_config=ExpectationConfiguration(
            expectation_type="expect_column_values_to_not_match_regex",
            kwargs={
                "column": "Name",
                "regex": "^\\s+|\\s+$",
                "result_format": "SUMMARY",
            },
        ),
    )


@pytest.fixture
def evr_failed_with_exception():
    return ExpectationValidationResult(
        success=False,
        exception_info={
            "raised_exception": True,
            "exception_message": "Invalid partition object.",
            "exception_traceback": 'Traceback (most recent call last):\n  File "/great_expectations/great_expectations/data_asset/data_asset.py", line 216, in wrapper\n    return_obj = func(self, **evaluation_args)\n  File "/great_expectations/great_expectations/dataset/dataset.py", line 106, in inner_wrapper\n    evaluation_result = func(self, column, *args, **kwargs)\n  File "/great_expectations/great_expectations/dataset/dataset.py", line 3381, in expect_column_kl_divergence_to_be_less_than\n    raise ValueError("Invalid partition object.")\nValueError: Invalid partition object.\n',
        },
        expectation_config=ExpectationConfiguration(
            expectation_type="expect_column_kl_divergence_to_be_less_than",
            kwargs={
                "column": "live",
                "partition_object": None,
                "threshold": None,
                "result_format": "SUMMARY",
            },
            meta={"BasicDatasetProfiler": {"confidence": "very low"}},
        ),
    )


@pytest.fixture
def evr_success():
    return ExpectationValidationResult(
        success=True,
        result={"observed_value": 1313},
        exception_info={
            "raised_exception": False,
            "exception_message": None,
            "exception_traceback": None,
        },
        expectation_config=ExpectationConfiguration(
            expectation_type="expect_table_row_count_to_be_between",
            kwargs={"min_value": 0, "max_value": None, "result_format": "SUMMARY"},
        ),
    )


@pytest.fixture
def sqlite_view_engine(test_backends):
    # Create a small in-memory engine with two views, one of which is temporary
    if "sqlite" in test_backends:
        try:
            import sqlalchemy as sa

            sqlite_engine = sa.create_engine("sqlite://")
            df = pd.DataFrame({"a": [1, 2, 3, 4, 5]})
            df.to_sql("test_table", con=sqlite_engine)
            sqlite_engine.execute(
                "CREATE TEMP VIEW test_temp_view AS SELECT * FROM test_table where a < 4;"
            )
            sqlite_engine.execute(
                "CREATE VIEW test_view AS SELECT * FROM test_table where a > 4;"
            )
            return sqlite_engine
        except ImportError:
            sa = None
    else:
        pytest.skip("SqlAlchemy tests disabled; not testing views")


@pytest.fixture
def expectation_suite_identifier():
    return ExpectationSuiteIdentifier("my.expectation.suite.name")


@pytest.fixture
def basic_sqlalchemy_datasource(sqlitedb_engine):
    return SqlAlchemyDatasource("basic_sqlalchemy_datasource", engine=sqlitedb_engine)


@pytest.fixture
def test_cases_for_sql_data_connector_sqlite_execution_engine(sa):
    if sa is None:
        raise ValueError("SQL Database tests require sqlalchemy to be installed.")

    db_file = file_relative_path(
        __file__, os.path.join("test_sets", "test_cases_for_sql_data_connector.db"),
    )

    engine = sa.create_engine(f"sqlite:////{db_file}")
    conn = engine.connect()

    # Build a SqlAlchemyDataset using that database
    return SqlAlchemyExecutionEngine(name="test_sql_execution_engine", engine=conn,)


@pytest.fixture
def test_folder_connection_path(tmp_path_factory):
    df1 = pd.DataFrame({"col_1": [1, 2, 3, 4, 5], "col_2": ["a", "b", "c", "d", "e"]})
    path = str(tmp_path_factory.mktemp("test_folder_connection_path"))
    df1.to_csv(path_or_buf=os.path.join(path, "test.csv"), index=False)
    return str(path)


@pytest.fixture
def test_folder_connection_path_tsv(tmp_path_factory):
    df1 = pd.DataFrame({"col_1": [1, 2, 3, 4, 5], "col_2": ["a", "b", "c", "d", "e"]})
    path = str(tmp_path_factory.mktemp("test_folder_connection_path_tsv"))
    df1.to_csv(path_or_buf=os.path.join(path, "test.tsv"), sep="\t", index=False)
    return str(path)


<<<<<<< HEAD
=======
@pytest.fixture
def test_folder_connection_path_parquet(tmp_path_factory):
    df1 = pd.DataFrame({"col_1": [1, 2, 3, 4, 5], "col_2": ["a", "b", "c", "d", "e"]})
    path = str(tmp_path_factory.mktemp("test_folder_connection_path_parquet"))
    df1.to_parquet(path=os.path.join(path, "test.parquet"))
    return str(path)


>>>>>>> d62f2eb6
@pytest.fixture
def test_db_connection_string(tmp_path_factory, test_backends):
    if "sqlite" not in test_backends:
        pytest.skip("skipping fixture because sqlite not selected")
    df1 = pd.DataFrame({"col_1": [1, 2, 3, 4, 5], "col_2": ["a", "b", "c", "d", "e"]})
    df2 = pd.DataFrame({"col_1": [0, 1, 2, 3, 4], "col_2": ["b", "c", "d", "e", "f"]})

    try:
        import sqlalchemy as sa

        basepath = str(tmp_path_factory.mktemp("db_context"))
        path = os.path.join(basepath, "test.db")
        engine = sa.create_engine("sqlite:///" + str(path))
        df1.to_sql("table_1", con=engine, index=True)
        df2.to_sql("table_2", con=engine, index=True, schema="main")

        # Return a connection string to this newly-created db
        return "sqlite:///" + str(path)
    except ImportError:
        raise ValueError("SQL Database tests require sqlalchemy to be installed.")


@pytest.fixture
def test_df(tmp_path_factory):
    def generate_ascending_list_of_datetimes(
        k, start_date=datetime.date(2020, 1, 1), end_date=datetime.date(2020, 12, 31)
    ):
        start_time = datetime.datetime(
            start_date.year, start_date.month, start_date.day
        )
        days_between_dates = (end_date - start_date).total_seconds()

        datetime_list = [
            start_time
            + datetime.timedelta(seconds=random.randrange(days_between_dates))
            for i in range(k)
        ]
        datetime_list.sort()
        return datetime_list

    k = 120
    random.seed(1)

    timestamp_list = generate_ascending_list_of_datetimes(
        k, end_date=datetime.date(2020, 1, 31)
    )
    date_list = [datetime.date(ts.year, ts.month, ts.day) for ts in timestamp_list]

    batch_ids = [random.randint(0, 10) for i in range(k)]
    batch_ids.sort()

    session_ids = [random.randint(2, 60) for i in range(k)]
    session_ids.sort()
    session_ids = [i - random.randint(0, 2) for i in session_ids]

    events_df = pd.DataFrame(
        {
            "id": range(k),
            "batch_id": batch_ids,
            "date": date_list,
            "y": [d.year for d in date_list],
            "m": [d.month for d in date_list],
            "d": [d.day for d in date_list],
            "timestamp": timestamp_list,
            "session_ids": session_ids,
            "event_type": [
                random.choice(["start", "stop", "continue"]) for i in range(k)
            ],
            "favorite_color": [
                "#"
                + "".join([random.choice(list("0123456789ABCDEF")) for j in range(6)])
                for i in range(k)
            ],
        }
    )
    return events_df


@pytest.fixture
def test_connectable_postgresql_db(sa, test_backends, test_df):
    """Populates a postgres DB with a `test_df` table in the `connection_test` schema to test DataConnectors against"""

    if "postgresql" not in test_backends:
        pytest.skip("skipping fixture because postgresql not selected")

    import sqlalchemy as sa

    url = sa.engine.url.URL(
        drivername="postgresql",
        username="postgres",
        password="",
        host="localhost",
        port="5432",
        database="test_ci",
    )
    engine = sa.create_engine(url)

    schema_check_results = engine.execute(
        "SELECT schema_name FROM information_schema.schemata WHERE schema_name = 'connection_test';"
    ).fetchall()
    if len(schema_check_results) == 0:
        engine.execute("CREATE SCHEMA connection_test;")

    table_check_results = engine.execute(
        """
SELECT EXISTS (
   SELECT FROM information_schema.tables
   WHERE  table_schema = 'connection_test'
   AND    table_name   = 'test_df'
);
"""
    ).fetchall()
    if table_check_results != [(True,)]:
        test_df.to_sql("test_df", con=engine, index=True, schema="connection_test")

    # Return a connection string to this newly-created db
    return engine


@pytest.fixture
def data_context_with_sql_execution_environment_for_testing_get_batch(
    empty_data_context_v3,
):
    context = empty_data_context_v3

    db_file = file_relative_path(
        __file__, "test_sets/test_cases_for_sql_data_connector.db",
    )

    config = yaml.load(
        f"""
class_name: StreamlinedSqlExecutionEnvironment
connection_string: sqlite:///{db_file}
"""
        + """
introspection:
    whole_table: {}

    daily:
        splitter_method: _split_on_converted_datetime
        splitter_kwargs:
            column_name: date
            date_format_string: "%Y-%m-%d"

    weekly:
        splitter_method: _split_on_converted_datetime
        splitter_kwargs:
            column_name: date
            date_format_string: "%Y-%W"

    by_id_dozens:
        splitter_method: _split_on_divided_integer
        splitter_kwargs:
            column_name: id
            divisor: 12
""",
        yaml.FullLoader,
    )

    try:
        context.add_execution_environment("my_sqlite_db", config)
    except AttributeError:
        pytest.skip("SQL Database tests require sqlalchemy to be installed.")

    return context


@pytest.fixture
def basic_execution_environment(tmp_path_factory):
    base_directory: str = str(
        tmp_path_factory.mktemp("basic_execution_environment_runtime_data_connector")
    )

    basic_execution_environment: ExecutionEnvironment = instantiate_class_from_config(
        config=yaml.load(
            f"""
class_name: ExecutionEnvironment

data_connectors:
    test_runtime_data_connector:
        module_name: great_expectations.execution_environment.data_connector
        class_name: RuntimeDataConnector
        runtime_keys:
        - pipeline_stage_name
        - run_id
        - custom_key_0

execution_engine:
    class_name: PandasExecutionEngine

    """,
            Loader=yaml.FullLoader,
        ),
        runtime_environment={"name": "my_execution_environment",},
        config_defaults={"module_name": "great_expectations.execution_environment",},
    )

    return basic_execution_environment<|MERGE_RESOLUTION|>--- conflicted
+++ resolved
@@ -2915,8 +2915,6 @@
     return str(path)
 
 
-<<<<<<< HEAD
-=======
 @pytest.fixture
 def test_folder_connection_path_parquet(tmp_path_factory):
     df1 = pd.DataFrame({"col_1": [1, 2, 3, 4, 5], "col_2": ["a", "b", "c", "d", "e"]})
@@ -2925,7 +2923,6 @@
     return str(path)
 
 
->>>>>>> d62f2eb6
 @pytest.fixture
 def test_db_connection_string(tmp_path_factory, test_backends):
     if "sqlite" not in test_backends:
