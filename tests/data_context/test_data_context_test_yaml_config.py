--- conflicted
+++ resolved
@@ -284,11 +284,8 @@
         "test_df",
         expectation_suite=ExpectationSuite("my_expectation_suite"),
     )
-<<<<<<< HEAD
     my_evr = my_validator.expect_table_columns_to_match_set(column_set=[])
     print(my_evr)
-=======
->>>>>>> 278d4ee6
 
     # my_evr = my_validator.expect_column_values_to_be_between(
     #     column="x",
