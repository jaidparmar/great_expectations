--- conflicted
+++ resolved
@@ -369,10 +369,6 @@
         data_connector_name="my_filesystem_data_connector",
         data_asset_name="A",
         partition_identifiers={"number": "2",},
-<<<<<<< HEAD
-        sampling_method="_sample_using_hash",
-        sampling_kwargs={"column_name": "date", "hash_function_name": "md5"},
-=======
         batch_spec_passthrough={
             "sampling_method": "_sample_using_hash",
             "sampling_kwargs": {
@@ -381,33 +377,21 @@
                 "hash_value": "f",
             },
         },
->>>>>>> 3066a324
     )
     assert my_batch.batch_definition["data_asset_name"] == "A"
 
     df_data = my_batch.data
-<<<<<<< HEAD
-=======
     assert df_data.shape == (10, 10)
->>>>>>> 3066a324
     df_data["date"] = df_data.apply(
         lambda row: datetime.datetime.strptime(row["date"], "%Y-%m-%d").date(), axis=1
     )
     assert (
-<<<<<<< HEAD
-        df_data[
-            (df_data["date"] >= datetime.date(2020, 1, 1))
-            & (df_data["date"] <= datetime.date(2020, 12, 31))
-        ].shape[0]
-        == 120
-=======
         test_df[
             (test_df["date"] == datetime.date(2020, 1, 15))
             | (test_df["date"] == datetime.date(2020, 1, 29))
         ]
         .drop("timestamp", axis=1)
         .equals(df_data.drop("timestamp", axis=1))
->>>>>>> 3066a324
     )
 
     with pytest.raises(ValueError):
@@ -423,10 +407,6 @@
         data_connector_name="my_filesystem_data_connector",
         data_asset_name="D",
         partition_request={"partition_identifiers": {"number": "3"}},
-<<<<<<< HEAD
-        sampling_method="_sample_using_hash",
-        sampling_kwargs={"column_name": "date", "hash_function_name": "md5"},
-=======
         batch_spec_passthrough={
             "sampling_method": "_sample_using_hash",
             "sampling_kwargs": {
@@ -435,7 +415,6 @@
                 "hash_value": "f",
             },
         },
->>>>>>> 3066a324
         expectation_suite=ExpectationSuite("my_expectation_suite"),
     )
     my_evr = my_validator.expect_column_values_to_be_between(
@@ -545,10 +524,6 @@
         data_connector_name="my_filesystem_data_connector",
         data_asset_name="A",
         partition_identifiers={"number": "2",},
-<<<<<<< HEAD
-        sampling_method="_sample_using_hash",
-        sampling_kwargs={"column_name": "date", "hash_function_name": "md5"},
-=======
         batch_spec_passthrough={
             "sampling_method": "_sample_using_hash",
             "sampling_kwargs": {
@@ -557,33 +532,21 @@
                 "hash_value": "f",
             },
         },
->>>>>>> 3066a324
     )
     assert my_batch.batch_definition["data_asset_name"] == "A"
 
     df_data = my_batch.data
-<<<<<<< HEAD
-=======
     assert df_data.shape == (10, 10)
->>>>>>> 3066a324
     df_data["date"] = df_data.apply(
         lambda row: datetime.datetime.strptime(row["date"], "%Y-%m-%d").date(), axis=1
     )
     assert (
-<<<<<<< HEAD
-        df_data[
-            (df_data["date"] >= datetime.date(2020, 1, 1))
-            & (df_data["date"] <= datetime.date(2020, 12, 31))
-        ].shape[0]
-        == 120
-=======
         test_df[
             (test_df["date"] == datetime.date(2020, 1, 15))
             | (test_df["date"] == datetime.date(2020, 1, 29))
         ]
         .drop("timestamp", axis=1)
         .equals(df_data.drop("timestamp", axis=1))
->>>>>>> 3066a324
     )
 
     with pytest.raises(ValueError):
@@ -599,10 +562,6 @@
         data_connector_name="my_filesystem_data_connector",
         data_asset_name="C",
         partition_request={"partition_identifiers": {"year": "2019"}},
-<<<<<<< HEAD
-        sampling_method="_sample_using_hash",
-        sampling_kwargs={"column_name": "date", "hash_function_name": "md5"},
-=======
         batch_spec_passthrough={
             "sampling_method": "_sample_using_hash",
             "sampling_kwargs": {
@@ -611,7 +570,6 @@
                 "hash_value": "f",
             },
         },
->>>>>>> 3066a324
         attach_new_expectation_suite=True,
     )
     my_evr = my_validator.expect_column_values_to_be_between(
