import json
import os
import tempfile
import datetime

import pytest

from tests.test_utils import create_files_in_directory
from great_expectations.exceptions import (
    PluginClassNotFoundError,
)
from great_expectations.data_context.util import (
    file_relative_path
)
from great_expectations.core import (
    ExpectationSuite
)

def test_empty_store(empty_data_context_v3):
    my_expectation_store = empty_data_context_v3.test_yaml_config(
        yaml_config="""
module_name: great_expectations.data_context.store.expectations_store
class_name: ExpectationsStore
store_backend:

    module_name: "great_expectations.data_context.store.store_backend"
    class_name: InMemoryStoreBackend
"""
    )

    # assert False


def test_config_with_yaml_error(empty_data_context_v3):

    with pytest.raises(Exception):
        my_expectation_store = empty_data_context_v3.test_yaml_config(
            yaml_config="""
module_name: great_expectations.data_context.store.expectations_store
class_name: ExpectationsStore
store_backend:
    module_name: "great_expectations.data_context.store.store_backend"
    class_name: InMemoryStoreBackend
EGREGIOUS FORMATTING ERROR
"""
        )


def test_filesystem_store(empty_data_context_v3):
    tmp_dir = str(tempfile.mkdtemp())
    with open(os.path.join(tmp_dir, "expectations_A1.json"), "w") as f_:
        f_.write("\n")
    with open(os.path.join(tmp_dir, "expectations_A2.json"), "w") as f_:
        f_.write("\n")

    my_expectation_store = empty_data_context_v3.test_yaml_config(
        yaml_config=f"""
module_name: great_expectations.data_context.store.expectations_store
class_name: ExpectationsStore
store_backend:

    module_name: "great_expectations.data_context.store"
    class_name: TupleFilesystemStoreBackend
    base_directory: {tmp_dir}
"""
    )


def test_empty_store2(empty_data_context_v3):
    empty_data_context_v3.test_yaml_config(
        yaml_config="""
class_name: ValidationsStore
store_backend:

    module_name: "great_expectations.data_context.store.store_backend"
    class_name: InMemoryStoreBackend
"""
    )


def test_execution_environment_config(empty_data_context_v3):
    temp_dir = str(tempfile.mkdtemp())
    create_files_in_directory(
        directory=temp_dir,
        file_name_list=[
            "alex_20200809_1000.csv",
            "eugene_20200809_1500.csv",
            "james_20200811_1009.csv",
            "abe_20200809_1040.csv",
            "will_20200809_1002.csv",
            "james_20200713_1567.csv",
            "eugene_20201129_1900.csv",
            "will_20200810_1001.csv",
            "james_20200810_1003.csv",
            "alex_20200819_1300.csv",
        ],
    )
    print(temp_dir)

    return_obj = empty_data_context_v3.test_yaml_config(
        yaml_config=f"""
class_name: ExecutionEnvironment

execution_engine:
    class_name: PandasExecutionEngine

data_connectors:
    my_filesystem_data_connector:
        # class_name: ConfiguredAssetFilesystemDataConnector
        class_name: InferredAssetFilesystemDataConnector
        base_directory: {temp_dir}
        glob_directive: '*.csv'
        default_regex:
            pattern: (.+)_(\\d+)\\.csv
            group_names:
            - letter
            - number
""", return_mode="report_object"
    )

    print(json.dumps(return_obj, indent=2))

    assert set(return_obj.keys()) == set([
        "execution_engine",
        "data_connectors",
    ])
    sub_obj = return_obj["data_connectors"]["my_filesystem_data_connector"]
    sub_obj.pop("example_data_reference")
    assert sub_obj == {
        "class_name": "InferredAssetFilesystemDataConnector",
        "data_asset_count": 1,
        "example_data_asset_names": [
            "DEFAULT_ASSET_NAME"
        ],
        "data_assets": {
            "DEFAULT_ASSET_NAME": {
                "batch_definition_count": 10,
                "example_data_references": [
                    "abe_20200809_1040.csv",
                    "alex_20200809_1000.csv",
                    "alex_20200819_1300.csv"
                ]
            }
        },
        'example_unmatched_data_references': [],
        'unmatched_data_reference_count': 0,
    }

def test_error_states(empty_data_context_v3):

    first_config = """
class_name: ExecutionEnvironment

execution_engine:
    class_name: NOT_A_REAL_CLASS_NAME
"""

    with pytest.raises(PluginClassNotFoundError) as excinfo:
        empty_data_context_v3.test_yaml_config(
            yaml_config=first_config
        )
    # print(excinfo.value.message)
    # shortened_message_len = len(excinfo.value.message)
    # print("="*80)

    # Set shorten_tracebacks=True and verify that no error is thrown, even though the config is the same as before.
    # Note: a more thorough test could also verify that the traceback is indeed short.
    empty_data_context_v3.test_yaml_config(
        yaml_config=first_config,
        shorten_tracebacks=True,
    )

    # For good measure, do it again, with a different config and a different type of error
    temp_dir = str(tempfile.mkdtemp())
    second_config = f"""
class_name: ExecutionEnvironment

execution_engine:
    class_name: PandasExecutionEngine

data_connectors:
    my_filesystem_data_connector:
        # class_name: ConfiguredAssetFilesystemDataConnector
        class_name: InferredAssetFilesystemDataConnector
        base_directory: {temp_dir}
        glob_directive: '*.csv'
        default_regex:
            pattern: (.+)_(\\d+)\\.csv
            group_names:
            - letter
            - number
        NOT_A_REAL_KEY: nothing
"""

    with pytest.raises(TypeError) as excinfo:
        empty_data_context_v3.test_yaml_config(
            yaml_config=second_config,
        )

    empty_data_context_v3.test_yaml_config(
        yaml_config=second_config,
        shorten_tracebacks=True
    )


def test_config_variables_in_test_yaml_config(empty_data_context_v3, sa):
    context = empty_data_context_v3

    db_file = file_relative_path(
        __file__, os.path.join("..", "test_sets", "test_cases_for_sql_data_connector.db"),
    )

    context.save_config_variable("db_file", db_file)
    context.save_config_variable("data_connector_name", "my_very_awesome_data_connector")
    context.save_config_variable("suffix", "__whole_table")
    context.save_config_variable("sampling_n", "10")

    print(context.config_variables)

    first_config = """
class_name: StreamlinedSqlExecutionEnvironment
connection_string: sqlite:///${db_file}

introspection:
    ${data_connector_name}:
        data_asset_name_suffix: ${suffix}
        sampling_method: _sample_using_limit
        sampling_kwargs:
            n: ${sampling_n}
"""

    my_execution_environment = context.test_yaml_config(first_config)
    assert "test_cases_for_sql_data_connector.db" in my_execution_environment.execution_engine.connection_string

    report_object = context.test_yaml_config(first_config, return_mode="report_object")
    print(json.dumps(report_object, indent=2))
    assert report_object["data_connectors"]["count"] == 1
    assert set(report_object["data_connectors"].keys()) == {"count", "my_very_awesome_data_connector"}


def test_golden_path_sql_execution_environment_configuration(sa, empty_data_context_v3, test_connectable_postgresql_db):
    """Tests the golden path for setting up a StreamlinedSQLExecutionEnvironment using test_yaml_config"""
    context = empty_data_context_v3

    os.chdir(context.root_directory)
    import great_expectations as ge
    context = ge.get_context()

    yaml_config = """
class_name: StreamlinedSqlExecutionEnvironment
credentials:
    drivername: postgresql
    username: postgres
    password: ""
    host: localhost
    port: 5432
    database: test_ci

introspection:
    whole_table_with_limits:
        sampling_method: _sample_using_limit
        sampling_kwargs:
            n: 10
"""
    # noinspection PyUnusedLocal
    report_object = context.test_yaml_config(
        name="my_datasource",
        yaml_config=yaml_config,
        return_mode="report_object",
    )
    # print(json.dumps(report_object, indent=2))
    # print(context.datasources)

    my_batch = context.get_batch(
        "my_datasource",
        "whole_table_with_limits",
        "test_df",
    )
    assert len(my_batch.data.fetchall()) == 10

    with pytest.raises(KeyError):
        my_batch = context.get_batch(
            "my_datasource",
            "whole_table_with_limits",
            "DOES_NOT_EXIST",
        )

    my_validator = context.get_validator(
        "my_datasource",
        "whole_table_with_limits",
        "test_df",
        expectation_suite=ExpectationSuite("my_expectation_suite"),
    )

    my_evr = my_validator.expect_column_values_to_be_between(
        column="a",
        min_value=10,
        max_value=100,
    )
    assert my_evr.success

    # my_evr = my_validator.expect_table_columns_to_match_ordered_list(ordered_list=["a", "b", "c"])
    # assert my_evr.success


def test_golden_path_inferred_asset_pandas_execution_environment_configuration(
    empty_data_context_v3,
    test_df,
    tmp_path_factory
):
    """
    Tests the golden path for InferredAssetFilesystemDataConnector with PandasExecutionEngine using test_yaml_config
    """
    base_directory = str(
        tmp_path_factory.mktemp(
            "test_golden_path_pandas_execution_environment_configuration"
        )
    )

    create_files_in_directory(
        directory=base_directory,
        file_name_list=[
            'test_dir_charlie/A/A-1.csv',
            'test_dir_charlie/A/A-2.csv',
            'test_dir_charlie/A/A-3.csv',
            'test_dir_charlie/B/B-1.csv',
            'test_dir_charlie/B/B-2.csv',
            'test_dir_charlie/B/B-3.csv',
            'test_dir_charlie/C/C-1.csv',
            'test_dir_charlie/C/C-2.csv',
            'test_dir_charlie/C/C-3.csv',
            'test_dir_charlie/D/D-1.csv',
            'test_dir_charlie/D/D-2.csv',
            'test_dir_charlie/D/D-3.csv',
        ],
        file_content_fn=lambda: test_df.to_csv(header=True, index=False)
    )

    context = empty_data_context_v3

    os.chdir(context.root_directory)
    import great_expectations as ge
    context = ge.get_context()

    yaml_config = f"""
class_name: ExecutionEnvironment

execution_engine:
    class_name: PandasExecutionEngine

data_connectors:
    my_filesystem_data_connector:
        class_name: InferredAssetFilesystemDataConnector
        base_directory: {base_directory}/test_dir_charlie
        glob_directive: "*/*.csv"

        default_regex:
            pattern: (.+)/(.+)-(\\d+)\\.csv
            group_names:
                - subdirectory
                - data_asset_name
                - number
"""

    # noinspection PyUnusedLocal
    report_object = context.test_yaml_config(
        name="my_directory_datasource",
        yaml_config=yaml_config,
        return_mode="report_object",
    )
    # print(json.dumps(report_object, indent=2))
    # print(context.datasources)

    # TODO: <Alex>Implement sampling for Pandas and Spark DataFrame Execution Engine classes as a follow-on task.</Alex>
    my_batch = context.get_batch(
        execution_environment_name="my_directory_datasource",
        data_connector_name="my_filesystem_data_connector",
        data_asset_name="A",
        partition_identifiers={
            "number": "2",
        },
        sampling_method="_sample_using_hash",
        sampling_kwargs={
            "column_name": "date",
            "hash_function_name": "md5"
        },
    )
    assert my_batch.batch_definition["data_asset_name"] == "A"
    assert my_batch.data.shape == (120, 10)
    df_data = my_batch.data
    df_data["date"] = df_data.apply(lambda row: datetime.datetime.strptime(row["date"], "%Y-%m-%d").date(), axis=1)
    assert df_data[
        (df_data["date"] >= datetime.date(2020, 1, 1)) & (df_data["date"] <= datetime.date(2020, 12, 31))
    ].shape[0] == 120

    with pytest.raises(ValueError):
        # noinspection PyUnusedLocal
        my_batch = context.get_batch(
            execution_environment_name="my_directory_datasource",
            data_connector_name="my_filesystem_data_connector",
            data_asset_name="DOES_NOT_EXIST",
        )

    # TODO: <Alex>Implement sampling for Pandas and Spark DataFrame Execution Engine classes as a follow-on task.</Alex>
    my_validator = context.get_validator(
        execution_environment_name="my_directory_datasource",
        data_connector_name="my_filesystem_data_connector",
        data_asset_name="D",
        partition_request={
            "partition_identifiers": {
                "number": "3"
            }
        },
        sampling_method="_sample_using_hash",
        sampling_kwargs={
            "column_name": "date",
            "hash_function_name": "md5"
        },
        expectation_suite=ExpectationSuite("my_expectation_suite"),
        # attach_new_expectation_suite=True, # The implementation of this argument is currently work-in-progress.
    )
    my_evr = my_validator.expect_column_values_to_be_between(
        column="d",
        min_value=1,
        max_value=31
    )
    assert my_evr.success

    # my_evr = my_validator.expect_table_columns_to_match_ordered_list(ordered_list=["x", "y", "z"])
    # assert my_evr.success


def test_golden_path_configured_asset_pandas_execution_environment_configuration(
    empty_data_context_v3,
    test_df,
    tmp_path_factory
):
    """
    Tests the golden path for InferredAssetFilesystemDataConnector with PandasExecutionEngine using test_yaml_config
    """
    base_directory = str(
        tmp_path_factory.mktemp(
            "test_golden_path_pandas_execution_environment_configuration"
        )
    )

    create_files_in_directory(
        directory=base_directory,
        file_name_list=[
            'test_dir_foxtrot/A/A-1.csv',
            'test_dir_foxtrot/A/A-2.csv',
            'test_dir_foxtrot/A/A-3.csv',
            'test_dir_foxtrot/B/B-1.txt',
            'test_dir_foxtrot/B/B-2.txt',
            'test_dir_foxtrot/B/B-3.txt',
            'test_dir_foxtrot/C/C-2017.csv',
            'test_dir_foxtrot/C/C-2018.csv',
            'test_dir_foxtrot/C/C-2019.csv',
            'test_dir_foxtrot/D/D-aaa.csv',
            'test_dir_foxtrot/D/D-bbb.csv',
            'test_dir_foxtrot/D/D-ccc.csv',
            'test_dir_foxtrot/D/D-ddd.csv',
            'test_dir_foxtrot/D/D-eee.csv',
        ],
        file_content_fn=lambda: test_df.to_csv(header=True, index=False)
    )

    context = empty_data_context_v3

    os.chdir(context.root_directory)
    import great_expectations as ge
    context = ge.get_context()

    yaml_config = f"""
class_name: ExecutionEnvironment

execution_engine:
    class_name: PandasExecutionEngine

data_connectors:
    my_filesystem_data_connector:
        class_name: ConfiguredAssetFilesystemDataConnector
        base_directory: {base_directory}
        # glob_directive: "*"

        default_regex:
            pattern: (.+)\\.csv
            group_names:
                - data_asset_name

        assets:
            A:
                base_directory: {base_directory}/test_dir_foxtrot/A
                pattern: (.+)-(\\d+)\\.csv
                group_names:
                    - letter
                    - number
            B:
                base_directory: {base_directory}/test_dir_foxtrot/B
                pattern: (.+)-(\\d+)\\.csv
                group_names:
                    - letter
                    - number
            C:
                base_directory: {base_directory}/test_dir_foxtrot/C
                pattern: (.+)-(\\d+)\\.csv
                group_names:
                    - letter
                    - year
            D:
                base_directory: {base_directory}/test_dir_foxtrot/D
                pattern: (.+)-(\\d+)\\.csv
                group_names:
                    - letter
                    - checksum
"""

    # noinspection PyUnusedLocal
    report_object = context.test_yaml_config(
        name="my_directory_datasource",
        yaml_config=yaml_config,
        return_mode="report_object",
    )
    # print(json.dumps(report_object, indent=2))
    # print(context.datasources)

    # TODO: <Alex>Implement sampling for Pandas and Spark DataFrame Execution Engine classes as a follow-on task.</Alex>
    my_batch = context.get_batch(
        execution_environment_name="my_directory_datasource",
        data_connector_name="my_filesystem_data_connector",
        data_asset_name="A",
        partition_identifiers={
            "number": "2",
        },
        sampling_method="_sample_using_hash",
        sampling_kwargs={
            "column_name": "date",
            "hash_function_name": "md5"
        },
    )
    assert my_batch.batch_definition["data_asset_name"] == "A"
    assert my_batch.data.shape == (120, 10)
    df_data = my_batch.data
    df_data["date"] = df_data.apply(lambda row: datetime.datetime.strptime(row["date"], "%Y-%m-%d").date(), axis=1)
    assert df_data[
<<<<<<< HEAD
       (df_data["date"] >= datetime.date(2020, 1, 1)) & (df_data["date"] <= datetime.date(2020, 12, 31))
=======
        (df_data["date"] >= datetime.date(2020, 1, 1)) & (df_data["date"] <= datetime.date(2020, 12, 31))
>>>>>>> bd8797df
    ].shape[0] == 120

    with pytest.raises(ValueError):
        # noinspection PyUnusedLocal
        my_batch = context.get_batch(
            execution_environment_name="my_directory_datasource",
            data_connector_name="my_filesystem_data_connector",
            data_asset_name="DOES_NOT_EXIST",
        )

    # TODO: <Alex>Implement sampling for Pandas and Spark DataFrame Execution Engine classes as a follow-on task.</Alex>
    my_validator = context.get_validator(
        execution_environment_name="my_directory_datasource",
        data_connector_name="my_filesystem_data_connector",
        data_asset_name="C",
        partition_request={
            "partition_identifiers": {
                "year": "2019"
            }
        },
        sampling_method="_sample_using_hash",
        sampling_kwargs={
            "column_name": "date",
            "hash_function_name": "md5"
        },
        expectation_suite=ExpectationSuite("my_expectation_suite"),
        # attach_new_expectation_suite=True, # The implementation of this argument is currently work-in-progress.
    )
    my_evr = my_validator.expect_column_values_to_be_between(
        column="d",
        min_value=1,
        max_value=31
    )
    assert my_evr.success

    # my_evr = my_validator.expect_table_columns_to_match_ordered_list(ordered_list=["x", "y", "z"])
    # assert my_evr.success<|MERGE_RESOLUTION|>--- conflicted
+++ resolved
@@ -543,11 +543,7 @@
     df_data = my_batch.data
     df_data["date"] = df_data.apply(lambda row: datetime.datetime.strptime(row["date"], "%Y-%m-%d").date(), axis=1)
     assert df_data[
-<<<<<<< HEAD
-       (df_data["date"] >= datetime.date(2020, 1, 1)) & (df_data["date"] <= datetime.date(2020, 12, 31))
-=======
         (df_data["date"] >= datetime.date(2020, 1, 1)) & (df_data["date"] <= datetime.date(2020, 12, 31))
->>>>>>> bd8797df
     ].shape[0] == 120
 
     with pytest.raises(ValueError):
