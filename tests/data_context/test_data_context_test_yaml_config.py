--- conflicted
+++ resolved
@@ -311,8 +311,6 @@
     """
     Tests the golden path for InferredAssetFilesystemDataConnector with PandasExecutionEngine using test_yaml_config
     """
-<<<<<<< HEAD
-=======
     base_directory = str(
         tmp_path_factory.mktemp(
             "test_golden_path_pandas_execution_environment_configuration"
@@ -440,7 +438,6 @@
     """
     Tests the golden path for InferredAssetFilesystemDataConnector with PandasExecutionEngine using test_yaml_config
     """
->>>>>>> 14a5fd63
     base_directory = str(
         tmp_path_factory.mktemp(
             "test_golden_path_pandas_execution_environment_configuration"
@@ -559,12 +556,6 @@
 
     # TODO: <Alex>Implement sampling for Pandas and Spark DataFrame Execution Engine classes as a follow-on task.</Alex>
     my_validator = context.get_validator(
-<<<<<<< HEAD
-        "my_directory_datasource",
-        "my_filesystem_data_connector",
-        "A-1",
-        attach_new_expectation_suite=True,
-=======
         execution_environment_name="my_directory_datasource",
         data_connector_name="my_filesystem_data_connector",
         data_asset_name="C",
@@ -580,7 +571,6 @@
         },
         expectation_suite=ExpectationSuite("my_expectation_suite"),
         # attach_new_expectation_suite=True, # The implementation of this argument is currently work-in-progress.
->>>>>>> 14a5fd63
     )
     my_evr = my_validator.expect_column_values_to_be_between(
         column="d",
