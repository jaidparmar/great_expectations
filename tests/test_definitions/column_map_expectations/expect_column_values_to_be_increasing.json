{
  "expectation_type" : "expect_column_values_to_be_increasing",
  "datasets" : [{
    "data" : {
      "w" : [1, 2, 3, 4, 5, 5, 4, 3, 2, 1],
      "x" : [2, 3, 4, 5, 6, 7, 8, 9, 10, null],
      "y" : [1, 1, 1, 2, 2, 2, 3, 3, 3, 4],
      "z" : ["a", "b", "c", "d", "e", null, null, null, null, null],
      "zz" : ["1/1/2016", "1/2/2016", "2/2/2016", "2/2/2016", "3/1/2016", null, null, null, null, null],
      "a" : [null, 0, null, null, 1, null, null, 2, null, null],
      "b" : [null, 0, null, null, 2, null, null, 1, null, null]
    },
    "tests" : [{
<<<<<<< HEAD
      "title" : "Basic_positive_test",
=======
      "title" : "basic_positive_test",
>>>>>>> 566d7c45
      "exact_match_out" : false,
      "in": {
        "column": "x"
      },
      "out": {
        "unexpected_list": [],
        "unexpected_index_list": [],
        "success": true
      }
    },{
      "title" : "2nd_basic_positive_test",
      "exact_match_out" : false,
      "in": {
        "column": "y"
      },
      "out": {
        "unexpected_list": [],
        "unexpected_index_list": [],
        "success": true
      }
    },{
<<<<<<< HEAD
      "title" : "Positive_test_with_strictly",
=======
      "title" : "positive_test_with_strictly",
>>>>>>> 566d7c45
      "exact_match_out" : false,
      "in": {
        "column": "y",
        "strictly": true
      },
      "out": {
        "unexpected_list": [1,1,2,2,3,3],
        "unexpected_index_list": [1,2,4,5,7,8],
        "success": false
      }
    },{
<<<<<<< HEAD
      "title" : "Basic_negative_test",
=======
      "title" : "basic_negative_test",
>>>>>>> 566d7c45
      "exact_match_out" : false,
      "in": {
        "column": "w"
      },
      "out": {
        "unexpected_list": [4,3,2,1],
        "unexpected_index_list": [6,7,8,9],
        "success": false
      }
    },{
<<<<<<< HEAD
      "title" : "Positive_test_with_parse_strings_as_datetimes",
=======
      "title" : "positive_test_with_parse_strings_as_datetimes",
>>>>>>> 566d7c45
      "exact_match_out" : false,
      "in": {
        "column": "zz",
        "parse_strings_as_datetimes": true
      },
      "out": {
        "unexpected_list": [],
        "unexpected_index_list": [],
        "success": true
      }
    },{
<<<<<<< HEAD
      "title" : "Positive_test_with_interspersed_nulls",
=======
      "title" : "positive_test_with_interspersed_nulls",
>>>>>>> 566d7c45
      "exact_match_out" : false,
      "in": {
        "column": "a"
      },
      "out": {
        "unexpected_list": [],
        "unexpected_index_list": [],
        "success": true
      }
    },{
<<<<<<< HEAD
      "title" : "Negative_test_with_interspersed_nulls",
=======
      "title" : "negative_test_with_interspersed_nulls",
>>>>>>> 566d7c45
      "exact_match_out" : false,
      "in": {
        "column": "b"
      },
      "out": {
        "unexpected_list": [1],
        "unexpected_index_list": [7],
        "success": false
      }
    }]
  }]
}<|MERGE_RESOLUTION|>--- conflicted
+++ resolved
@@ -11,11 +11,7 @@
       "b" : [null, 0, null, null, 2, null, null, 1, null, null]
     },
     "tests" : [{
-<<<<<<< HEAD
-      "title" : "Basic_positive_test",
-=======
       "title" : "basic_positive_test",
->>>>>>> 566d7c45
       "exact_match_out" : false,
       "in": {
         "column": "x"
@@ -37,11 +33,7 @@
         "success": true
       }
     },{
-<<<<<<< HEAD
-      "title" : "Positive_test_with_strictly",
-=======
       "title" : "positive_test_with_strictly",
->>>>>>> 566d7c45
       "exact_match_out" : false,
       "in": {
         "column": "y",
@@ -53,11 +45,7 @@
         "success": false
       }
     },{
-<<<<<<< HEAD
-      "title" : "Basic_negative_test",
-=======
       "title" : "basic_negative_test",
->>>>>>> 566d7c45
       "exact_match_out" : false,
       "in": {
         "column": "w"
@@ -68,11 +56,7 @@
         "success": false
       }
     },{
-<<<<<<< HEAD
-      "title" : "Positive_test_with_parse_strings_as_datetimes",
-=======
       "title" : "positive_test_with_parse_strings_as_datetimes",
->>>>>>> 566d7c45
       "exact_match_out" : false,
       "in": {
         "column": "zz",
@@ -84,11 +68,7 @@
         "success": true
       }
     },{
-<<<<<<< HEAD
-      "title" : "Positive_test_with_interspersed_nulls",
-=======
       "title" : "positive_test_with_interspersed_nulls",
->>>>>>> 566d7c45
       "exact_match_out" : false,
       "in": {
         "column": "a"
@@ -99,11 +79,7 @@
         "success": true
       }
     },{
-<<<<<<< HEAD
-      "title" : "Negative_test_with_interspersed_nulls",
-=======
       "title" : "negative_test_with_interspersed_nulls",
->>>>>>> 566d7c45
       "exact_match_out" : false,
       "in": {
         "column": "b"
