{
  "expectation_type" : "expect_column_values_to_match_regex_list",
  "datasets" : [{
    "data" : {
      "w" : ["111", "222", "333", "123", "321", "444", "456", "654", "555", null],
      "x" : ["man", "plan", "canal", "panama", "hat", "bat", "bit", "bot", "but", "bet"],
      "column_name with space": ["man", "plan", "canal", "panama", "hat", "bat", "bit", "bot", "but", "bet"]
    },
    "schemas": {
      "spark": {
        "w": "StringType",
        "x": "StringType",
        "column_name with space": "StringType"
      }
    },
    "tests" : [
    {
<<<<<<< HEAD
      "title" : "Basic_positive_test",
=======
      "title" : "basic_positive_test",
>>>>>>> 566d7c45
      "exact_match_out" : false,
      "in": {
        "column": "w",
        "regex_list": ["\\d+"]
      },
      "out": {
        "unexpected_list": [],
        "unexpected_index_list": [],
        "success": true
      },
      "suppress_test_for": ["sqlite", "mssql"]
    },
    {
<<<<<<< HEAD
      "title" : "Positive_test_with_multiple_regexes",
=======
      "title" : "positive_test_with_multiple_regexes",
>>>>>>> 566d7c45
      "exact_match_out" : false,
      "in": {
        "column": "w",
        "regex_list": ["[123]+", "[456]+"],
        "match_on": "any"
      },
      "out": {
        "unexpected_list": [],
        "unexpected_index_list": [],
        "success": true
      },
      "suppress_test_for": ["sqlite", "mssql"]
    },
    {
<<<<<<< HEAD
      "title" : "Basic_negative_test",
=======
      "title" : "basic_negative_test",
>>>>>>> 566d7c45
      "exact_match_out" : false,
      "in": {
        "column": "w",
        "regex_list": ["[123]+", "[456]+"],
        "match_on": "all"
      },
      "out": {
        "unexpected_list": ["111", "222", "333", "123", "321", "444", "456", "654", "555"],
        "unexpected_index_list": [0,1,2,3,4,5,6,7,8],
        "success": false
      },
      "suppress_test_for": ["sqlite", "mssql"]
    },
    {
<<<<<<< HEAD
      "title" : "Negative_test_with_more_string-ish_strings",
=======
      "title" : "negative_test_with_more_string-ish_strings",
>>>>>>> 566d7c45
      "exact_match_out" : false,
      "in": {
        "column": "x",
        "regex_list": ["^.*a.*$"]
      },
      "out": {
        "unexpected_list": ["bit", "bot", "but", "bet"],
        "unexpected_index_list": [6,7,8,9],
        "success": false
      },
      "suppress_test_for": ["sqlite", "mssql"]
    },
    {
<<<<<<< HEAD
      "title" : "Positive_test_with_match_on__any",
=======
      "title" : "positive_test_with_match_on__any",
>>>>>>> 566d7c45
      "exact_match_out" : false,
      "in": {
        "column": "x",
        "regex_list": ["^.*a.*$", "b.t"],
        "match_on": "any"
      },
      "out": {
        "unexpected_list": [],
        "unexpected_index_list": [],
        "success": true
      },
      "suppress_test_for": ["sqlite", "mssql"]
    },
    {
<<<<<<< HEAD
      "title" : "Positive_test_column_name_has_space_and_match_on__any",
=======
      "title" : "positive_test_column_name_has_space_and_match_on__any",
>>>>>>> 566d7c45
      "exact_match_out" : false,
      "in": {
        "column": "column_name with space",
        "regex_list": ["^.*a.*$", "b.t"],
        "match_on": "any"
      },
      "out": {
        "unexpected_list": [],
        "unexpected_index_list": [],
        "success": true
      },
      "suppress_test_for": ["sqlite", "mssql"]
    }]
  }]
}<|MERGE_RESOLUTION|>--- conflicted
+++ resolved
@@ -15,11 +15,7 @@
     },
     "tests" : [
     {
-<<<<<<< HEAD
-      "title" : "Basic_positive_test",
-=======
       "title" : "basic_positive_test",
->>>>>>> 566d7c45
       "exact_match_out" : false,
       "in": {
         "column": "w",
@@ -33,11 +29,7 @@
       "suppress_test_for": ["sqlite", "mssql"]
     },
     {
-<<<<<<< HEAD
-      "title" : "Positive_test_with_multiple_regexes",
-=======
       "title" : "positive_test_with_multiple_regexes",
->>>>>>> 566d7c45
       "exact_match_out" : false,
       "in": {
         "column": "w",
@@ -52,11 +44,7 @@
       "suppress_test_for": ["sqlite", "mssql"]
     },
     {
-<<<<<<< HEAD
-      "title" : "Basic_negative_test",
-=======
       "title" : "basic_negative_test",
->>>>>>> 566d7c45
       "exact_match_out" : false,
       "in": {
         "column": "w",
@@ -71,11 +59,7 @@
       "suppress_test_for": ["sqlite", "mssql"]
     },
     {
-<<<<<<< HEAD
-      "title" : "Negative_test_with_more_string-ish_strings",
-=======
       "title" : "negative_test_with_more_string-ish_strings",
->>>>>>> 566d7c45
       "exact_match_out" : false,
       "in": {
         "column": "x",
@@ -89,11 +73,7 @@
       "suppress_test_for": ["sqlite", "mssql"]
     },
     {
-<<<<<<< HEAD
-      "title" : "Positive_test_with_match_on__any",
-=======
       "title" : "positive_test_with_match_on__any",
->>>>>>> 566d7c45
       "exact_match_out" : false,
       "in": {
         "column": "x",
@@ -108,11 +88,7 @@
       "suppress_test_for": ["sqlite", "mssql"]
     },
     {
-<<<<<<< HEAD
-      "title" : "Positive_test_column_name_has_space_and_match_on__any",
-=======
       "title" : "positive_test_column_name_has_space_and_match_on__any",
->>>>>>> 566d7c45
       "exact_match_out" : false,
       "in": {
         "column": "column_name with space",
