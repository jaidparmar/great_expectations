{
  "expectation_type" : "expect_column_pair_values_A_to_be_greater_than_B",
  "datasets" : [{
    "data" : {
      "w" : [1, 2, 3, 4, 5, 6, 7, 8, 9, 10],
      "x" : [2, 3, 4, 5, 6, 7, 8, 9, 10, 11],
      "y" : [1, 2, 3, 4, 5, 6, 7, 8, 9, null],
      "z" : [1, 2, 3, 4, 5, null, null, null, null, null],
      "a" : ["1/1/2016", "2/2/2016", "3/3/2016", "4/4/2016", "5/5/2016", null, null, null, null, null],
      "b" : ["1/1/2016", "2/1/2016", "3/1/2016", "4/1/2016", "5/1/2020", null, null, null, null, null]
    },
    "schemas": {
      "spark": {
        "w": "IntegerType",
        "x": "IntegerType",
        "y": "IntegerType",
        "z": "IntegerType",
        "a": "StringType",
        "b": "StringType"
      }
    },
    "tests" : [{
<<<<<<< HEAD
      "title" : "Basic_positive_test",
=======
      "title" : "basic_positive_test",
>>>>>>> 566d7c45
      "exact_match_out" : false,
      "in": {
        "column_A": "x",
        "column_B": "w"
      },
      "out": {
        "unexpected_list": [],
        "unexpected_index_list": [],
        "success": true
      }
    },{
<<<<<<< HEAD
      "title" : "Basic_positive_test_with_missing_values_and_ignore_row_if__either_value_is_missing",
=======
      "title" : "basic_positive_test_with_missing_values_and_ignore_row_if__either_value_is_missing",
>>>>>>> 566d7c45
      "exact_match_out" : false,
      "in": {
        "column_A": "x",
        "column_B": "z",
        "ignore_row_if": "either_value_is_missing"
      },
      "out" : {
        "unexpected_list": [],
        "unexpected_index_list": [],
        "success": true
      }
    },{
<<<<<<< HEAD
      "title" : "Test_ties",
=======
      "title" : "test_ties",
>>>>>>> 566d7c45
      "exact_match_out" : false,
      "in": {
        "column_A": "w",
        "column_B": "z",
        "ignore_row_if": "either_value_is_missing"
      },
      "out" : {
        "unexpected_list": [
          [1.0,1.0],
          [2.0,2.0],
          [3.0,3.0],
          [4.0,4.0],
          [5.0,5.0]
        ],
        "unexpected_index_list": [0,1,2,3,4],
        "success": false
      }
    },{
<<<<<<< HEAD
      "title" : "Test_ties_with_or_equal",
=======
      "title" : "test_ties_with_or_equal",
>>>>>>> 566d7c45
      "exact_match_out" : false,
      "in": {
        "column_A": "w",
        "column_B": "z",
        "or_equal": true,
        "ignore_row_if": "either_value_is_missing"
      },
      "out" : {
        "unexpected_list": [],
        "unexpected_index_list": [],
        "success": true
      }
    },{
<<<<<<< HEAD
      "title" : "Test_parse_strings_as_datetimes_and_mostly",
=======
      "title" : "test_parse_strings_as_datetimes_and_mostly",
>>>>>>> 566d7c45
      "exact_match_out" : false,
      "in": {
        "column_A": "a",
        "column_B": "b",
        "parse_strings_as_datetimes": true,
        "mostly": 0.6
      },
      "out" : {
        "unexpected_list": [["1/1/2016", "1/1/2016"], ["5/5/2016", "5/1/2020"]],
        "unexpected_index_list": [0,4],
        "success": true
      }
    }]
  }]
}<|MERGE_RESOLUTION|>--- conflicted
+++ resolved
@@ -20,11 +20,7 @@
       }
     },
     "tests" : [{
-<<<<<<< HEAD
-      "title" : "Basic_positive_test",
-=======
       "title" : "basic_positive_test",
->>>>>>> 566d7c45
       "exact_match_out" : false,
       "in": {
         "column_A": "x",
@@ -36,11 +32,7 @@
         "success": true
       }
     },{
-<<<<<<< HEAD
-      "title" : "Basic_positive_test_with_missing_values_and_ignore_row_if__either_value_is_missing",
-=======
       "title" : "basic_positive_test_with_missing_values_and_ignore_row_if__either_value_is_missing",
->>>>>>> 566d7c45
       "exact_match_out" : false,
       "in": {
         "column_A": "x",
@@ -53,11 +45,7 @@
         "success": true
       }
     },{
-<<<<<<< HEAD
-      "title" : "Test_ties",
-=======
       "title" : "test_ties",
->>>>>>> 566d7c45
       "exact_match_out" : false,
       "in": {
         "column_A": "w",
@@ -76,11 +64,7 @@
         "success": false
       }
     },{
-<<<<<<< HEAD
-      "title" : "Test_ties_with_or_equal",
-=======
       "title" : "test_ties_with_or_equal",
->>>>>>> 566d7c45
       "exact_match_out" : false,
       "in": {
         "column_A": "w",
@@ -94,11 +78,7 @@
         "success": true
       }
     },{
-<<<<<<< HEAD
-      "title" : "Test_parse_strings_as_datetimes_and_mostly",
-=======
       "title" : "test_parse_strings_as_datetimes_and_mostly",
->>>>>>> 566d7c45
       "exact_match_out" : false,
       "in": {
         "column_A": "a",
