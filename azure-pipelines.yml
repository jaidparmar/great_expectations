--- conflicted
+++ resolved
@@ -85,7 +85,6 @@
               versionSpec: '$(python.version)'
             displayName: 'Use Python $(python.version)'
 
-<<<<<<< HEAD
           - task: Cache@2
             inputs:
               key: 'python | "$(Agent.OS)" | requirements.txt | $(pandas.constraint) | requirements-dev.txt'
@@ -96,20 +95,9 @@
                 python
               path: $(PIP_CACHE_DIR)
             displayName: Cache pip packages
-=======
-          - bash: python -m pip install --upgrade pip==20.2.4
-            displayName: 'Update pip'
-
-          - bash: pip install  pandas
-            condition: eq(variables['pandas.version'], 'latest')
-            displayName: 'Install pandas latest'
-
-          - bash: pip install  pandas==$(pandas.version)
-            condition: ne(variables['pandas.version'], 'latest')
-            displayName: 'Install pandas - $(pandas.version)'
->>>>>>> 4232069c
-
-          - script: |
+
+          - script: |
+              python -m pip install --upgrade pip==20.2.4
               python -m pip install --upgrade pip
               pip install $(GE_pytest_pip_opts)
               pip install $(pandas.constraint)
@@ -156,7 +144,6 @@
               versionSpec: '$(python.version)'
             displayName: 'Use Python $(python.version)'
 
-<<<<<<< HEAD
           - task: Cache@2
             inputs:
               key: 'python | "$(Agent.OS)" | requirements.txt | requirements-dev.txt | requirements-dev-sqlalchemy.txt | requirements-dev-spark.txt'
@@ -168,18 +155,12 @@
               path: $(PIP_CACHE_DIR)
             displayName: Cache pip packages
 
-          - bash:
-=======
-          - bash: python -m pip install --upgrade pip==20.2.4
->>>>>>> 4232069c
-            displayName: 'Update pip'
-
           - script: |
               sudo apt-get install -y pandoc
             displayName: 'Install pandoc'
 
           - script: |
-              python -m pip install --upgrade pip
+              python -m pip install --upgrade pip==20.2.4
               pip install pypandoc --requirement requirements.txt $(GE_pytest_pip_opts)
               pip install  -e .
             displayName: 'Install dependencies'
