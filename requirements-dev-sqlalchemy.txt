# A lot of Great Expectations' codebase and tests are tied to specific databases, cloud providers, etc.
# In this file, comments on each row indicate which tests that package is used for.
# To run tests for smaller subsets of infrastructure, please look at other requirements-dev-*.txt files.
# Otherwise (i.e., if/when you are not concerned with running tests), please ignore these comments.

psycopg2-binary>=2.7.6  # sqlalchemy_tests
pybigquery>=0.4.15  # sqlalchemy_tests
PyMySQL>=0.9.3,<0.10  # sqlalchemy_tests
pyodbc>=4.0.30  # sqlalchemy_tests
<<<<<<< HEAD
snowflake-connector-python==2.2.10  # sqlalchemy_tests
=======
# NOTE - 20200825
# snowflake-connector-python is implied by snowflake-sqlalchemy, but has produced multile
# versions with cascading breaking changes, so we are going to pin the version.
# Review this decision with them to identify alternate paths forward without pinning (even for tests) in the future
snowflake-connector-python==2.2.10  # sqlalchemy_tests
# END NOTE
>>>>>>> 4d0eb01f
snowflake-sqlalchemy>=1.2.3  # sqlalchemy_tests
sqlalchemy>=1.3.16  # sqlalchemy_tests
sqlalchemy-redshift>=0.7.7  # sqlalchemy_tests<|MERGE_RESOLUTION|>--- conflicted
+++ resolved
@@ -7,16 +7,12 @@
 pybigquery>=0.4.15  # sqlalchemy_tests
 PyMySQL>=0.9.3,<0.10  # sqlalchemy_tests
 pyodbc>=4.0.30  # sqlalchemy_tests
-<<<<<<< HEAD
-snowflake-connector-python==2.2.10  # sqlalchemy_tests
-=======
 # NOTE - 20200825
 # snowflake-connector-python is implied by snowflake-sqlalchemy, but has produced multile
 # versions with cascading breaking changes, so we are going to pin the version.
 # Review this decision with them to identify alternate paths forward without pinning (even for tests) in the future
 snowflake-connector-python==2.2.10  # sqlalchemy_tests
 # END NOTE
->>>>>>> 4d0eb01f
 snowflake-sqlalchemy>=1.2.3  # sqlalchemy_tests
 sqlalchemy>=1.3.16  # sqlalchemy_tests
 sqlalchemy-redshift>=0.7.7  # sqlalchemy_tests